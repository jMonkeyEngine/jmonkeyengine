--- conflicted
+++ resolved
@@ -249,12 +249,9 @@
             DISCARD_ALPHA : AlphaDiscardThreshold
             NUM_BONES : NumberOfBones
             INSTANCING : UseInstancing
-<<<<<<< HEAD
             POINT_LIGHT : IsPointLight
-=======
-            NUM_MORPH_TARGETS: NumberOfMorphTargets
-            NUM_TARGETS_BUFFERS: NumberOfTargetsBuffers
->>>>>>> d57c362e
+            NUM_MORPH_TARGETS: NumberOfMorphTargets
+            NUM_TARGETS_BUFFERS: NumberOfTargetsBuffers
         }
 
         ForcedRenderState {
