--- conflicted
+++ resolved
@@ -2,13 +2,10 @@
   #ifdef FRAGMENT_SHADER
     precision highp float;
     precision highp int;
-<<<<<<< HEAD
     #if __VERSION__ >= 130
       precision highp sampler2DArray;        
     #endif
-=======
     precision highp sampler2DArray;
->>>>>>> deef7489
     precision highp sampler2DShadow;
     precision highp samplerCube;
     precision highp sampler3D;
