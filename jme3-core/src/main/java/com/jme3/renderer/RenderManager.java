/*
 * Copyright (c) 2025 jMonkeyEngine
 * All rights reserved.
 *
 * Redistribution and use in source and binary forms, with or without
 * modification, are permitted provided that the following conditions are
 * met:
 *
 * * Redistributions of source code must retain the above copyright
 *   notice, this list of conditions and the following disclaimer.
 *
 * * Redistributions in binary form must reproduce the above copyright
 *   notice, this list of conditions and the following disclaimer in the
 *   documentation and/or other materials provided with the distribution.
 *
 * * Neither the name of 'jMonkeyEngine' nor the names of its contributors
 *   may be used to endorse or promote products derived from this software
 *   without specific prior written permission.
 *
 * THIS SOFTWARE IS PROVIDED BY THE COPYRIGHT HOLDERS AND CONTRIBUTORS
 * "AS IS" AND ANY EXPRESS OR IMPLIED WARRANTIES, INCLUDING, BUT NOT LIMITED
 * TO, THE IMPLIED WARRANTIES OF MERCHANTABILITY AND FITNESS FOR A PARTICULAR
 * PURPOSE ARE DISCLAIMED. IN NO EVENT SHALL THE COPYRIGHT OWNER OR
 * CONTRIBUTORS BE LIABLE FOR ANY DIRECT, INDIRECT, INCIDENTAL, SPECIAL,
 * EXEMPLARY, OR CONSEQUENTIAL DAMAGES (INCLUDING, BUT NOT LIMITED TO,
 * PROCUREMENT OF SUBSTITUTE GOODS OR SERVICES; LOSS OF USE, DATA, OR
 * PROFITS; OR BUSINESS INTERRUPTION) HOWEVER CAUSED AND ON ANY THEORY OF
 * LIABILITY, WHETHER IN CONTRACT, STRICT LIABILITY, OR TORT (INCLUDING
 * NEGLIGENCE OR OTHERWISE) ARISING IN ANY WAY OUT OF THE USE OF THIS
 * SOFTWARE, EVEN IF ADVISED OF THE POSSIBILITY OF SUCH DAMAGE.
 */
package com.jme3.renderer;

import com.jme3.renderer.pipeline.ForwardPipeline;
import com.jme3.renderer.pipeline.DefaultPipelineContext;
import com.jme3.renderer.pipeline.RenderPipeline;
import com.jme3.renderer.pipeline.PipelineContext;
import com.jme3.light.DefaultLightFilter;
import com.jme3.light.LightFilter;
import com.jme3.light.LightList;
import com.jme3.material.MatParamOverride;
import com.jme3.material.Material;
import com.jme3.material.MaterialDef;
import com.jme3.material.RenderState;
import com.jme3.material.Technique;
import com.jme3.material.TechniqueDef;
import com.jme3.math.Matrix4f;
import com.jme3.post.SceneProcessor;
import com.jme3.profile.AppProfiler;
import com.jme3.profile.AppStep;
import com.jme3.profile.VpStep;
import com.jme3.renderer.queue.GeometryList;
import com.jme3.renderer.queue.RenderQueue;
import com.jme3.renderer.queue.RenderQueue.Bucket;
import com.jme3.renderer.queue.RenderQueue.ShadowMode;
import com.jme3.scene.Geometry;
import com.jme3.scene.Mesh;
import com.jme3.scene.Node;
import com.jme3.scene.Spatial;
import com.jme3.scene.VertexBuffer;
import com.jme3.shader.Shader;
import com.jme3.shader.UniformBinding;
import com.jme3.shader.UniformBindingManager;
import com.jme3.shader.VarType;
import com.jme3.system.NullRenderer;
import com.jme3.system.Timer;
import com.jme3.texture.FrameBuffer;
import com.jme3.util.SafeArrayList;
import java.util.ArrayList;
import java.util.Collections;
import java.util.HashMap;
import java.util.LinkedList;
import java.util.List;
import java.util.function.Function;
import java.util.function.Predicate;
import java.util.function.Supplier;
import java.util.logging.Logger;

/**
 * The `RenderManager` is a high-level rendering interface that manages
 * {@link ViewPort}s, {@link SceneProcessor}s, and the overall rendering pipeline.
 * It is responsible for orchestrating the rendering of scenes into various
 * viewports.
 */
public class RenderManager {

    private static final Logger logger = Logger.getLogger(RenderManager.class.getName());

    private final Renderer renderer;
    private final UniformBindingManager uniformBindingManager = new UniformBindingManager();
    private final ArrayList<ViewPort> preViewPorts = new ArrayList<>();
    private final ArrayList<ViewPort> viewPorts = new ArrayList<>();
    private final ArrayList<ViewPort> postViewPorts = new ArrayList<>();
<<<<<<< HEAD
    private final HashMap<Class<? extends PipelineContext>, PipelineContext> contexts = new HashMap<>();
    private final LinkedList<PipelineContext> usedContexts = new LinkedList<>();
    private final LinkedList<RenderPipeline<? extends PipelineContext>> usedPipelines = new LinkedList<>();
    private RenderPipeline<? extends PipelineContext> defaultPipeline = new ForwardPipeline();
=======
    private final HashMap<Class, PipelineContext> contexts = new HashMap<>();
    private final ArrayList<PipelineContext> usedContexts = new ArrayList<>();
    private final ArrayList<RenderPipeline> usedPipelines = new ArrayList<>();
    private RenderPipeline defaultPipeline = new ForwardPipeline();
>>>>>>> ab9af099
    private Camera prevCam = null;
    private Material forcedMaterial = null;
    private String forcedTechnique = null;
    private RenderState forcedRenderState = null;
    private final SafeArrayList<MatParamOverride> forcedOverrides = new SafeArrayList<>(MatParamOverride.class);

    private final Matrix4f orthoMatrix = new Matrix4f();
    private final LightList filteredLightList = new LightList(null);
    private boolean handleTranslucentBucket = true;
    private AppProfiler prof;
    private LightFilter lightFilter = new DefaultLightFilter();
    private TechniqueDef.LightMode preferredLightMode = TechniqueDef.LightMode.MultiPass;
    private int singlePassLightBatchSize = 1;
    private final MatParamOverride boundDrawBufferId = new MatParamOverride(VarType.Int, "BoundDrawBuffer", 0);
    private Predicate<Geometry> renderFilter;


    /**
     * Creates a high-level rendering interface over the
     * low-level rendering interface.
     *
     * @param renderer The low-level renderer implementation.
     */
    public RenderManager(Renderer renderer) {
        this.renderer = renderer;
        this.forcedOverrides.add(boundDrawBufferId);
        // register default pipeline context
        contexts.put(PipelineContext.class, new DefaultPipelineContext());
    }

    /**
     * Gets the default pipeline used when a ViewPort does not have a
     * pipeline already assigned to it.
     *
     * @return The default {@link RenderPipeline}, which is {@link ForwardPipeline} by default.
     */
    public RenderPipeline<? extends PipelineContext> getPipeline() {
        return defaultPipeline;
    }

    /**
     * Sets the default pipeline used when a ViewPort does not have a
     * pipeline already assigned to it.
     * <p>
     * default={@link ForwardPipeline}
     *
     * @param pipeline The default rendering pipeline (not null).
     */
    public void setPipeline(RenderPipeline<? extends PipelineContext> pipeline) {
        assert pipeline != null;
        this.defaultPipeline = pipeline;
    }

    /**
     * Gets the default pipeline context registered under
     * {@link PipelineContext}.
     *
     * @return The default {@link PipelineContext}.
     */
    public PipelineContext getDefaultContext() {
        return getContext(PipelineContext.class);
    }

    /**
     * Gets the pipeline context registered under the given class type.
     *
     * @param type The class type of the context to retrieve.
     * @param <T>  The type of the {@link PipelineContext}.
     * @return The registered context instance, or null if not found.
     */
    @SuppressWarnings("unchecked")
    public <T extends PipelineContext> T getContext(Class<T> type) {
        return (T) contexts.get(type);
    }

    /**
     * Gets the pipeline context registered under the class or creates
     * and registers a new context from the supplier.
     *
     * @param <T>      The type of the {@link PipelineContext}.
     * @param type     The class type under which the context is registered.
     * @param supplier A function interface for creating a new context
     *                 if one is not already registered under the given type.
     * @return The registered or newly created context.
     */
    public <T extends PipelineContext> T getOrCreateContext(Class<T> type, Supplier<T> supplier) {
        T c = getContext(type);
        if (c == null) {
            c = supplier.get();
            registerContext(type, c);
        }
        return c;
    }

    /**
     * Gets the pipeline context registered under the class or creates
     * and registers a new context from the function.
     *
     * @param <T>      The type of the {@link PipelineContext}.
     * @param type     The class type under which the context is registered.
     * @param function A function interface for creating a new context, taking the {@code RenderManager} as an argument,
     *                 if one is not already registered under the given type.
     * @return The registered or newly created context.
     */
    public <T extends PipelineContext> T getOrCreateContext(Class<T> type, Function<RenderManager, T> function) {
        T c = getContext(type);
        if (c == null) {
            c = function.apply(this);
            registerContext(type, c);
        }
        return c;
    }

    /**
     * Registers a pipeline context under the given class type.
     * <p>
     * If another context is already registered under the class, that
     * context will be replaced by the given context.
     *
     * @param type    The class type under which the context is registered.
     * @param context The context instance to register.
     * @param <T>     The type of the {@link PipelineContext}.
     */
    public <T extends PipelineContext> void registerContext(Class<T> type, T context) {
        assert type != null;
        if (context == null) {
            throw new NullPointerException("Context to register cannot be null.");
        }
        contexts.put(type, context);
    }

    /**
     * Gets the application profiler.
     *
     * @return The {@link AppProfiler} instance, or null if none is set.
     */
    public AppProfiler getProfiler() {
        return prof;
    }

    /**
     * Returns the pre ViewPort with the given name.
     *
     * @param viewName The name of the pre ViewPort to look up
     * @return The ViewPort, or null if not found.
     *
     * @see #createPreView(java.lang.String, com.jme3.renderer.Camera)
     */
    public ViewPort getPreView(String viewName) {
        for (int i = 0; i < preViewPorts.size(); i++) {
            if (preViewPorts.get(i).getName().equals(viewName)) {
                return preViewPorts.get(i);
            }
        }
        return null;
    }

    /**
     * Removes the pre ViewPort with the specified name.
     *
     * @param viewName The name of the pre ViewPort to remove
     * @return True if the ViewPort was removed successfully.
     *
     * @see #createPreView(java.lang.String, com.jme3.renderer.Camera)
     */
    public boolean removePreView(String viewName) {
        for (int i = 0; i < preViewPorts.size(); i++) {
            if (preViewPorts.get(i).getName().equals(viewName)) {
                preViewPorts.remove(i);
                return true;
            }
        }
        return false;
    }

    /**
     * Removes the specified pre ViewPort.
     *
     * @param view The pre ViewPort to remove
     * @return True if the ViewPort was removed successfully.
     *
     * @see #createPreView(java.lang.String, com.jme3.renderer.Camera)
     */
    public boolean removePreView(ViewPort view) {
        return preViewPorts.remove(view);
    }

    /**
     * Returns the main ViewPort with the given name.
     *
     * @param viewName The name of the main ViewPort to look up
     * @return The ViewPort, or null if not found.
     *
     * @see #createMainView(java.lang.String, com.jme3.renderer.Camera)
     */
    public ViewPort getMainView(String viewName) {
        for (int i = 0; i < viewPorts.size(); i++) {
            if (viewPorts.get(i).getName().equals(viewName)) {
                return viewPorts.get(i);
            }
        }
        return null;
    }

    /**
     * Removes the main ViewPort with the specified name.
     *
     * @param viewName The main ViewPort name to remove
     * @return True if the ViewPort was removed successfully.
     *
     * @see #createMainView(java.lang.String, com.jme3.renderer.Camera)
     */
    public boolean removeMainView(String viewName) {
        for (int i = 0; i < viewPorts.size(); i++) {
            if (viewPorts.get(i).getName().equals(viewName)) {
                viewPorts.remove(i);
                return true;
            }
        }
        return false;
    }

    /**
     * Removes the specified main ViewPort.
     *
     * @param view The main ViewPort to remove
     * @return True if the ViewPort was removed successfully.
     *
     * @see #createMainView(java.lang.String, com.jme3.renderer.Camera)
     */
    public boolean removeMainView(ViewPort view) {
        return viewPorts.remove(view);
    }

    /**
     * Returns the post ViewPort with the given name.
     *
     * @param viewName The name of the post ViewPort to look up
     * @return The ViewPort, or null if not found.
     *
     * @see #createPostView(java.lang.String, com.jme3.renderer.Camera)
     */
    public ViewPort getPostView(String viewName) {
        for (int i = 0; i < postViewPorts.size(); i++) {
            if (postViewPorts.get(i).getName().equals(viewName)) {
                return postViewPorts.get(i);
            }
        }
        return null;
    }

    /**
     * Removes the post ViewPort with the specified name.
     *
     * @param viewName The post ViewPort name to remove
     * @return True if the ViewPort was removed successfully.
     *
     * @see #createPostView(java.lang.String, com.jme3.renderer.Camera)
     */
    public boolean removePostView(String viewName) {
        for (int i = 0; i < postViewPorts.size(); i++) {
            if (postViewPorts.get(i).getName().equals(viewName)) {
                postViewPorts.remove(i);

                return true;
            }
        }
        return false;
    }

    /**
     * Removes the specified post ViewPort.
     *
     * @param view The post ViewPort to remove
     * @return True if the ViewPort was removed successfully.
     *
     * @see #createPostView(java.lang.String, com.jme3.renderer.Camera)
     */
    public boolean removePostView(ViewPort view) {
        return postViewPorts.remove(view);
    }

    /**
     * Returns a read-only list of all pre ViewPorts.
     *
     * @return a read-only list of all pre ViewPorts
     * @see #createPreView(java.lang.String, com.jme3.renderer.Camera)
     */
    public List<ViewPort> getPreViews() {
        return Collections.unmodifiableList(preViewPorts);
    }

    /**
     * Returns a read-only list of all main ViewPorts.
     *
     * @return a read-only list of all main ViewPorts
     * @see #createMainView(java.lang.String, com.jme3.renderer.Camera)
     */
    public List<ViewPort> getMainViews() {
        return Collections.unmodifiableList(viewPorts);
    }

    /**
     * Returns a read-only list of all post ViewPorts.
     *
     * @return a read-only list of all post ViewPorts
     * @see #createPostView(java.lang.String, com.jme3.renderer.Camera)
     */
    public List<ViewPort> getPostViews() {
        return Collections.unmodifiableList(postViewPorts);
    }

    /**
     * Creates a new pre ViewPort, to display the given camera's content.
     *
     * <p>The view will be processed before the main and post viewports.
     *
     * @param viewName the desired viewport name
     * @param cam the Camera to use for rendering (alias created)
     * @return a new instance
     */
    public ViewPort createPreView(String viewName, Camera cam) {
        ViewPort vp = new ViewPort(viewName, cam);
        preViewPorts.add(vp);
        return vp;
    }

    /**
     * Creates a new main ViewPort, to display the given camera's content.
     *
     * <p>The view will be processed before the post viewports but after
     * the pre viewports.
     *
     * @param viewName the desired viewport name
     * @param cam the Camera to use for rendering (alias created)
     * @return a new instance
     */
    public ViewPort createMainView(String viewName, Camera cam) {
        ViewPort vp = new ViewPort(viewName, cam);
        viewPorts.add(vp);
        return vp;
    }

    /**
     * Creates a new post ViewPort, to display the given camera's content.
     *
     * <p>The view will be processed after the pre and main viewports.
     *
     * @param viewName the desired viewport name
     * @param cam the Camera to use for rendering (alias created)
     * @return a new instance
     */
    public ViewPort createPostView(String viewName, Camera cam) {
        ViewPort vp = new ViewPort(viewName, cam);
        postViewPorts.add(vp);
        return vp;
    }

    private void notifyReshape(ViewPort vp, int w, int h) {
        List<SceneProcessor> processors = vp.getProcessors();
        for (SceneProcessor proc : processors) {
            if (!proc.isInitialized()) {
                proc.initialize(this, vp);
            } else {
                proc.reshape(vp, w, h);
            }
        }
    }

    private void notifyRescale(ViewPort vp, float x, float y) {
        List<SceneProcessor> processors = vp.getProcessors();
        for (SceneProcessor proc : processors) {
            if (!proc.isInitialized()) {
                proc.initialize(this, vp);
            } else {
                proc.rescale(vp, x, y);
            }
        }
    }

    /**
     * Internal use only.
     * Updates the resolution of all on-screen cameras to match
     * the given width and height.
     *
     * @param w the new width (in pixels)
     * @param h the new height (in pixels)
     */
    public void notifyReshape(int w, int h) {
        for (ViewPort vp : preViewPorts) {
            if (vp.getOutputFrameBuffer() == null) {
                Camera cam = vp.getCamera();
                cam.resize(w, h, true);
            }
            notifyReshape(vp, w, h);
        }
        for (ViewPort vp : viewPorts) {
            if (vp.getOutputFrameBuffer() == null) {
                Camera cam = vp.getCamera();
                cam.resize(w, h, true);
            }
            notifyReshape(vp, w, h);
        }
        for (ViewPort vp : postViewPorts) {
            if (vp.getOutputFrameBuffer() == null) {
                Camera cam = vp.getCamera();
                cam.resize(w, h, true);
            }
            notifyReshape(vp, w, h);
        }
    }

    /**
     * Internal use only.
     * Updates the scale of all on-screen ViewPorts
     *
     * @param x the new horizontal scale
     * @param y the new vertical scale
     */
    public void notifyRescale(float x, float y) {
        for (ViewPort vp : preViewPorts) {
            notifyRescale(vp, x, y);
        }
        for (ViewPort vp : viewPorts) {
            notifyRescale(vp, x, y);
        }
        for (ViewPort vp : postViewPorts) {
            notifyRescale(vp, x, y);
        }
    }

    /**
     * Sets a material that will be forced on all rendered geometries.
     * This can be used for debugging (e.g., solid color) or special effects.
     *
     * @param forcedMaterial The material to force, or null to disable forcing.
     */
    public void setForcedMaterial(Material forcedMaterial) {
        this.forcedMaterial = forcedMaterial;
    }

    /**
     * Gets the forced material that overrides materials set on geometries.
     *
     * @return The forced {@link Material}, or null if no material is forced.
     */
    public Material getForcedMaterial() {
        return forcedMaterial;
    }

    /**
     * Returns the forced render state previously set with
     * {@link #setForcedRenderState(com.jme3.material.RenderState) }.
     *
     * @return the forced render state
     */
    public RenderState getForcedRenderState() {
        return forcedRenderState;
    }

    /**
     * Sets the render state to use for all future objects.
     * This overrides the render state set on the material and instead
     * forces this render state to be applied for all future materials
     * rendered. Set to null to return to normal functionality.
     *
     * @param forcedRenderState The forced render state to set, or null
     *     to return to normal
     */
    public void setForcedRenderState(RenderState forcedRenderState) {
        this.forcedRenderState = forcedRenderState;
    }

    /**
     * Sets the timer that should be used to query the time based
     * {@link UniformBinding}s for material world parameters.
     *
     * @param timer The timer to query time world parameters
     */
    public void setTimer(Timer timer) {
        uniformBindingManager.setTimer(timer);
    }

    /**
     * Sets an AppProfiler hook that will be called back for
     * specific steps within a single update frame.  Value defaults
     * to null.
     *
     * @param prof the AppProfiler to use (alias created, default=null)
     */
    public void setAppProfiler(AppProfiler prof) {
        this.prof = prof;
    }

    /**
     * Returns the name of the forced technique.
     *
     * @return The name of the forced technique, or null if none is forced.
     * @see #setForcedTechnique(java.lang.String)
     */
    public String getForcedTechnique() {
        return forcedTechnique;
    }

    /**
     * Sets the forced technique to use when rendering geometries.
     *
     * <p>If the specified technique name is available on the geometry's
     * material, then it is used, otherwise, the
     * {@link #setForcedMaterial(com.jme3.material.Material) forced material} is used.
     * If a forced material is not set and the forced technique name cannot
     * be found on the material, the geometry will <em>not</em> be rendered.
     *
     * @param forcedTechnique The technique to force, or null to disable forcing.
     * @see #renderGeometry(com.jme3.scene.Geometry)
     */
    public void setForcedTechnique(String forcedTechnique) {
        this.forcedTechnique = forcedTechnique;
    }

    /**
     * Adds a forced material parameter to use when rendering geometries.
     * <p>
     * The provided parameter takes precedence over parameters set on the
     * material or any overrides that exist in the scene graph that have the
     * same name.
     *
     * @param override The material parameter override to add.
     * @see #removeForcedMatParam(com.jme3.material.MatParamOverride)
     */
    public void addForcedMatParam(MatParamOverride override) {
        forcedOverrides.add(override);
    }

    /**
     * Removes a material parameter override.
     *
     * @param override The material parameter override to remove.
     * @see #addForcedMatParam(com.jme3.material.MatParamOverride)
     */
    public void removeForcedMatParam(MatParamOverride override) {
        forcedOverrides.remove(override);
    }

    /**
     * Gets the forced material parameters applied to rendered geometries.
     *
     * <p>Forced parameters can be added via
     * {@link #addForcedMatParam(com.jme3.material.MatParamOverride)} or removed
     * via {@link #removeForcedMatParam(com.jme3.material.MatParamOverride)}.
     *
     * @return The forced material parameters.
     */
    public SafeArrayList<MatParamOverride> getForcedMatParams() {
        return forcedOverrides;
    }

    /**
     * Enables or disables alpha-to-coverage.
     *
     * <p>When alpha to coverage is enabled and the renderer implementation
     * supports it, then alpha blending will be replaced with alpha dissolve
     * if multi-sampling is also set on the renderer.
     * This feature allows avoiding of alpha blending artifacts due to
     * lack of triangle-level back-to-front sorting.
     *
     * @param value True to enable alpha-to-coverage, false otherwise.
     */
    public void setAlphaToCoverage(boolean value) {
        renderer.setAlphaToCoverage(value);
    }

    /**
     * True if the translucent bucket should automatically be rendered
     * by the RenderManager.
     *
     * @return true if the translucent bucket is rendered
     *
     * @see #setHandleTranslucentBucket(boolean)
     */
    public boolean isHandleTranslucentBucket() {
        return handleTranslucentBucket;
    }

    /**
     * Enables or disables rendering of the
     * {@link Bucket#Translucent translucent bucket}
     * by the RenderManager. The default is enabled.
     *
     * @param handleTranslucentBucket true to render the translucent bucket
     */
    public void setHandleTranslucentBucket(boolean handleTranslucentBucket) {
        this.handleTranslucentBucket = handleTranslucentBucket;
    }

    /**
     * Internal use only. Sets the world matrix to use for future
     * rendering. This has no effect unless objects are rendered manually
     * using {@link Material#render(com.jme3.scene.Geometry, com.jme3.renderer.RenderManager) }.
     * Using {@link #renderGeometry(com.jme3.scene.Geometry) } will
     * override this value.
     *
     * @param mat The world matrix to set
     */
    public void setWorldMatrix(Matrix4f mat) {
        uniformBindingManager.setWorldMatrix(mat);
    }

    /**
     * Internal use only.
     * Updates the given list of uniforms with {@link UniformBinding uniform bindings}
     * based on the current world state.
     *
     * @param shader (not null)
     */
    public void updateUniformBindings(Shader shader) {
        uniformBindingManager.updateUniformBindings(shader);
    }

    /**
     * Renders the given geometry.
     *
     * <p>First the proper world matrix is set, if
     * the geometry's {@link Geometry#setIgnoreTransform(boolean) ignore transform}
     * feature is enabled, the identity world matrix is used, otherwise, the
     * geometry's {@link Geometry#getWorldMatrix() world transform matrix} is used.
     *
     * <p>Once the world matrix is applied, the proper material is chosen for rendering.
     * If a {@link #setForcedMaterial(com.jme3.material.Material) forced material} is
     * set on this RenderManager, then it is used for rendering the geometry,
     * otherwise, the {@link Geometry#getMaterial() geometry's material} is used.
     *
     * <p>If a {@link #setForcedTechnique(java.lang.String) forced technique} is
     * set on this RenderManager, then it is selected automatically
     * on the geometry's material and is used for rendering. Otherwise, one
     * of the {@link com.jme3.material.MaterialDef#getTechniqueDefsNames() default techniques} is
     * used.
     *
     * <p>If a {@link #setForcedRenderState(com.jme3.material.RenderState) forced
     * render state} is set on this RenderManager, then it is used
     * for rendering the material, and the material's own render state is ignored.
     * Otherwise, the material's render state is used as intended.
     *
     * @param geom The geometry to render
     *
     * @see Technique
     * @see RenderState
     * @see com.jme3.material.Material#selectTechnique(java.lang.String, com.jme3.renderer.RenderManager)
     * @see com.jme3.material.Material#render(com.jme3.scene.Geometry, com.jme3.renderer.RenderManager)
     */
    public void renderGeometry(Geometry geom) {

        if (renderFilter != null && !renderFilter.test(geom)) {
            return;
        }

        LightList lightList = geom.getWorldLightList();
        if (lightFilter != null) {
            filteredLightList.clear();
            lightFilter.filterLights(geom, filteredLightList);
            lightList = filteredLightList;
        }

        renderGeometry(geom, lightList);
    }

    /**
     * Renders a single {@link Geometry} with a specific list of lights.
     * This method applies the world transform, handles forced materials and techniques,
     * and manages the `BoundDrawBuffer` parameter for multi-target frame buffers.
     *
     * @param geom The {@link Geometry} to render.
     * @param lightList The {@link LightList} containing the lights that affect this geometry.
     */
    public void renderGeometry(Geometry geom, LightList lightList) {

        if (renderFilter != null && !renderFilter.test(geom)) {
            return;
        }

        this.renderer.pushDebugGroup(geom.getName());
        if (geom.isIgnoreTransform()) {
            setWorldMatrix(Matrix4f.IDENTITY);
        } else {
            setWorldMatrix(geom.getWorldMatrix());
        }

        // Use material override to pass the current target index (used in api such as GL ES
        // that do not support glDrawBuffer)
        FrameBuffer currentFb = this.renderer.getCurrentFrameBuffer();
        if (currentFb != null && !currentFb.isMultiTarget()) {
            this.boundDrawBufferId.setValue(currentFb.getTargetIndex());
        }

        Material material = geom.getMaterial();

        // If forcedTechnique exists, we try to force it for the render.
        // If it does not exist in the mat def, we check for forcedMaterial and render the geom if not null.
        // Otherwise, the geometry is not rendered.
        if (forcedTechnique != null) {
            MaterialDef matDef = material.getMaterialDef();
            if (matDef.getTechniqueDefs(forcedTechnique) != null) {

                Technique activeTechnique = material.getActiveTechnique();

                String previousTechniqueName = activeTechnique != null
                        ? activeTechnique.getDef().getName()
                        : TechniqueDef.DEFAULT_TECHNIQUE_NAME;

                geom.getMaterial().selectTechnique(forcedTechnique, this);
                //saving forcedRenderState for future calls
                RenderState tmpRs = forcedRenderState;
                if (geom.getMaterial().getActiveTechnique().getDef().getForcedRenderState() != null) {
                    //forcing forced technique renderState
                    forcedRenderState = geom.getMaterial().getActiveTechnique().getDef().getForcedRenderState();
                }
                // use geometry's material
                material.render(geom, lightList, this);
                material.selectTechnique(previousTechniqueName, this);

                //restoring forcedRenderState
                forcedRenderState = tmpRs;

                //Reverted this part from revision 6197
                // If forcedTechnique does not exist and forcedMaterial is not set,
                // the geometry MUST NOT be rendered.
            } else if (forcedMaterial != null) {
                // use forced material
                forcedMaterial.render(geom, lightList, this);
            }
        } else if (forcedMaterial != null) {
            // use forced material
            forcedMaterial.render(geom, lightList, this);
        } else {
            material.render(geom, lightList, this);
        }
        this.renderer.popDebugGroup();
    }

    /**
     * Renders the given GeometryList.
     *
     * <p>For every geometry in the list, the
     * {@link #renderGeometry(com.jme3.scene.Geometry) } method is called.
     *
     * @param gl The geometry list to render.
     *
     * @see GeometryList
     * @see #renderGeometry(com.jme3.scene.Geometry)
     */
    public void renderGeometryList(GeometryList gl) {
        for (int i = 0; i < gl.size(); i++) {
            renderGeometry(gl.get(i));
        }
    }

    /**
     * Preloads a scene for rendering.
     *
     * <p>After invocation of this method, the underlying
     * renderer would have uploaded any textures, shaders and meshes
     * used by the given scene to the video driver.
     * Using this method is useful when wishing to avoid the initial pause
     * when rendering a scene for the first time. Note that it is not
     * guaranteed that the underlying renderer will actually choose to upload
     * the data to the GPU so some pause is still to be expected.
     *
     * @param scene The scene to preload
     */
    public void preloadScene(Spatial scene) {
        if (scene instanceof Node) {
            // recurse for all children
            Node n = (Node) scene;
            List<Spatial> children = n.getChildren();
            for (int i = 0; i < children.size(); i++) {
                preloadScene(children.get(i));
            }
        } else if (scene instanceof Geometry) {
            // addUserEvent to the render queue
            Geometry gm = (Geometry) scene;
            if (gm.getMaterial() == null) {
                throw new IllegalStateException("No material is set for Geometry: " + gm.getName());
            }

            gm.getMaterial().preload(this, gm);
            Mesh mesh = gm.getMesh();
            if (mesh != null
                    && mesh.getVertexCount() != 0
                    && mesh.getTriangleCount() != 0) {
                for (VertexBuffer vb : mesh.getBufferList().getArray()) {
                    if (vb.getData() != null && vb.getUsage() != VertexBuffer.Usage.CpuOnly) {
                        renderer.updateBufferData(vb);
                    }
                }
            }
        }
    }

    /**
     * Flattens the given scene graph into the ViewPort's RenderQueue,
     * checking for culling as the call goes down the graph recursively.
     *
     * <p>First, the scene is checked for culling based on the <code>Spatial</code>s
     * {@link Spatial#setCullHint(com.jme3.scene.Spatial.CullHint) cull hint},
     * if the camera frustum contains the scene, then this method is recursively
     * called on its children.
     *
     * <p>When the scene's leaves or {@link Geometry geometries} are reached,
     * they are each enqueued into the
     * {@link ViewPort#getQueue() ViewPort's render queue}.
     *
     * <p>In addition to enqueuing the visible geometries, this method
     * also scenes which cast or receive shadows, by putting them into the
     * RenderQueue's
     * {@link RenderQueue#addToQueue(com.jme3.scene.Geometry, com.jme3.renderer.queue.RenderQueue.Bucket)
     * shadow queue}. Each Spatial which has its
     * {@link Spatial#setShadowMode(com.jme3.renderer.queue.RenderQueue.ShadowMode) shadow mode}
     * set to not off, will be put into the appropriate shadow queue, note that
     * this process does not check for frustum culling on any
     * {@link ShadowMode#Cast shadow casters}, as they don't have to be
     * in the eye camera frustum to cast shadows on objects that are inside it.
     *
     * @param scene The scene to flatten into the queue
     * @param vp The ViewPort provides the {@link ViewPort#getCamera() camera}
     *     used for culling and the {@link ViewPort#getQueue() queue} used to
     *     contain the flattened scene graph.
     */
    public void renderScene(Spatial scene, ViewPort vp) {
        // reset of the camera plane state for proper culling
        // (must be 0 for the first note of the scene to be rendered)
        vp.getCamera().setPlaneState(0);
        // queue the scene for rendering
        renderSubScene(scene, vp);
    }

    /**
     * Recursively renders the scene.
     *
     * @param scene the scene to be rendered (not null)
     * @param vp the ViewPort to render in (not null)
     */
    private void renderSubScene(Spatial scene, ViewPort vp) {
        // check culling first
        if (!scene.checkCulling(vp.getCamera())) {
            return;
        }
        scene.runControlRender(this, vp);
        if (scene instanceof Node) {
            // Recurse for all children
            Node n = (Node) scene;
            List<Spatial> children = n.getChildren();
            // Saving cam state for culling
            int camState = vp.getCamera().getPlaneState();
            for (int i = 0; i < children.size(); i++) {
                // Restoring cam state before proceeding children recursively
                vp.getCamera().setPlaneState(camState);
                renderSubScene(children.get(i), vp);
            }
        } else if (scene instanceof Geometry) {
            // addUserEvent to the render queue
            Geometry gm = (Geometry) scene;
            if (gm.getMaterial() == null) {
                throw new IllegalStateException("No material is set for Geometry: " + gm.getName());
            }
            vp.getQueue().addToQueue(gm, scene.getQueueBucket());
        }
    }

    /**
     * Returns the camera currently used for rendering.
     *
     * <p>The camera can be set with {@link #setCamera(com.jme3.renderer.Camera, boolean) }.
     *
     * @return the camera currently used for rendering.
     */
    public Camera getCurrentCamera() {
        return prevCam;
    }

    /**
     * The renderer implementation used for rendering operations.
     *
     * @return The renderer implementation
     *
     * @see #RenderManager(com.jme3.renderer.Renderer)
     * @see Renderer
     */
    public Renderer getRenderer() {
        return renderer;
    }

    /**
     * Flushes the ViewPort's {@link ViewPort#getQueue() render queue}
     * by rendering each of its visible buckets.
     * By default, the queues will be cleared automatically after rendering,
     * so there's no need to clear them manually.
     *
     * @param vp The ViewPort of which the queue will be flushed
     *
     * @see RenderQueue#renderQueue(com.jme3.renderer.queue.RenderQueue.Bucket,
     *     com.jme3.renderer.RenderManager, com.jme3.renderer.Camera)
     * @see #renderGeometryList(com.jme3.renderer.queue.GeometryList)
     */
    public void flushQueue(ViewPort vp) {
        renderViewPortQueues(vp, true);
    }

    /**
     * Clears the queue of the given ViewPort.
     * Simply calls {@link RenderQueue#clear() } on the ViewPort's
     * {@link ViewPort#getQueue() render queue}.
     *
     * @param vp The ViewPort of which the queue will be cleared.
     *
     * @see RenderQueue#clear()
     * @see ViewPort#getQueue()
     */
    public void clearQueue(ViewPort vp) {
        vp.getQueue().clear();
    }

    /**
     * Sets the light filter to use when rendering lit Geometries.
     *
     * @see LightFilter
     * @param lightFilter The light filter. Set it to null if you want all lights to be rendered.
     */
    public void setLightFilter(LightFilter lightFilter) {
        this.lightFilter = lightFilter;
    }

    /**
     * Returns the current LightFilter.
     *
     * @return the current light filter
     */
    public LightFilter getLightFilter() {
        return this.lightFilter;
    }

    /**
     * Defines what light mode will be selected when a technique offers several light modes.
     *
     * @param preferredLightMode The light mode to use.
     */
    public void setPreferredLightMode(TechniqueDef.LightMode preferredLightMode) {
        this.preferredLightMode = preferredLightMode;
    }

    /**
     * Returns the preferred light mode.
     *
     * @return the light mode.
     */
    public TechniqueDef.LightMode getPreferredLightMode() {
        return preferredLightMode;
    }

    /**
     * Returns the number of lights used for each pass when the light mode is single pass.
     *
     * @return the number of lights.
     */
    public int getSinglePassLightBatchSize() {
        return singlePassLightBatchSize;
    }

    /**
     * Sets the number of lights to use for each pass when the light mode is single pass.
     *
     * @param singlePassLightBatchSize the number of lights.
     */
    public void setSinglePassLightBatchSize(int singlePassLightBatchSize) {
        // Ensure the batch size is no less than 1
        this.singlePassLightBatchSize = Math.max(singlePassLightBatchSize, 1);
    }

    /**
     * Renders the given viewport queues.
     *
     * <p>Changes the {@link Renderer#setDepthRange(float, float) depth range}
     * appropriately as expected by each queue and then calls
     * {@link RenderQueue#renderQueue(com.jme3.renderer.queue.RenderQueue.Bucket,
     * com.jme3.renderer.RenderManager, com.jme3.renderer.Camera, boolean) }
     * on the queue. Makes sure to restore the depth range to [0, 1]
     * at the end of the call.
     * Note that the {@link Bucket#Translucent translucent bucket} is NOT
     * rendered by this method. Instead, the user should call
     * {@link #renderTranslucentQueue(com.jme3.renderer.ViewPort) }
     * after this call.
     *
     * @param vp the viewport of which queue should be rendered
     * @param flush If true, the queues will be cleared after
     *     rendering.
     *
     * @see RenderQueue
     * @see #renderTranslucentQueue(com.jme3.renderer.ViewPort)
     */
    public void renderViewPortQueues(ViewPort vp, boolean flush) {
        RenderQueue rq = vp.getQueue();
        Camera cam = vp.getCamera();
        boolean depthRangeChanged = false;

        // render opaque objects with default depth range
        // opaque objects are sorted front-to-back, reducing overdraw
        if (prof != null) {
            prof.vpStep(VpStep.RenderBucket, vp, Bucket.Opaque);
        }
        rq.renderQueue(Bucket.Opaque, this, cam, flush);

        // render the sky, with depth range set to the farthest
        if (!rq.isQueueEmpty(Bucket.Sky)) {
            if (prof != null) {
                prof.vpStep(VpStep.RenderBucket, vp, Bucket.Sky);
            }
            renderer.setDepthRange(1, 1);
            rq.renderQueue(Bucket.Sky, this, cam, flush);
            depthRangeChanged = true;
        }

        // transparent objects are last because they require blending with the
        // rest of the scene's objects. Consequently, they are sorted
        // back-to-front.
        if (!rq.isQueueEmpty(Bucket.Transparent)) {
            if (prof != null) {
                prof.vpStep(VpStep.RenderBucket, vp, Bucket.Transparent);
            }
            if (depthRangeChanged) {
                renderer.setDepthRange(0, 1);
                depthRangeChanged = false;
            }
            rq.renderQueue(Bucket.Transparent, this, cam, flush);
        }

        if (!rq.isQueueEmpty(Bucket.Gui)) {
            if (prof != null) {
                prof.vpStep(VpStep.RenderBucket, vp, Bucket.Gui);
            }
            renderer.setDepthRange(0, 0);
            setCamera(cam, true);
            rq.renderQueue(Bucket.Gui, this, cam, flush);
            setCamera(cam, false);
            depthRangeChanged = true;
        }

        // restore range to default
        if (depthRangeChanged) {
            renderer.setDepthRange(0, 1);
        }
    }

    /**
     * Renders the {@link Bucket#Translucent translucent queue} on the viewPort.
     *
     * <p>This call does nothing unless {@link #setHandleTranslucentBucket(boolean) }
     * is set to true. This method clears the translucent queue after rendering
     * it.
     *
     * @param vp The viewport of which the translucent queue should be rendered.
     *
     * @see #renderViewPortQueues(com.jme3.renderer.ViewPort, boolean)
     * @see #setHandleTranslucentBucket(boolean)
     */
    public void renderTranslucentQueue(ViewPort vp) {
        if (prof != null) {
            prof.vpStep(VpStep.RenderBucket, vp, Bucket.Translucent);
        }

        RenderQueue rq = vp.getQueue();
        if (!rq.isQueueEmpty(Bucket.Translucent) && handleTranslucentBucket) {
            rq.renderQueue(Bucket.Translucent, this, vp.getCamera(), true);
        }
    }

    private void setViewPort(Camera cam) {
        // this will make sure to clearReservations viewport only if needed
        if (cam != prevCam || cam.isViewportChanged()) {
            int viewX  = (int) (cam.getViewPortLeft() * cam.getWidth());
            int viewY  = (int) (cam.getViewPortBottom() * cam.getHeight());
            int viewX2 = (int) (cam.getViewPortRight() * cam.getWidth());
            int viewY2 = (int) (cam.getViewPortTop() * cam.getHeight());
            int viewWidth  = viewX2 - viewX;
            int viewHeight = viewY2 - viewY;
            uniformBindingManager.setViewPort(viewX, viewY, viewWidth, viewHeight);
            renderer.setViewPort(viewX, viewY, viewWidth, viewHeight);
            renderer.setClipRect(viewX, viewY, viewWidth, viewHeight);
            cam.clearViewportChanged();
            prevCam = cam;

//            float translateX = viewWidth == viewX ? 0 : -(viewWidth + viewX) / (viewWidth - viewX);
//            float translateY = viewHeight == viewY ? 0 : -(viewHeight + viewY) / (viewHeight - viewY);
//            float scaleX = viewWidth == viewX ? 1f : 2f / (viewWidth - viewX);
//            float scaleY = viewHeight == viewY ? 1f : 2f / (viewHeight - viewY);
//
//            orthoMatrix.loadIdentity();
//            orthoMatrix.setTranslation(translateX, translateY, 0);
//            orthoMatrix.setScale(scaleX, scaleY, 0);

            orthoMatrix.loadIdentity();
            orthoMatrix.setTranslation(-1f, -1f, 0f);
            orthoMatrix.setScale(2f / cam.getWidth(), 2f / cam.getHeight(), 0f);
        }
    }

    private void setViewProjection(Camera cam, boolean ortho) {
        if (ortho) {
            uniformBindingManager.setCamera(cam, Matrix4f.IDENTITY, orthoMatrix, orthoMatrix);
        } else {
            uniformBindingManager.setCamera(cam, cam.getViewMatrix(), cam.getProjectionMatrix(),
                    cam.getViewProjectionMatrix());
        }
    }

    /**
     * Sets the camera to use for rendering.
     *
     * <p>First, the camera's
     * {@link Camera#setViewPort(float, float, float, float) view port parameters}
     * are applied. Then, the camera's {@link Camera#getViewMatrix() view} and
     * {@link Camera#getProjectionMatrix() projection} matrices are set
     * on the renderer. If <code>ortho</code> is <code>true</code>, then
     * instead of using the camera's view and projection matrices, an ortho
     * matrix is computed and used instead of the view projection matrix.
     * The ortho matrix converts from the range (0 ~ Width, 0 ~ Height, -1 ~ +1)
     * to the clip range (-1 ~ +1, -1 ~ +1, -1 ~ +1).
     *
     * @param cam The camera to set
     * @param ortho True if to use orthographic projection (for GUI rendering),
     *     false if to use the camera's view and projection matrices.
     */
    public void setCamera(Camera cam, boolean ortho) {
        // Tell the light filter which camera to use for filtering.
        if (lightFilter != null) {
            lightFilter.setCamera(cam);
        }
        setViewPort(cam);
        setViewProjection(cam, ortho);
    }

    /**
     * Draws the viewport but without notifying {@link SceneProcessor scene
     * processors} of any rendering events.
     *
     * @param vp The ViewPort to render
     *
     * @see #renderViewPort(com.jme3.renderer.ViewPort, float)
     */
    public void renderViewPortRaw(ViewPort vp) {
        setCamera(vp.getCamera(), false);
        List<Spatial> scenes = vp.getScenes();
        for (int i = scenes.size() - 1; i >= 0; i--) {
            renderScene(scenes.get(i), vp);
        }
        flushQueue(vp);
    }

    /**
     * Applies the ViewPort's Camera and FrameBuffer in preparation
     * for rendering.
     *
     * @param vp The ViewPort to apply.
     */
    public void applyViewPort(ViewPort vp) {
        renderer.setFrameBuffer(vp.getOutputFrameBuffer());
        setCamera(vp.getCamera(), false);
        if (vp.isClearDepth() || vp.isClearColor() || vp.isClearStencil()) {
            if (vp.isClearColor()) {
                renderer.setBackgroundColor(vp.getBackgroundColor());
            }
            renderer.clearBuffers(vp.isClearColor(), vp.isClearDepth(), vp.isClearStencil());
        }
    }

    /**
     * Renders the {@link ViewPort} using the ViewPort's {@link RenderPipeline}.
     * <p>
     * If the ViewPort's RenderPipeline is null, the pipeline returned by
     * {@link #getPipeline()} is used instead.
     * <p>
     * If the ViewPort is disabled, no rendering will occur.
     *
     * @param vp View port to render
     * @param tpf Time per frame value
     */
    public void renderViewPort(ViewPort vp, float tpf) {
        if (!vp.isEnabled()) {
            return;
        }
        RenderPipeline pipeline = vp.getPipeline();
        if (pipeline == null) {
            pipeline = defaultPipeline;
        }

        PipelineContext context = pipeline.fetchPipelineContext(this);
        if (context == null) {
            throw new NullPointerException("Failed to fetch pipeline context.");
        }
        if (!context.startViewPortRender(this, vp)) {
            usedContexts.add(context);
        }
        if (!pipeline.hasRenderedThisFrame()) {
            usedPipelines.add(pipeline);
            pipeline.startRenderFrame(this);
        }

        pipeline.pipelineRender(this, context, vp, tpf);
        context.endViewPortRender(this, vp);
    }

    /**
     * Called by the application to render any ViewPorts
     * added to this RenderManager.
     *
     * <p>Renders any viewports that were added using the following methods:
     * <ul>
     * <li>{@link #createPreView(java.lang.String, com.jme3.renderer.Camera) }</li>
     * <li>{@link #createMainView(java.lang.String, com.jme3.renderer.Camera) }</li>
     * <li>{@link #createPostView(java.lang.String, com.jme3.renderer.Camera) }</li>
     * </ul>
     *
     * @param tpf Time per frame value
     * @param mainFrameBufferActive true to render viewports with no output
     *     FrameBuffer, false to skip them
     */
    public void render(float tpf, boolean mainFrameBufferActive) {
        if (renderer instanceof NullRenderer) {
            return;
        }

        uniformBindingManager.newFrame();

        if (prof != null) {
            prof.appStep(AppStep.RenderPreviewViewPorts);
        }
        for (int i = 0; i < preViewPorts.size(); i++) {
            ViewPort vp = preViewPorts.get(i);
            if (vp.getOutputFrameBuffer() != null || mainFrameBufferActive) {
                renderViewPort(vp, tpf);
            }
        }

        if (prof != null) {
            prof.appStep(AppStep.RenderMainViewPorts);
        }
        for (int i = 0; i < viewPorts.size(); i++) {
            ViewPort vp = viewPorts.get(i);
            if (vp.getOutputFrameBuffer() != null || mainFrameBufferActive) {
                renderViewPort(vp, tpf);
            }
        }

        if (prof != null) {
            prof.appStep(AppStep.RenderPostViewPorts);
        }
        for (int i = 0; i < postViewPorts.size(); i++) {
            ViewPort vp = postViewPorts.get(i);
            if (vp.getOutputFrameBuffer() != null || mainFrameBufferActive) {
                renderViewPort(vp, tpf);
            }
        }

        // cleanup for used render pipelines and pipeline contexts only
        for (int i = 0; i < usedContexts.size(); i++) {
            usedContexts.get(i).endContextRenderFrame(this);
        }
<<<<<<< HEAD
        for (RenderPipeline<?> p : usedPipelines) {
            p.endRenderFrame(this);
=======
        for (int i = 0; i < usedPipelines.size(); i++) {
            usedPipelines.get(i).endRenderFrame(this);
>>>>>>> ab9af099
        }
        usedContexts.clear();
        usedPipelines.clear();
    }

    /**
     * Returns true if the draw buffer target id is passed to the shader.
     *
     * @return True if the draw buffer target id is passed to the shaders.
     */
    public boolean getPassDrawBufferTargetIdToShaders() {
        return forcedOverrides.contains(boundDrawBufferId);
    }

    /**
     * Enable or disable passing the draw buffer target id to the shaders. This
     * is needed to handle FrameBuffer.setTargetIndex correctly in some
     * backends. When enabled, a material parameter named "BoundDrawBuffer" of
     * type Int will be added to forced material parameters.
     *
     * @param enable True to enable, false to disable (default is true)
     */
    public void setPassDrawBufferTargetIdToShaders(boolean enable) {
        if (enable) {
            if (!forcedOverrides.contains(boundDrawBufferId)) {
                forcedOverrides.add(boundDrawBufferId);
            }
        } else {
            forcedOverrides.remove(boundDrawBufferId);
        }
    }

    /**
     * Set a render filter. Every geometry will be tested against this filter
     * before rendering and will only be rendered if the filter returns true.
     * This allows for custom culling or selective rendering based on geometry properties.
     *
     * @param filter The render filter to apply, or null to remove any existing filter.
     */
    public void setRenderFilter(Predicate<Geometry> filter) {
        renderFilter = filter;
    }

    /**
     * Returns the render filter that the RenderManager is currently using.
     *
     * @return The currently active render filter, or null if no filter is set.
     */
    public Predicate<Geometry> getRenderFilter() {
        return renderFilter;
    }

}
<|MERGE_RESOLUTION|>--- conflicted
+++ resolved
@@ -1,1429 +1,1417 @@
-/*
- * Copyright (c) 2025 jMonkeyEngine
- * All rights reserved.
- *
- * Redistribution and use in source and binary forms, with or without
- * modification, are permitted provided that the following conditions are
- * met:
- *
- * * Redistributions of source code must retain the above copyright
- *   notice, this list of conditions and the following disclaimer.
- *
- * * Redistributions in binary form must reproduce the above copyright
- *   notice, this list of conditions and the following disclaimer in the
- *   documentation and/or other materials provided with the distribution.
- *
- * * Neither the name of 'jMonkeyEngine' nor the names of its contributors
- *   may be used to endorse or promote products derived from this software
- *   without specific prior written permission.
- *
- * THIS SOFTWARE IS PROVIDED BY THE COPYRIGHT HOLDERS AND CONTRIBUTORS
- * "AS IS" AND ANY EXPRESS OR IMPLIED WARRANTIES, INCLUDING, BUT NOT LIMITED
- * TO, THE IMPLIED WARRANTIES OF MERCHANTABILITY AND FITNESS FOR A PARTICULAR
- * PURPOSE ARE DISCLAIMED. IN NO EVENT SHALL THE COPYRIGHT OWNER OR
- * CONTRIBUTORS BE LIABLE FOR ANY DIRECT, INDIRECT, INCIDENTAL, SPECIAL,
- * EXEMPLARY, OR CONSEQUENTIAL DAMAGES (INCLUDING, BUT NOT LIMITED TO,
- * PROCUREMENT OF SUBSTITUTE GOODS OR SERVICES; LOSS OF USE, DATA, OR
- * PROFITS; OR BUSINESS INTERRUPTION) HOWEVER CAUSED AND ON ANY THEORY OF
- * LIABILITY, WHETHER IN CONTRACT, STRICT LIABILITY, OR TORT (INCLUDING
- * NEGLIGENCE OR OTHERWISE) ARISING IN ANY WAY OUT OF THE USE OF THIS
- * SOFTWARE, EVEN IF ADVISED OF THE POSSIBILITY OF SUCH DAMAGE.
- */
-package com.jme3.renderer;
-
-import com.jme3.renderer.pipeline.ForwardPipeline;
-import com.jme3.renderer.pipeline.DefaultPipelineContext;
-import com.jme3.renderer.pipeline.RenderPipeline;
-import com.jme3.renderer.pipeline.PipelineContext;
-import com.jme3.light.DefaultLightFilter;
-import com.jme3.light.LightFilter;
-import com.jme3.light.LightList;
-import com.jme3.material.MatParamOverride;
-import com.jme3.material.Material;
-import com.jme3.material.MaterialDef;
-import com.jme3.material.RenderState;
-import com.jme3.material.Technique;
-import com.jme3.material.TechniqueDef;
-import com.jme3.math.Matrix4f;
-import com.jme3.post.SceneProcessor;
-import com.jme3.profile.AppProfiler;
-import com.jme3.profile.AppStep;
-import com.jme3.profile.VpStep;
-import com.jme3.renderer.queue.GeometryList;
-import com.jme3.renderer.queue.RenderQueue;
-import com.jme3.renderer.queue.RenderQueue.Bucket;
-import com.jme3.renderer.queue.RenderQueue.ShadowMode;
-import com.jme3.scene.Geometry;
-import com.jme3.scene.Mesh;
-import com.jme3.scene.Node;
-import com.jme3.scene.Spatial;
-import com.jme3.scene.VertexBuffer;
-import com.jme3.shader.Shader;
-import com.jme3.shader.UniformBinding;
-import com.jme3.shader.UniformBindingManager;
-import com.jme3.shader.VarType;
-import com.jme3.system.NullRenderer;
-import com.jme3.system.Timer;
-import com.jme3.texture.FrameBuffer;
-import com.jme3.util.SafeArrayList;
-import java.util.ArrayList;
-import java.util.Collections;
-import java.util.HashMap;
-import java.util.LinkedList;
-import java.util.List;
-import java.util.function.Function;
-import java.util.function.Predicate;
-import java.util.function.Supplier;
-import java.util.logging.Logger;
-
-/**
- * The `RenderManager` is a high-level rendering interface that manages
- * {@link ViewPort}s, {@link SceneProcessor}s, and the overall rendering pipeline.
- * It is responsible for orchestrating the rendering of scenes into various
- * viewports.
- */
-public class RenderManager {
-
-    private static final Logger logger = Logger.getLogger(RenderManager.class.getName());
-
-    private final Renderer renderer;
-    private final UniformBindingManager uniformBindingManager = new UniformBindingManager();
-    private final ArrayList<ViewPort> preViewPorts = new ArrayList<>();
-    private final ArrayList<ViewPort> viewPorts = new ArrayList<>();
-    private final ArrayList<ViewPort> postViewPorts = new ArrayList<>();
-<<<<<<< HEAD
-    private final HashMap<Class<? extends PipelineContext>, PipelineContext> contexts = new HashMap<>();
-    private final LinkedList<PipelineContext> usedContexts = new LinkedList<>();
-    private final LinkedList<RenderPipeline<? extends PipelineContext>> usedPipelines = new LinkedList<>();
-    private RenderPipeline<? extends PipelineContext> defaultPipeline = new ForwardPipeline();
-=======
-    private final HashMap<Class, PipelineContext> contexts = new HashMap<>();
-    private final ArrayList<PipelineContext> usedContexts = new ArrayList<>();
-    private final ArrayList<RenderPipeline> usedPipelines = new ArrayList<>();
-    private RenderPipeline defaultPipeline = new ForwardPipeline();
->>>>>>> ab9af099
-    private Camera prevCam = null;
-    private Material forcedMaterial = null;
-    private String forcedTechnique = null;
-    private RenderState forcedRenderState = null;
-    private final SafeArrayList<MatParamOverride> forcedOverrides = new SafeArrayList<>(MatParamOverride.class);
-
-    private final Matrix4f orthoMatrix = new Matrix4f();
-    private final LightList filteredLightList = new LightList(null);
-    private boolean handleTranslucentBucket = true;
-    private AppProfiler prof;
-    private LightFilter lightFilter = new DefaultLightFilter();
-    private TechniqueDef.LightMode preferredLightMode = TechniqueDef.LightMode.MultiPass;
-    private int singlePassLightBatchSize = 1;
-    private final MatParamOverride boundDrawBufferId = new MatParamOverride(VarType.Int, "BoundDrawBuffer", 0);
-    private Predicate<Geometry> renderFilter;
-
-
-    /**
-     * Creates a high-level rendering interface over the
-     * low-level rendering interface.
-     *
-     * @param renderer The low-level renderer implementation.
-     */
-    public RenderManager(Renderer renderer) {
-        this.renderer = renderer;
-        this.forcedOverrides.add(boundDrawBufferId);
-        // register default pipeline context
-        contexts.put(PipelineContext.class, new DefaultPipelineContext());
-    }
-
-    /**
-     * Gets the default pipeline used when a ViewPort does not have a
-     * pipeline already assigned to it.
-     *
-     * @return The default {@link RenderPipeline}, which is {@link ForwardPipeline} by default.
-     */
-    public RenderPipeline<? extends PipelineContext> getPipeline() {
-        return defaultPipeline;
-    }
-
-    /**
-     * Sets the default pipeline used when a ViewPort does not have a
-     * pipeline already assigned to it.
-     * <p>
-     * default={@link ForwardPipeline}
-     *
-     * @param pipeline The default rendering pipeline (not null).
-     */
-    public void setPipeline(RenderPipeline<? extends PipelineContext> pipeline) {
-        assert pipeline != null;
-        this.defaultPipeline = pipeline;
-    }
-
-    /**
-     * Gets the default pipeline context registered under
-     * {@link PipelineContext}.
-     *
-     * @return The default {@link PipelineContext}.
-     */
-    public PipelineContext getDefaultContext() {
-        return getContext(PipelineContext.class);
-    }
-
-    /**
-     * Gets the pipeline context registered under the given class type.
-     *
-     * @param type The class type of the context to retrieve.
-     * @param <T>  The type of the {@link PipelineContext}.
-     * @return The registered context instance, or null if not found.
-     */
-    @SuppressWarnings("unchecked")
-    public <T extends PipelineContext> T getContext(Class<T> type) {
-        return (T) contexts.get(type);
-    }
-
-    /**
-     * Gets the pipeline context registered under the class or creates
-     * and registers a new context from the supplier.
-     *
-     * @param <T>      The type of the {@link PipelineContext}.
-     * @param type     The class type under which the context is registered.
-     * @param supplier A function interface for creating a new context
-     *                 if one is not already registered under the given type.
-     * @return The registered or newly created context.
-     */
-    public <T extends PipelineContext> T getOrCreateContext(Class<T> type, Supplier<T> supplier) {
-        T c = getContext(type);
-        if (c == null) {
-            c = supplier.get();
-            registerContext(type, c);
-        }
-        return c;
-    }
-
-    /**
-     * Gets the pipeline context registered under the class or creates
-     * and registers a new context from the function.
-     *
-     * @param <T>      The type of the {@link PipelineContext}.
-     * @param type     The class type under which the context is registered.
-     * @param function A function interface for creating a new context, taking the {@code RenderManager} as an argument,
-     *                 if one is not already registered under the given type.
-     * @return The registered or newly created context.
-     */
-    public <T extends PipelineContext> T getOrCreateContext(Class<T> type, Function<RenderManager, T> function) {
-        T c = getContext(type);
-        if (c == null) {
-            c = function.apply(this);
-            registerContext(type, c);
-        }
-        return c;
-    }
-
-    /**
-     * Registers a pipeline context under the given class type.
-     * <p>
-     * If another context is already registered under the class, that
-     * context will be replaced by the given context.
-     *
-     * @param type    The class type under which the context is registered.
-     * @param context The context instance to register.
-     * @param <T>     The type of the {@link PipelineContext}.
-     */
-    public <T extends PipelineContext> void registerContext(Class<T> type, T context) {
-        assert type != null;
-        if (context == null) {
-            throw new NullPointerException("Context to register cannot be null.");
-        }
-        contexts.put(type, context);
-    }
-
-    /**
-     * Gets the application profiler.
-     *
-     * @return The {@link AppProfiler} instance, or null if none is set.
-     */
-    public AppProfiler getProfiler() {
-        return prof;
-    }
-
-    /**
-     * Returns the pre ViewPort with the given name.
-     *
-     * @param viewName The name of the pre ViewPort to look up
-     * @return The ViewPort, or null if not found.
-     *
-     * @see #createPreView(java.lang.String, com.jme3.renderer.Camera)
-     */
-    public ViewPort getPreView(String viewName) {
-        for (int i = 0; i < preViewPorts.size(); i++) {
-            if (preViewPorts.get(i).getName().equals(viewName)) {
-                return preViewPorts.get(i);
-            }
-        }
-        return null;
-    }
-
-    /**
-     * Removes the pre ViewPort with the specified name.
-     *
-     * @param viewName The name of the pre ViewPort to remove
-     * @return True if the ViewPort was removed successfully.
-     *
-     * @see #createPreView(java.lang.String, com.jme3.renderer.Camera)
-     */
-    public boolean removePreView(String viewName) {
-        for (int i = 0; i < preViewPorts.size(); i++) {
-            if (preViewPorts.get(i).getName().equals(viewName)) {
-                preViewPorts.remove(i);
-                return true;
-            }
-        }
-        return false;
-    }
-
-    /**
-     * Removes the specified pre ViewPort.
-     *
-     * @param view The pre ViewPort to remove
-     * @return True if the ViewPort was removed successfully.
-     *
-     * @see #createPreView(java.lang.String, com.jme3.renderer.Camera)
-     */
-    public boolean removePreView(ViewPort view) {
-        return preViewPorts.remove(view);
-    }
-
-    /**
-     * Returns the main ViewPort with the given name.
-     *
-     * @param viewName The name of the main ViewPort to look up
-     * @return The ViewPort, or null if not found.
-     *
-     * @see #createMainView(java.lang.String, com.jme3.renderer.Camera)
-     */
-    public ViewPort getMainView(String viewName) {
-        for (int i = 0; i < viewPorts.size(); i++) {
-            if (viewPorts.get(i).getName().equals(viewName)) {
-                return viewPorts.get(i);
-            }
-        }
-        return null;
-    }
-
-    /**
-     * Removes the main ViewPort with the specified name.
-     *
-     * @param viewName The main ViewPort name to remove
-     * @return True if the ViewPort was removed successfully.
-     *
-     * @see #createMainView(java.lang.String, com.jme3.renderer.Camera)
-     */
-    public boolean removeMainView(String viewName) {
-        for (int i = 0; i < viewPorts.size(); i++) {
-            if (viewPorts.get(i).getName().equals(viewName)) {
-                viewPorts.remove(i);
-                return true;
-            }
-        }
-        return false;
-    }
-
-    /**
-     * Removes the specified main ViewPort.
-     *
-     * @param view The main ViewPort to remove
-     * @return True if the ViewPort was removed successfully.
-     *
-     * @see #createMainView(java.lang.String, com.jme3.renderer.Camera)
-     */
-    public boolean removeMainView(ViewPort view) {
-        return viewPorts.remove(view);
-    }
-
-    /**
-     * Returns the post ViewPort with the given name.
-     *
-     * @param viewName The name of the post ViewPort to look up
-     * @return The ViewPort, or null if not found.
-     *
-     * @see #createPostView(java.lang.String, com.jme3.renderer.Camera)
-     */
-    public ViewPort getPostView(String viewName) {
-        for (int i = 0; i < postViewPorts.size(); i++) {
-            if (postViewPorts.get(i).getName().equals(viewName)) {
-                return postViewPorts.get(i);
-            }
-        }
-        return null;
-    }
-
-    /**
-     * Removes the post ViewPort with the specified name.
-     *
-     * @param viewName The post ViewPort name to remove
-     * @return True if the ViewPort was removed successfully.
-     *
-     * @see #createPostView(java.lang.String, com.jme3.renderer.Camera)
-     */
-    public boolean removePostView(String viewName) {
-        for (int i = 0; i < postViewPorts.size(); i++) {
-            if (postViewPorts.get(i).getName().equals(viewName)) {
-                postViewPorts.remove(i);
-
-                return true;
-            }
-        }
-        return false;
-    }
-
-    /**
-     * Removes the specified post ViewPort.
-     *
-     * @param view The post ViewPort to remove
-     * @return True if the ViewPort was removed successfully.
-     *
-     * @see #createPostView(java.lang.String, com.jme3.renderer.Camera)
-     */
-    public boolean removePostView(ViewPort view) {
-        return postViewPorts.remove(view);
-    }
-
-    /**
-     * Returns a read-only list of all pre ViewPorts.
-     *
-     * @return a read-only list of all pre ViewPorts
-     * @see #createPreView(java.lang.String, com.jme3.renderer.Camera)
-     */
-    public List<ViewPort> getPreViews() {
-        return Collections.unmodifiableList(preViewPorts);
-    }
-
-    /**
-     * Returns a read-only list of all main ViewPorts.
-     *
-     * @return a read-only list of all main ViewPorts
-     * @see #createMainView(java.lang.String, com.jme3.renderer.Camera)
-     */
-    public List<ViewPort> getMainViews() {
-        return Collections.unmodifiableList(viewPorts);
-    }
-
-    /**
-     * Returns a read-only list of all post ViewPorts.
-     *
-     * @return a read-only list of all post ViewPorts
-     * @see #createPostView(java.lang.String, com.jme3.renderer.Camera)
-     */
-    public List<ViewPort> getPostViews() {
-        return Collections.unmodifiableList(postViewPorts);
-    }
-
-    /**
-     * Creates a new pre ViewPort, to display the given camera's content.
-     *
-     * <p>The view will be processed before the main and post viewports.
-     *
-     * @param viewName the desired viewport name
-     * @param cam the Camera to use for rendering (alias created)
-     * @return a new instance
-     */
-    public ViewPort createPreView(String viewName, Camera cam) {
-        ViewPort vp = new ViewPort(viewName, cam);
-        preViewPorts.add(vp);
-        return vp;
-    }
-
-    /**
-     * Creates a new main ViewPort, to display the given camera's content.
-     *
-     * <p>The view will be processed before the post viewports but after
-     * the pre viewports.
-     *
-     * @param viewName the desired viewport name
-     * @param cam the Camera to use for rendering (alias created)
-     * @return a new instance
-     */
-    public ViewPort createMainView(String viewName, Camera cam) {
-        ViewPort vp = new ViewPort(viewName, cam);
-        viewPorts.add(vp);
-        return vp;
-    }
-
-    /**
-     * Creates a new post ViewPort, to display the given camera's content.
-     *
-     * <p>The view will be processed after the pre and main viewports.
-     *
-     * @param viewName the desired viewport name
-     * @param cam the Camera to use for rendering (alias created)
-     * @return a new instance
-     */
-    public ViewPort createPostView(String viewName, Camera cam) {
-        ViewPort vp = new ViewPort(viewName, cam);
-        postViewPorts.add(vp);
-        return vp;
-    }
-
-    private void notifyReshape(ViewPort vp, int w, int h) {
-        List<SceneProcessor> processors = vp.getProcessors();
-        for (SceneProcessor proc : processors) {
-            if (!proc.isInitialized()) {
-                proc.initialize(this, vp);
-            } else {
-                proc.reshape(vp, w, h);
-            }
-        }
-    }
-
-    private void notifyRescale(ViewPort vp, float x, float y) {
-        List<SceneProcessor> processors = vp.getProcessors();
-        for (SceneProcessor proc : processors) {
-            if (!proc.isInitialized()) {
-                proc.initialize(this, vp);
-            } else {
-                proc.rescale(vp, x, y);
-            }
-        }
-    }
-
-    /**
-     * Internal use only.
-     * Updates the resolution of all on-screen cameras to match
-     * the given width and height.
-     *
-     * @param w the new width (in pixels)
-     * @param h the new height (in pixels)
-     */
-    public void notifyReshape(int w, int h) {
-        for (ViewPort vp : preViewPorts) {
-            if (vp.getOutputFrameBuffer() == null) {
-                Camera cam = vp.getCamera();
-                cam.resize(w, h, true);
-            }
-            notifyReshape(vp, w, h);
-        }
-        for (ViewPort vp : viewPorts) {
-            if (vp.getOutputFrameBuffer() == null) {
-                Camera cam = vp.getCamera();
-                cam.resize(w, h, true);
-            }
-            notifyReshape(vp, w, h);
-        }
-        for (ViewPort vp : postViewPorts) {
-            if (vp.getOutputFrameBuffer() == null) {
-                Camera cam = vp.getCamera();
-                cam.resize(w, h, true);
-            }
-            notifyReshape(vp, w, h);
-        }
-    }
-
-    /**
-     * Internal use only.
-     * Updates the scale of all on-screen ViewPorts
-     *
-     * @param x the new horizontal scale
-     * @param y the new vertical scale
-     */
-    public void notifyRescale(float x, float y) {
-        for (ViewPort vp : preViewPorts) {
-            notifyRescale(vp, x, y);
-        }
-        for (ViewPort vp : viewPorts) {
-            notifyRescale(vp, x, y);
-        }
-        for (ViewPort vp : postViewPorts) {
-            notifyRescale(vp, x, y);
-        }
-    }
-
-    /**
-     * Sets a material that will be forced on all rendered geometries.
-     * This can be used for debugging (e.g., solid color) or special effects.
-     *
-     * @param forcedMaterial The material to force, or null to disable forcing.
-     */
-    public void setForcedMaterial(Material forcedMaterial) {
-        this.forcedMaterial = forcedMaterial;
-    }
-
-    /**
-     * Gets the forced material that overrides materials set on geometries.
-     *
-     * @return The forced {@link Material}, or null if no material is forced.
-     */
-    public Material getForcedMaterial() {
-        return forcedMaterial;
-    }
-
-    /**
-     * Returns the forced render state previously set with
-     * {@link #setForcedRenderState(com.jme3.material.RenderState) }.
-     *
-     * @return the forced render state
-     */
-    public RenderState getForcedRenderState() {
-        return forcedRenderState;
-    }
-
-    /**
-     * Sets the render state to use for all future objects.
-     * This overrides the render state set on the material and instead
-     * forces this render state to be applied for all future materials
-     * rendered. Set to null to return to normal functionality.
-     *
-     * @param forcedRenderState The forced render state to set, or null
-     *     to return to normal
-     */
-    public void setForcedRenderState(RenderState forcedRenderState) {
-        this.forcedRenderState = forcedRenderState;
-    }
-
-    /**
-     * Sets the timer that should be used to query the time based
-     * {@link UniformBinding}s for material world parameters.
-     *
-     * @param timer The timer to query time world parameters
-     */
-    public void setTimer(Timer timer) {
-        uniformBindingManager.setTimer(timer);
-    }
-
-    /**
-     * Sets an AppProfiler hook that will be called back for
-     * specific steps within a single update frame.  Value defaults
-     * to null.
-     *
-     * @param prof the AppProfiler to use (alias created, default=null)
-     */
-    public void setAppProfiler(AppProfiler prof) {
-        this.prof = prof;
-    }
-
-    /**
-     * Returns the name of the forced technique.
-     *
-     * @return The name of the forced technique, or null if none is forced.
-     * @see #setForcedTechnique(java.lang.String)
-     */
-    public String getForcedTechnique() {
-        return forcedTechnique;
-    }
-
-    /**
-     * Sets the forced technique to use when rendering geometries.
-     *
-     * <p>If the specified technique name is available on the geometry's
-     * material, then it is used, otherwise, the
-     * {@link #setForcedMaterial(com.jme3.material.Material) forced material} is used.
-     * If a forced material is not set and the forced technique name cannot
-     * be found on the material, the geometry will <em>not</em> be rendered.
-     *
-     * @param forcedTechnique The technique to force, or null to disable forcing.
-     * @see #renderGeometry(com.jme3.scene.Geometry)
-     */
-    public void setForcedTechnique(String forcedTechnique) {
-        this.forcedTechnique = forcedTechnique;
-    }
-
-    /**
-     * Adds a forced material parameter to use when rendering geometries.
-     * <p>
-     * The provided parameter takes precedence over parameters set on the
-     * material or any overrides that exist in the scene graph that have the
-     * same name.
-     *
-     * @param override The material parameter override to add.
-     * @see #removeForcedMatParam(com.jme3.material.MatParamOverride)
-     */
-    public void addForcedMatParam(MatParamOverride override) {
-        forcedOverrides.add(override);
-    }
-
-    /**
-     * Removes a material parameter override.
-     *
-     * @param override The material parameter override to remove.
-     * @see #addForcedMatParam(com.jme3.material.MatParamOverride)
-     */
-    public void removeForcedMatParam(MatParamOverride override) {
-        forcedOverrides.remove(override);
-    }
-
-    /**
-     * Gets the forced material parameters applied to rendered geometries.
-     *
-     * <p>Forced parameters can be added via
-     * {@link #addForcedMatParam(com.jme3.material.MatParamOverride)} or removed
-     * via {@link #removeForcedMatParam(com.jme3.material.MatParamOverride)}.
-     *
-     * @return The forced material parameters.
-     */
-    public SafeArrayList<MatParamOverride> getForcedMatParams() {
-        return forcedOverrides;
-    }
-
-    /**
-     * Enables or disables alpha-to-coverage.
-     *
-     * <p>When alpha to coverage is enabled and the renderer implementation
-     * supports it, then alpha blending will be replaced with alpha dissolve
-     * if multi-sampling is also set on the renderer.
-     * This feature allows avoiding of alpha blending artifacts due to
-     * lack of triangle-level back-to-front sorting.
-     *
-     * @param value True to enable alpha-to-coverage, false otherwise.
-     */
-    public void setAlphaToCoverage(boolean value) {
-        renderer.setAlphaToCoverage(value);
-    }
-
-    /**
-     * True if the translucent bucket should automatically be rendered
-     * by the RenderManager.
-     *
-     * @return true if the translucent bucket is rendered
-     *
-     * @see #setHandleTranslucentBucket(boolean)
-     */
-    public boolean isHandleTranslucentBucket() {
-        return handleTranslucentBucket;
-    }
-
-    /**
-     * Enables or disables rendering of the
-     * {@link Bucket#Translucent translucent bucket}
-     * by the RenderManager. The default is enabled.
-     *
-     * @param handleTranslucentBucket true to render the translucent bucket
-     */
-    public void setHandleTranslucentBucket(boolean handleTranslucentBucket) {
-        this.handleTranslucentBucket = handleTranslucentBucket;
-    }
-
-    /**
-     * Internal use only. Sets the world matrix to use for future
-     * rendering. This has no effect unless objects are rendered manually
-     * using {@link Material#render(com.jme3.scene.Geometry, com.jme3.renderer.RenderManager) }.
-     * Using {@link #renderGeometry(com.jme3.scene.Geometry) } will
-     * override this value.
-     *
-     * @param mat The world matrix to set
-     */
-    public void setWorldMatrix(Matrix4f mat) {
-        uniformBindingManager.setWorldMatrix(mat);
-    }
-
-    /**
-     * Internal use only.
-     * Updates the given list of uniforms with {@link UniformBinding uniform bindings}
-     * based on the current world state.
-     *
-     * @param shader (not null)
-     */
-    public void updateUniformBindings(Shader shader) {
-        uniformBindingManager.updateUniformBindings(shader);
-    }
-
-    /**
-     * Renders the given geometry.
-     *
-     * <p>First the proper world matrix is set, if
-     * the geometry's {@link Geometry#setIgnoreTransform(boolean) ignore transform}
-     * feature is enabled, the identity world matrix is used, otherwise, the
-     * geometry's {@link Geometry#getWorldMatrix() world transform matrix} is used.
-     *
-     * <p>Once the world matrix is applied, the proper material is chosen for rendering.
-     * If a {@link #setForcedMaterial(com.jme3.material.Material) forced material} is
-     * set on this RenderManager, then it is used for rendering the geometry,
-     * otherwise, the {@link Geometry#getMaterial() geometry's material} is used.
-     *
-     * <p>If a {@link #setForcedTechnique(java.lang.String) forced technique} is
-     * set on this RenderManager, then it is selected automatically
-     * on the geometry's material and is used for rendering. Otherwise, one
-     * of the {@link com.jme3.material.MaterialDef#getTechniqueDefsNames() default techniques} is
-     * used.
-     *
-     * <p>If a {@link #setForcedRenderState(com.jme3.material.RenderState) forced
-     * render state} is set on this RenderManager, then it is used
-     * for rendering the material, and the material's own render state is ignored.
-     * Otherwise, the material's render state is used as intended.
-     *
-     * @param geom The geometry to render
-     *
-     * @see Technique
-     * @see RenderState
-     * @see com.jme3.material.Material#selectTechnique(java.lang.String, com.jme3.renderer.RenderManager)
-     * @see com.jme3.material.Material#render(com.jme3.scene.Geometry, com.jme3.renderer.RenderManager)
-     */
-    public void renderGeometry(Geometry geom) {
-
-        if (renderFilter != null && !renderFilter.test(geom)) {
-            return;
-        }
-
-        LightList lightList = geom.getWorldLightList();
-        if (lightFilter != null) {
-            filteredLightList.clear();
-            lightFilter.filterLights(geom, filteredLightList);
-            lightList = filteredLightList;
-        }
-
-        renderGeometry(geom, lightList);
-    }
-
-    /**
-     * Renders a single {@link Geometry} with a specific list of lights.
-     * This method applies the world transform, handles forced materials and techniques,
-     * and manages the `BoundDrawBuffer` parameter for multi-target frame buffers.
-     *
-     * @param geom The {@link Geometry} to render.
-     * @param lightList The {@link LightList} containing the lights that affect this geometry.
-     */
-    public void renderGeometry(Geometry geom, LightList lightList) {
-
-        if (renderFilter != null && !renderFilter.test(geom)) {
-            return;
-        }
-
-        this.renderer.pushDebugGroup(geom.getName());
-        if (geom.isIgnoreTransform()) {
-            setWorldMatrix(Matrix4f.IDENTITY);
-        } else {
-            setWorldMatrix(geom.getWorldMatrix());
-        }
-
-        // Use material override to pass the current target index (used in api such as GL ES
-        // that do not support glDrawBuffer)
-        FrameBuffer currentFb = this.renderer.getCurrentFrameBuffer();
-        if (currentFb != null && !currentFb.isMultiTarget()) {
-            this.boundDrawBufferId.setValue(currentFb.getTargetIndex());
-        }
-
-        Material material = geom.getMaterial();
-
-        // If forcedTechnique exists, we try to force it for the render.
-        // If it does not exist in the mat def, we check for forcedMaterial and render the geom if not null.
-        // Otherwise, the geometry is not rendered.
-        if (forcedTechnique != null) {
-            MaterialDef matDef = material.getMaterialDef();
-            if (matDef.getTechniqueDefs(forcedTechnique) != null) {
-
-                Technique activeTechnique = material.getActiveTechnique();
-
-                String previousTechniqueName = activeTechnique != null
-                        ? activeTechnique.getDef().getName()
-                        : TechniqueDef.DEFAULT_TECHNIQUE_NAME;
-
-                geom.getMaterial().selectTechnique(forcedTechnique, this);
-                //saving forcedRenderState for future calls
-                RenderState tmpRs = forcedRenderState;
-                if (geom.getMaterial().getActiveTechnique().getDef().getForcedRenderState() != null) {
-                    //forcing forced technique renderState
-                    forcedRenderState = geom.getMaterial().getActiveTechnique().getDef().getForcedRenderState();
-                }
-                // use geometry's material
-                material.render(geom, lightList, this);
-                material.selectTechnique(previousTechniqueName, this);
-
-                //restoring forcedRenderState
-                forcedRenderState = tmpRs;
-
-                //Reverted this part from revision 6197
-                // If forcedTechnique does not exist and forcedMaterial is not set,
-                // the geometry MUST NOT be rendered.
-            } else if (forcedMaterial != null) {
-                // use forced material
-                forcedMaterial.render(geom, lightList, this);
-            }
-        } else if (forcedMaterial != null) {
-            // use forced material
-            forcedMaterial.render(geom, lightList, this);
-        } else {
-            material.render(geom, lightList, this);
-        }
-        this.renderer.popDebugGroup();
-    }
-
-    /**
-     * Renders the given GeometryList.
-     *
-     * <p>For every geometry in the list, the
-     * {@link #renderGeometry(com.jme3.scene.Geometry) } method is called.
-     *
-     * @param gl The geometry list to render.
-     *
-     * @see GeometryList
-     * @see #renderGeometry(com.jme3.scene.Geometry)
-     */
-    public void renderGeometryList(GeometryList gl) {
-        for (int i = 0; i < gl.size(); i++) {
-            renderGeometry(gl.get(i));
-        }
-    }
-
-    /**
-     * Preloads a scene for rendering.
-     *
-     * <p>After invocation of this method, the underlying
-     * renderer would have uploaded any textures, shaders and meshes
-     * used by the given scene to the video driver.
-     * Using this method is useful when wishing to avoid the initial pause
-     * when rendering a scene for the first time. Note that it is not
-     * guaranteed that the underlying renderer will actually choose to upload
-     * the data to the GPU so some pause is still to be expected.
-     *
-     * @param scene The scene to preload
-     */
-    public void preloadScene(Spatial scene) {
-        if (scene instanceof Node) {
-            // recurse for all children
-            Node n = (Node) scene;
-            List<Spatial> children = n.getChildren();
-            for (int i = 0; i < children.size(); i++) {
-                preloadScene(children.get(i));
-            }
-        } else if (scene instanceof Geometry) {
-            // addUserEvent to the render queue
-            Geometry gm = (Geometry) scene;
-            if (gm.getMaterial() == null) {
-                throw new IllegalStateException("No material is set for Geometry: " + gm.getName());
-            }
-
-            gm.getMaterial().preload(this, gm);
-            Mesh mesh = gm.getMesh();
-            if (mesh != null
-                    && mesh.getVertexCount() != 0
-                    && mesh.getTriangleCount() != 0) {
-                for (VertexBuffer vb : mesh.getBufferList().getArray()) {
-                    if (vb.getData() != null && vb.getUsage() != VertexBuffer.Usage.CpuOnly) {
-                        renderer.updateBufferData(vb);
-                    }
-                }
-            }
-        }
-    }
-
-    /**
-     * Flattens the given scene graph into the ViewPort's RenderQueue,
-     * checking for culling as the call goes down the graph recursively.
-     *
-     * <p>First, the scene is checked for culling based on the <code>Spatial</code>s
-     * {@link Spatial#setCullHint(com.jme3.scene.Spatial.CullHint) cull hint},
-     * if the camera frustum contains the scene, then this method is recursively
-     * called on its children.
-     *
-     * <p>When the scene's leaves or {@link Geometry geometries} are reached,
-     * they are each enqueued into the
-     * {@link ViewPort#getQueue() ViewPort's render queue}.
-     *
-     * <p>In addition to enqueuing the visible geometries, this method
-     * also scenes which cast or receive shadows, by putting them into the
-     * RenderQueue's
-     * {@link RenderQueue#addToQueue(com.jme3.scene.Geometry, com.jme3.renderer.queue.RenderQueue.Bucket)
-     * shadow queue}. Each Spatial which has its
-     * {@link Spatial#setShadowMode(com.jme3.renderer.queue.RenderQueue.ShadowMode) shadow mode}
-     * set to not off, will be put into the appropriate shadow queue, note that
-     * this process does not check for frustum culling on any
-     * {@link ShadowMode#Cast shadow casters}, as they don't have to be
-     * in the eye camera frustum to cast shadows on objects that are inside it.
-     *
-     * @param scene The scene to flatten into the queue
-     * @param vp The ViewPort provides the {@link ViewPort#getCamera() camera}
-     *     used for culling and the {@link ViewPort#getQueue() queue} used to
-     *     contain the flattened scene graph.
-     */
-    public void renderScene(Spatial scene, ViewPort vp) {
-        // reset of the camera plane state for proper culling
-        // (must be 0 for the first note of the scene to be rendered)
-        vp.getCamera().setPlaneState(0);
-        // queue the scene for rendering
-        renderSubScene(scene, vp);
-    }
-
-    /**
-     * Recursively renders the scene.
-     *
-     * @param scene the scene to be rendered (not null)
-     * @param vp the ViewPort to render in (not null)
-     */
-    private void renderSubScene(Spatial scene, ViewPort vp) {
-        // check culling first
-        if (!scene.checkCulling(vp.getCamera())) {
-            return;
-        }
-        scene.runControlRender(this, vp);
-        if (scene instanceof Node) {
-            // Recurse for all children
-            Node n = (Node) scene;
-            List<Spatial> children = n.getChildren();
-            // Saving cam state for culling
-            int camState = vp.getCamera().getPlaneState();
-            for (int i = 0; i < children.size(); i++) {
-                // Restoring cam state before proceeding children recursively
-                vp.getCamera().setPlaneState(camState);
-                renderSubScene(children.get(i), vp);
-            }
-        } else if (scene instanceof Geometry) {
-            // addUserEvent to the render queue
-            Geometry gm = (Geometry) scene;
-            if (gm.getMaterial() == null) {
-                throw new IllegalStateException("No material is set for Geometry: " + gm.getName());
-            }
-            vp.getQueue().addToQueue(gm, scene.getQueueBucket());
-        }
-    }
-
-    /**
-     * Returns the camera currently used for rendering.
-     *
-     * <p>The camera can be set with {@link #setCamera(com.jme3.renderer.Camera, boolean) }.
-     *
-     * @return the camera currently used for rendering.
-     */
-    public Camera getCurrentCamera() {
-        return prevCam;
-    }
-
-    /**
-     * The renderer implementation used for rendering operations.
-     *
-     * @return The renderer implementation
-     *
-     * @see #RenderManager(com.jme3.renderer.Renderer)
-     * @see Renderer
-     */
-    public Renderer getRenderer() {
-        return renderer;
-    }
-
-    /**
-     * Flushes the ViewPort's {@link ViewPort#getQueue() render queue}
-     * by rendering each of its visible buckets.
-     * By default, the queues will be cleared automatically after rendering,
-     * so there's no need to clear them manually.
-     *
-     * @param vp The ViewPort of which the queue will be flushed
-     *
-     * @see RenderQueue#renderQueue(com.jme3.renderer.queue.RenderQueue.Bucket,
-     *     com.jme3.renderer.RenderManager, com.jme3.renderer.Camera)
-     * @see #renderGeometryList(com.jme3.renderer.queue.GeometryList)
-     */
-    public void flushQueue(ViewPort vp) {
-        renderViewPortQueues(vp, true);
-    }
-
-    /**
-     * Clears the queue of the given ViewPort.
-     * Simply calls {@link RenderQueue#clear() } on the ViewPort's
-     * {@link ViewPort#getQueue() render queue}.
-     *
-     * @param vp The ViewPort of which the queue will be cleared.
-     *
-     * @see RenderQueue#clear()
-     * @see ViewPort#getQueue()
-     */
-    public void clearQueue(ViewPort vp) {
-        vp.getQueue().clear();
-    }
-
-    /**
-     * Sets the light filter to use when rendering lit Geometries.
-     *
-     * @see LightFilter
-     * @param lightFilter The light filter. Set it to null if you want all lights to be rendered.
-     */
-    public void setLightFilter(LightFilter lightFilter) {
-        this.lightFilter = lightFilter;
-    }
-
-    /**
-     * Returns the current LightFilter.
-     *
-     * @return the current light filter
-     */
-    public LightFilter getLightFilter() {
-        return this.lightFilter;
-    }
-
-    /**
-     * Defines what light mode will be selected when a technique offers several light modes.
-     *
-     * @param preferredLightMode The light mode to use.
-     */
-    public void setPreferredLightMode(TechniqueDef.LightMode preferredLightMode) {
-        this.preferredLightMode = preferredLightMode;
-    }
-
-    /**
-     * Returns the preferred light mode.
-     *
-     * @return the light mode.
-     */
-    public TechniqueDef.LightMode getPreferredLightMode() {
-        return preferredLightMode;
-    }
-
-    /**
-     * Returns the number of lights used for each pass when the light mode is single pass.
-     *
-     * @return the number of lights.
-     */
-    public int getSinglePassLightBatchSize() {
-        return singlePassLightBatchSize;
-    }
-
-    /**
-     * Sets the number of lights to use for each pass when the light mode is single pass.
-     *
-     * @param singlePassLightBatchSize the number of lights.
-     */
-    public void setSinglePassLightBatchSize(int singlePassLightBatchSize) {
-        // Ensure the batch size is no less than 1
-        this.singlePassLightBatchSize = Math.max(singlePassLightBatchSize, 1);
-    }
-
-    /**
-     * Renders the given viewport queues.
-     *
-     * <p>Changes the {@link Renderer#setDepthRange(float, float) depth range}
-     * appropriately as expected by each queue and then calls
-     * {@link RenderQueue#renderQueue(com.jme3.renderer.queue.RenderQueue.Bucket,
-     * com.jme3.renderer.RenderManager, com.jme3.renderer.Camera, boolean) }
-     * on the queue. Makes sure to restore the depth range to [0, 1]
-     * at the end of the call.
-     * Note that the {@link Bucket#Translucent translucent bucket} is NOT
-     * rendered by this method. Instead, the user should call
-     * {@link #renderTranslucentQueue(com.jme3.renderer.ViewPort) }
-     * after this call.
-     *
-     * @param vp the viewport of which queue should be rendered
-     * @param flush If true, the queues will be cleared after
-     *     rendering.
-     *
-     * @see RenderQueue
-     * @see #renderTranslucentQueue(com.jme3.renderer.ViewPort)
-     */
-    public void renderViewPortQueues(ViewPort vp, boolean flush) {
-        RenderQueue rq = vp.getQueue();
-        Camera cam = vp.getCamera();
-        boolean depthRangeChanged = false;
-
-        // render opaque objects with default depth range
-        // opaque objects are sorted front-to-back, reducing overdraw
-        if (prof != null) {
-            prof.vpStep(VpStep.RenderBucket, vp, Bucket.Opaque);
-        }
-        rq.renderQueue(Bucket.Opaque, this, cam, flush);
-
-        // render the sky, with depth range set to the farthest
-        if (!rq.isQueueEmpty(Bucket.Sky)) {
-            if (prof != null) {
-                prof.vpStep(VpStep.RenderBucket, vp, Bucket.Sky);
-            }
-            renderer.setDepthRange(1, 1);
-            rq.renderQueue(Bucket.Sky, this, cam, flush);
-            depthRangeChanged = true;
-        }
-
-        // transparent objects are last because they require blending with the
-        // rest of the scene's objects. Consequently, they are sorted
-        // back-to-front.
-        if (!rq.isQueueEmpty(Bucket.Transparent)) {
-            if (prof != null) {
-                prof.vpStep(VpStep.RenderBucket, vp, Bucket.Transparent);
-            }
-            if (depthRangeChanged) {
-                renderer.setDepthRange(0, 1);
-                depthRangeChanged = false;
-            }
-            rq.renderQueue(Bucket.Transparent, this, cam, flush);
-        }
-
-        if (!rq.isQueueEmpty(Bucket.Gui)) {
-            if (prof != null) {
-                prof.vpStep(VpStep.RenderBucket, vp, Bucket.Gui);
-            }
-            renderer.setDepthRange(0, 0);
-            setCamera(cam, true);
-            rq.renderQueue(Bucket.Gui, this, cam, flush);
-            setCamera(cam, false);
-            depthRangeChanged = true;
-        }
-
-        // restore range to default
-        if (depthRangeChanged) {
-            renderer.setDepthRange(0, 1);
-        }
-    }
-
-    /**
-     * Renders the {@link Bucket#Translucent translucent queue} on the viewPort.
-     *
-     * <p>This call does nothing unless {@link #setHandleTranslucentBucket(boolean) }
-     * is set to true. This method clears the translucent queue after rendering
-     * it.
-     *
-     * @param vp The viewport of which the translucent queue should be rendered.
-     *
-     * @see #renderViewPortQueues(com.jme3.renderer.ViewPort, boolean)
-     * @see #setHandleTranslucentBucket(boolean)
-     */
-    public void renderTranslucentQueue(ViewPort vp) {
-        if (prof != null) {
-            prof.vpStep(VpStep.RenderBucket, vp, Bucket.Translucent);
-        }
-
-        RenderQueue rq = vp.getQueue();
-        if (!rq.isQueueEmpty(Bucket.Translucent) && handleTranslucentBucket) {
-            rq.renderQueue(Bucket.Translucent, this, vp.getCamera(), true);
-        }
-    }
-
-    private void setViewPort(Camera cam) {
-        // this will make sure to clearReservations viewport only if needed
-        if (cam != prevCam || cam.isViewportChanged()) {
-            int viewX  = (int) (cam.getViewPortLeft() * cam.getWidth());
-            int viewY  = (int) (cam.getViewPortBottom() * cam.getHeight());
-            int viewX2 = (int) (cam.getViewPortRight() * cam.getWidth());
-            int viewY2 = (int) (cam.getViewPortTop() * cam.getHeight());
-            int viewWidth  = viewX2 - viewX;
-            int viewHeight = viewY2 - viewY;
-            uniformBindingManager.setViewPort(viewX, viewY, viewWidth, viewHeight);
-            renderer.setViewPort(viewX, viewY, viewWidth, viewHeight);
-            renderer.setClipRect(viewX, viewY, viewWidth, viewHeight);
-            cam.clearViewportChanged();
-            prevCam = cam;
-
-//            float translateX = viewWidth == viewX ? 0 : -(viewWidth + viewX) / (viewWidth - viewX);
-//            float translateY = viewHeight == viewY ? 0 : -(viewHeight + viewY) / (viewHeight - viewY);
-//            float scaleX = viewWidth == viewX ? 1f : 2f / (viewWidth - viewX);
-//            float scaleY = viewHeight == viewY ? 1f : 2f / (viewHeight - viewY);
-//
-//            orthoMatrix.loadIdentity();
-//            orthoMatrix.setTranslation(translateX, translateY, 0);
-//            orthoMatrix.setScale(scaleX, scaleY, 0);
-
-            orthoMatrix.loadIdentity();
-            orthoMatrix.setTranslation(-1f, -1f, 0f);
-            orthoMatrix.setScale(2f / cam.getWidth(), 2f / cam.getHeight(), 0f);
-        }
-    }
-
-    private void setViewProjection(Camera cam, boolean ortho) {
-        if (ortho) {
-            uniformBindingManager.setCamera(cam, Matrix4f.IDENTITY, orthoMatrix, orthoMatrix);
-        } else {
-            uniformBindingManager.setCamera(cam, cam.getViewMatrix(), cam.getProjectionMatrix(),
-                    cam.getViewProjectionMatrix());
-        }
-    }
-
-    /**
-     * Sets the camera to use for rendering.
-     *
-     * <p>First, the camera's
-     * {@link Camera#setViewPort(float, float, float, float) view port parameters}
-     * are applied. Then, the camera's {@link Camera#getViewMatrix() view} and
-     * {@link Camera#getProjectionMatrix() projection} matrices are set
-     * on the renderer. If <code>ortho</code> is <code>true</code>, then
-     * instead of using the camera's view and projection matrices, an ortho
-     * matrix is computed and used instead of the view projection matrix.
-     * The ortho matrix converts from the range (0 ~ Width, 0 ~ Height, -1 ~ +1)
-     * to the clip range (-1 ~ +1, -1 ~ +1, -1 ~ +1).
-     *
-     * @param cam The camera to set
-     * @param ortho True if to use orthographic projection (for GUI rendering),
-     *     false if to use the camera's view and projection matrices.
-     */
-    public void setCamera(Camera cam, boolean ortho) {
-        // Tell the light filter which camera to use for filtering.
-        if (lightFilter != null) {
-            lightFilter.setCamera(cam);
-        }
-        setViewPort(cam);
-        setViewProjection(cam, ortho);
-    }
-
-    /**
-     * Draws the viewport but without notifying {@link SceneProcessor scene
-     * processors} of any rendering events.
-     *
-     * @param vp The ViewPort to render
-     *
-     * @see #renderViewPort(com.jme3.renderer.ViewPort, float)
-     */
-    public void renderViewPortRaw(ViewPort vp) {
-        setCamera(vp.getCamera(), false);
-        List<Spatial> scenes = vp.getScenes();
-        for (int i = scenes.size() - 1; i >= 0; i--) {
-            renderScene(scenes.get(i), vp);
-        }
-        flushQueue(vp);
-    }
-
-    /**
-     * Applies the ViewPort's Camera and FrameBuffer in preparation
-     * for rendering.
-     *
-     * @param vp The ViewPort to apply.
-     */
-    public void applyViewPort(ViewPort vp) {
-        renderer.setFrameBuffer(vp.getOutputFrameBuffer());
-        setCamera(vp.getCamera(), false);
-        if (vp.isClearDepth() || vp.isClearColor() || vp.isClearStencil()) {
-            if (vp.isClearColor()) {
-                renderer.setBackgroundColor(vp.getBackgroundColor());
-            }
-            renderer.clearBuffers(vp.isClearColor(), vp.isClearDepth(), vp.isClearStencil());
-        }
-    }
-
-    /**
-     * Renders the {@link ViewPort} using the ViewPort's {@link RenderPipeline}.
-     * <p>
-     * If the ViewPort's RenderPipeline is null, the pipeline returned by
-     * {@link #getPipeline()} is used instead.
-     * <p>
-     * If the ViewPort is disabled, no rendering will occur.
-     *
-     * @param vp View port to render
-     * @param tpf Time per frame value
-     */
-    public void renderViewPort(ViewPort vp, float tpf) {
-        if (!vp.isEnabled()) {
-            return;
-        }
-        RenderPipeline pipeline = vp.getPipeline();
-        if (pipeline == null) {
-            pipeline = defaultPipeline;
-        }
-
-        PipelineContext context = pipeline.fetchPipelineContext(this);
-        if (context == null) {
-            throw new NullPointerException("Failed to fetch pipeline context.");
-        }
-        if (!context.startViewPortRender(this, vp)) {
-            usedContexts.add(context);
-        }
-        if (!pipeline.hasRenderedThisFrame()) {
-            usedPipelines.add(pipeline);
-            pipeline.startRenderFrame(this);
-        }
-
-        pipeline.pipelineRender(this, context, vp, tpf);
-        context.endViewPortRender(this, vp);
-    }
-
-    /**
-     * Called by the application to render any ViewPorts
-     * added to this RenderManager.
-     *
-     * <p>Renders any viewports that were added using the following methods:
-     * <ul>
-     * <li>{@link #createPreView(java.lang.String, com.jme3.renderer.Camera) }</li>
-     * <li>{@link #createMainView(java.lang.String, com.jme3.renderer.Camera) }</li>
-     * <li>{@link #createPostView(java.lang.String, com.jme3.renderer.Camera) }</li>
-     * </ul>
-     *
-     * @param tpf Time per frame value
-     * @param mainFrameBufferActive true to render viewports with no output
-     *     FrameBuffer, false to skip them
-     */
-    public void render(float tpf, boolean mainFrameBufferActive) {
-        if (renderer instanceof NullRenderer) {
-            return;
-        }
-
-        uniformBindingManager.newFrame();
-
-        if (prof != null) {
-            prof.appStep(AppStep.RenderPreviewViewPorts);
-        }
-        for (int i = 0; i < preViewPorts.size(); i++) {
-            ViewPort vp = preViewPorts.get(i);
-            if (vp.getOutputFrameBuffer() != null || mainFrameBufferActive) {
-                renderViewPort(vp, tpf);
-            }
-        }
-
-        if (prof != null) {
-            prof.appStep(AppStep.RenderMainViewPorts);
-        }
-        for (int i = 0; i < viewPorts.size(); i++) {
-            ViewPort vp = viewPorts.get(i);
-            if (vp.getOutputFrameBuffer() != null || mainFrameBufferActive) {
-                renderViewPort(vp, tpf);
-            }
-        }
-
-        if (prof != null) {
-            prof.appStep(AppStep.RenderPostViewPorts);
-        }
-        for (int i = 0; i < postViewPorts.size(); i++) {
-            ViewPort vp = postViewPorts.get(i);
-            if (vp.getOutputFrameBuffer() != null || mainFrameBufferActive) {
-                renderViewPort(vp, tpf);
-            }
-        }
-
-        // cleanup for used render pipelines and pipeline contexts only
-        for (int i = 0; i < usedContexts.size(); i++) {
-            usedContexts.get(i).endContextRenderFrame(this);
-        }
-<<<<<<< HEAD
-        for (RenderPipeline<?> p : usedPipelines) {
-            p.endRenderFrame(this);
-=======
-        for (int i = 0; i < usedPipelines.size(); i++) {
-            usedPipelines.get(i).endRenderFrame(this);
->>>>>>> ab9af099
-        }
-        usedContexts.clear();
-        usedPipelines.clear();
-    }
-
-    /**
-     * Returns true if the draw buffer target id is passed to the shader.
-     *
-     * @return True if the draw buffer target id is passed to the shaders.
-     */
-    public boolean getPassDrawBufferTargetIdToShaders() {
-        return forcedOverrides.contains(boundDrawBufferId);
-    }
-
-    /**
-     * Enable or disable passing the draw buffer target id to the shaders. This
-     * is needed to handle FrameBuffer.setTargetIndex correctly in some
-     * backends. When enabled, a material parameter named "BoundDrawBuffer" of
-     * type Int will be added to forced material parameters.
-     *
-     * @param enable True to enable, false to disable (default is true)
-     */
-    public void setPassDrawBufferTargetIdToShaders(boolean enable) {
-        if (enable) {
-            if (!forcedOverrides.contains(boundDrawBufferId)) {
-                forcedOverrides.add(boundDrawBufferId);
-            }
-        } else {
-            forcedOverrides.remove(boundDrawBufferId);
-        }
-    }
-
-    /**
-     * Set a render filter. Every geometry will be tested against this filter
-     * before rendering and will only be rendered if the filter returns true.
-     * This allows for custom culling or selective rendering based on geometry properties.
-     *
-     * @param filter The render filter to apply, or null to remove any existing filter.
-     */
-    public void setRenderFilter(Predicate<Geometry> filter) {
-        renderFilter = filter;
-    }
-
-    /**
-     * Returns the render filter that the RenderManager is currently using.
-     *
-     * @return The currently active render filter, or null if no filter is set.
-     */
-    public Predicate<Geometry> getRenderFilter() {
-        return renderFilter;
-    }
-
-}
+/*
+ * Copyright (c) 2025 jMonkeyEngine
+ * All rights reserved.
+ *
+ * Redistribution and use in source and binary forms, with or without
+ * modification, are permitted provided that the following conditions are
+ * met:
+ *
+ * * Redistributions of source code must retain the above copyright
+ *   notice, this list of conditions and the following disclaimer.
+ *
+ * * Redistributions in binary form must reproduce the above copyright
+ *   notice, this list of conditions and the following disclaimer in the
+ *   documentation and/or other materials provided with the distribution.
+ *
+ * * Neither the name of 'jMonkeyEngine' nor the names of its contributors
+ *   may be used to endorse or promote products derived from this software
+ *   without specific prior written permission.
+ *
+ * THIS SOFTWARE IS PROVIDED BY THE COPYRIGHT HOLDERS AND CONTRIBUTORS
+ * "AS IS" AND ANY EXPRESS OR IMPLIED WARRANTIES, INCLUDING, BUT NOT LIMITED
+ * TO, THE IMPLIED WARRANTIES OF MERCHANTABILITY AND FITNESS FOR A PARTICULAR
+ * PURPOSE ARE DISCLAIMED. IN NO EVENT SHALL THE COPYRIGHT OWNER OR
+ * CONTRIBUTORS BE LIABLE FOR ANY DIRECT, INDIRECT, INCIDENTAL, SPECIAL,
+ * EXEMPLARY, OR CONSEQUENTIAL DAMAGES (INCLUDING, BUT NOT LIMITED TO,
+ * PROCUREMENT OF SUBSTITUTE GOODS OR SERVICES; LOSS OF USE, DATA, OR
+ * PROFITS; OR BUSINESS INTERRUPTION) HOWEVER CAUSED AND ON ANY THEORY OF
+ * LIABILITY, WHETHER IN CONTRACT, STRICT LIABILITY, OR TORT (INCLUDING
+ * NEGLIGENCE OR OTHERWISE) ARISING IN ANY WAY OUT OF THE USE OF THIS
+ * SOFTWARE, EVEN IF ADVISED OF THE POSSIBILITY OF SUCH DAMAGE.
+ */
+package com.jme3.renderer;
+
+import com.jme3.renderer.pipeline.ForwardPipeline;
+import com.jme3.renderer.pipeline.DefaultPipelineContext;
+import com.jme3.renderer.pipeline.RenderPipeline;
+import com.jme3.renderer.pipeline.PipelineContext;
+import com.jme3.light.DefaultLightFilter;
+import com.jme3.light.LightFilter;
+import com.jme3.light.LightList;
+import com.jme3.material.MatParamOverride;
+import com.jme3.material.Material;
+import com.jme3.material.MaterialDef;
+import com.jme3.material.RenderState;
+import com.jme3.material.Technique;
+import com.jme3.material.TechniqueDef;
+import com.jme3.math.Matrix4f;
+import com.jme3.post.SceneProcessor;
+import com.jme3.profile.AppProfiler;
+import com.jme3.profile.AppStep;
+import com.jme3.profile.VpStep;
+import com.jme3.renderer.queue.GeometryList;
+import com.jme3.renderer.queue.RenderQueue;
+import com.jme3.renderer.queue.RenderQueue.Bucket;
+import com.jme3.renderer.queue.RenderQueue.ShadowMode;
+import com.jme3.scene.Geometry;
+import com.jme3.scene.Mesh;
+import com.jme3.scene.Node;
+import com.jme3.scene.Spatial;
+import com.jme3.scene.VertexBuffer;
+import com.jme3.shader.Shader;
+import com.jme3.shader.UniformBinding;
+import com.jme3.shader.UniformBindingManager;
+import com.jme3.shader.VarType;
+import com.jme3.system.NullRenderer;
+import com.jme3.system.Timer;
+import com.jme3.texture.FrameBuffer;
+import com.jme3.util.SafeArrayList;
+import java.util.ArrayList;
+import java.util.Collections;
+import java.util.HashMap;
+import java.util.LinkedList;
+import java.util.List;
+import java.util.function.Function;
+import java.util.function.Predicate;
+import java.util.function.Supplier;
+import java.util.logging.Logger;
+
+/**
+ * The `RenderManager` is a high-level rendering interface that manages
+ * {@link ViewPort}s, {@link SceneProcessor}s, and the overall rendering pipeline.
+ * It is responsible for orchestrating the rendering of scenes into various
+ * viewports.
+ */
+public class RenderManager {
+
+    private static final Logger logger = Logger.getLogger(RenderManager.class.getName());
+
+    private final Renderer renderer;
+    private final UniformBindingManager uniformBindingManager = new UniformBindingManager();
+    private final ArrayList<ViewPort> preViewPorts = new ArrayList<>();
+    private final ArrayList<ViewPort> viewPorts = new ArrayList<>();
+    private final ArrayList<ViewPort> postViewPorts = new ArrayList<>();
+    private final HashMap<Class<? extends PipelineContext>, PipelineContext> contexts = new HashMap<>();
+    private final LinkedList<PipelineContext> usedContexts = new LinkedList<>();
+    private final LinkedList<RenderPipeline<? extends PipelineContext>> usedPipelines = new LinkedList<>();
+    private RenderPipeline<? extends PipelineContext> defaultPipeline = new ForwardPipeline();
+    private Camera prevCam = null;
+    private Material forcedMaterial = null;
+    private String forcedTechnique = null;
+    private RenderState forcedRenderState = null;
+    private final SafeArrayList<MatParamOverride> forcedOverrides = new SafeArrayList<>(MatParamOverride.class);
+
+    private final Matrix4f orthoMatrix = new Matrix4f();
+    private final LightList filteredLightList = new LightList(null);
+    private boolean handleTranslucentBucket = true;
+    private AppProfiler prof;
+    private LightFilter lightFilter = new DefaultLightFilter();
+    private TechniqueDef.LightMode preferredLightMode = TechniqueDef.LightMode.MultiPass;
+    private int singlePassLightBatchSize = 1;
+    private final MatParamOverride boundDrawBufferId = new MatParamOverride(VarType.Int, "BoundDrawBuffer", 0);
+    private Predicate<Geometry> renderFilter;
+
+
+    /**
+     * Creates a high-level rendering interface over the
+     * low-level rendering interface.
+     *
+     * @param renderer The low-level renderer implementation.
+     */
+    public RenderManager(Renderer renderer) {
+        this.renderer = renderer;
+        this.forcedOverrides.add(boundDrawBufferId);
+        // register default pipeline context
+        contexts.put(PipelineContext.class, new DefaultPipelineContext());
+    }
+
+    /**
+     * Gets the default pipeline used when a ViewPort does not have a
+     * pipeline already assigned to it.
+     *
+     * @return The default {@link RenderPipeline}, which is {@link ForwardPipeline} by default.
+     */
+    public RenderPipeline<? extends PipelineContext> getPipeline() {
+        return defaultPipeline;
+    }
+
+    /**
+     * Sets the default pipeline used when a ViewPort does not have a
+     * pipeline already assigned to it.
+     * <p>
+     * default={@link ForwardPipeline}
+     *
+     * @param pipeline The default rendering pipeline (not null).
+     */
+    public void setPipeline(RenderPipeline<? extends PipelineContext> pipeline) {
+        assert pipeline != null;
+        this.defaultPipeline = pipeline;
+    }
+
+    /**
+     * Gets the default pipeline context registered under
+     * {@link PipelineContext}.
+     *
+     * @return The default {@link PipelineContext}.
+     */
+    public PipelineContext getDefaultContext() {
+        return getContext(PipelineContext.class);
+    }
+
+    /**
+     * Gets the pipeline context registered under the given class type.
+     *
+     * @param type The class type of the context to retrieve.
+     * @param <T>  The type of the {@link PipelineContext}.
+     * @return The registered context instance, or null if not found.
+     */
+    @SuppressWarnings("unchecked")
+    public <T extends PipelineContext> T getContext(Class<T> type) {
+        return (T) contexts.get(type);
+    }
+
+    /**
+     * Gets the pipeline context registered under the class or creates
+     * and registers a new context from the supplier.
+     *
+     * @param <T>      The type of the {@link PipelineContext}.
+     * @param type     The class type under which the context is registered.
+     * @param supplier A function interface for creating a new context
+     *                 if one is not already registered under the given type.
+     * @return The registered or newly created context.
+     */
+    public <T extends PipelineContext> T getOrCreateContext(Class<T> type, Supplier<T> supplier) {
+        T c = getContext(type);
+        if (c == null) {
+            c = supplier.get();
+            registerContext(type, c);
+        }
+        return c;
+    }
+
+    /**
+     * Gets the pipeline context registered under the class or creates
+     * and registers a new context from the function.
+     *
+     * @param <T>      The type of the {@link PipelineContext}.
+     * @param type     The class type under which the context is registered.
+     * @param function A function interface for creating a new context, taking the {@code RenderManager} as an argument,
+     *                 if one is not already registered under the given type.
+     * @return The registered or newly created context.
+     */
+    public <T extends PipelineContext> T getOrCreateContext(Class<T> type, Function<RenderManager, T> function) {
+        T c = getContext(type);
+        if (c == null) {
+            c = function.apply(this);
+            registerContext(type, c);
+        }
+        return c;
+    }
+
+    /**
+     * Registers a pipeline context under the given class type.
+     * <p>
+     * If another context is already registered under the class, that
+     * context will be replaced by the given context.
+     *
+     * @param type    The class type under which the context is registered.
+     * @param context The context instance to register.
+     * @param <T>     The type of the {@link PipelineContext}.
+     */
+    public <T extends PipelineContext> void registerContext(Class<T> type, T context) {
+        assert type != null;
+        if (context == null) {
+            throw new NullPointerException("Context to register cannot be null.");
+        }
+        contexts.put(type, context);
+    }
+
+    /**
+     * Gets the application profiler.
+     *
+     * @return The {@link AppProfiler} instance, or null if none is set.
+     */
+    public AppProfiler getProfiler() {
+        return prof;
+    }
+
+    /**
+     * Returns the pre ViewPort with the given name.
+     *
+     * @param viewName The name of the pre ViewPort to look up
+     * @return The ViewPort, or null if not found.
+     *
+     * @see #createPreView(java.lang.String, com.jme3.renderer.Camera)
+     */
+    public ViewPort getPreView(String viewName) {
+        for (int i = 0; i < preViewPorts.size(); i++) {
+            if (preViewPorts.get(i).getName().equals(viewName)) {
+                return preViewPorts.get(i);
+            }
+        }
+        return null;
+    }
+
+    /**
+     * Removes the pre ViewPort with the specified name.
+     *
+     * @param viewName The name of the pre ViewPort to remove
+     * @return True if the ViewPort was removed successfully.
+     *
+     * @see #createPreView(java.lang.String, com.jme3.renderer.Camera)
+     */
+    public boolean removePreView(String viewName) {
+        for (int i = 0; i < preViewPorts.size(); i++) {
+            if (preViewPorts.get(i).getName().equals(viewName)) {
+                preViewPorts.remove(i);
+                return true;
+            }
+        }
+        return false;
+    }
+
+    /**
+     * Removes the specified pre ViewPort.
+     *
+     * @param view The pre ViewPort to remove
+     * @return True if the ViewPort was removed successfully.
+     *
+     * @see #createPreView(java.lang.String, com.jme3.renderer.Camera)
+     */
+    public boolean removePreView(ViewPort view) {
+        return preViewPorts.remove(view);
+    }
+
+    /**
+     * Returns the main ViewPort with the given name.
+     *
+     * @param viewName The name of the main ViewPort to look up
+     * @return The ViewPort, or null if not found.
+     *
+     * @see #createMainView(java.lang.String, com.jme3.renderer.Camera)
+     */
+    public ViewPort getMainView(String viewName) {
+        for (int i = 0; i < viewPorts.size(); i++) {
+            if (viewPorts.get(i).getName().equals(viewName)) {
+                return viewPorts.get(i);
+            }
+        }
+        return null;
+    }
+
+    /**
+     * Removes the main ViewPort with the specified name.
+     *
+     * @param viewName The main ViewPort name to remove
+     * @return True if the ViewPort was removed successfully.
+     *
+     * @see #createMainView(java.lang.String, com.jme3.renderer.Camera)
+     */
+    public boolean removeMainView(String viewName) {
+        for (int i = 0; i < viewPorts.size(); i++) {
+            if (viewPorts.get(i).getName().equals(viewName)) {
+                viewPorts.remove(i);
+                return true;
+            }
+        }
+        return false;
+    }
+
+    /**
+     * Removes the specified main ViewPort.
+     *
+     * @param view The main ViewPort to remove
+     * @return True if the ViewPort was removed successfully.
+     *
+     * @see #createMainView(java.lang.String, com.jme3.renderer.Camera)
+     */
+    public boolean removeMainView(ViewPort view) {
+        return viewPorts.remove(view);
+    }
+
+    /**
+     * Returns the post ViewPort with the given name.
+     *
+     * @param viewName The name of the post ViewPort to look up
+     * @return The ViewPort, or null if not found.
+     *
+     * @see #createPostView(java.lang.String, com.jme3.renderer.Camera)
+     */
+    public ViewPort getPostView(String viewName) {
+        for (int i = 0; i < postViewPorts.size(); i++) {
+            if (postViewPorts.get(i).getName().equals(viewName)) {
+                return postViewPorts.get(i);
+            }
+        }
+        return null;
+    }
+
+    /**
+     * Removes the post ViewPort with the specified name.
+     *
+     * @param viewName The post ViewPort name to remove
+     * @return True if the ViewPort was removed successfully.
+     *
+     * @see #createPostView(java.lang.String, com.jme3.renderer.Camera)
+     */
+    public boolean removePostView(String viewName) {
+        for (int i = 0; i < postViewPorts.size(); i++) {
+            if (postViewPorts.get(i).getName().equals(viewName)) {
+                postViewPorts.remove(i);
+
+                return true;
+            }
+        }
+        return false;
+    }
+
+    /**
+     * Removes the specified post ViewPort.
+     *
+     * @param view The post ViewPort to remove
+     * @return True if the ViewPort was removed successfully.
+     *
+     * @see #createPostView(java.lang.String, com.jme3.renderer.Camera)
+     */
+    public boolean removePostView(ViewPort view) {
+        return postViewPorts.remove(view);
+    }
+
+    /**
+     * Returns a read-only list of all pre ViewPorts.
+     *
+     * @return a read-only list of all pre ViewPorts
+     * @see #createPreView(java.lang.String, com.jme3.renderer.Camera)
+     */
+    public List<ViewPort> getPreViews() {
+        return Collections.unmodifiableList(preViewPorts);
+    }
+
+    /**
+     * Returns a read-only list of all main ViewPorts.
+     *
+     * @return a read-only list of all main ViewPorts
+     * @see #createMainView(java.lang.String, com.jme3.renderer.Camera)
+     */
+    public List<ViewPort> getMainViews() {
+        return Collections.unmodifiableList(viewPorts);
+    }
+
+    /**
+     * Returns a read-only list of all post ViewPorts.
+     *
+     * @return a read-only list of all post ViewPorts
+     * @see #createPostView(java.lang.String, com.jme3.renderer.Camera)
+     */
+    public List<ViewPort> getPostViews() {
+        return Collections.unmodifiableList(postViewPorts);
+    }
+
+    /**
+     * Creates a new pre ViewPort, to display the given camera's content.
+     *
+     * <p>The view will be processed before the main and post viewports.
+     *
+     * @param viewName the desired viewport name
+     * @param cam the Camera to use for rendering (alias created)
+     * @return a new instance
+     */
+    public ViewPort createPreView(String viewName, Camera cam) {
+        ViewPort vp = new ViewPort(viewName, cam);
+        preViewPorts.add(vp);
+        return vp;
+    }
+
+    /**
+     * Creates a new main ViewPort, to display the given camera's content.
+     *
+     * <p>The view will be processed before the post viewports but after
+     * the pre viewports.
+     *
+     * @param viewName the desired viewport name
+     * @param cam the Camera to use for rendering (alias created)
+     * @return a new instance
+     */
+    public ViewPort createMainView(String viewName, Camera cam) {
+        ViewPort vp = new ViewPort(viewName, cam);
+        viewPorts.add(vp);
+        return vp;
+    }
+
+    /**
+     * Creates a new post ViewPort, to display the given camera's content.
+     *
+     * <p>The view will be processed after the pre and main viewports.
+     *
+     * @param viewName the desired viewport name
+     * @param cam the Camera to use for rendering (alias created)
+     * @return a new instance
+     */
+    public ViewPort createPostView(String viewName, Camera cam) {
+        ViewPort vp = new ViewPort(viewName, cam);
+        postViewPorts.add(vp);
+        return vp;
+    }
+
+    private void notifyReshape(ViewPort vp, int w, int h) {
+        List<SceneProcessor> processors = vp.getProcessors();
+        for (SceneProcessor proc : processors) {
+            if (!proc.isInitialized()) {
+                proc.initialize(this, vp);
+            } else {
+                proc.reshape(vp, w, h);
+            }
+        }
+    }
+
+    private void notifyRescale(ViewPort vp, float x, float y) {
+        List<SceneProcessor> processors = vp.getProcessors();
+        for (SceneProcessor proc : processors) {
+            if (!proc.isInitialized()) {
+                proc.initialize(this, vp);
+            } else {
+                proc.rescale(vp, x, y);
+            }
+        }
+    }
+
+    /**
+     * Internal use only.
+     * Updates the resolution of all on-screen cameras to match
+     * the given width and height.
+     *
+     * @param w the new width (in pixels)
+     * @param h the new height (in pixels)
+     */
+    public void notifyReshape(int w, int h) {
+        for (ViewPort vp : preViewPorts) {
+            if (vp.getOutputFrameBuffer() == null) {
+                Camera cam = vp.getCamera();
+                cam.resize(w, h, true);
+            }
+            notifyReshape(vp, w, h);
+        }
+        for (ViewPort vp : viewPorts) {
+            if (vp.getOutputFrameBuffer() == null) {
+                Camera cam = vp.getCamera();
+                cam.resize(w, h, true);
+            }
+            notifyReshape(vp, w, h);
+        }
+        for (ViewPort vp : postViewPorts) {
+            if (vp.getOutputFrameBuffer() == null) {
+                Camera cam = vp.getCamera();
+                cam.resize(w, h, true);
+            }
+            notifyReshape(vp, w, h);
+        }
+    }
+
+    /**
+     * Internal use only.
+     * Updates the scale of all on-screen ViewPorts
+     *
+     * @param x the new horizontal scale
+     * @param y the new vertical scale
+     */
+    public void notifyRescale(float x, float y) {
+        for (ViewPort vp : preViewPorts) {
+            notifyRescale(vp, x, y);
+        }
+        for (ViewPort vp : viewPorts) {
+            notifyRescale(vp, x, y);
+        }
+        for (ViewPort vp : postViewPorts) {
+            notifyRescale(vp, x, y);
+        }
+    }
+
+    /**
+     * Sets a material that will be forced on all rendered geometries.
+     * This can be used for debugging (e.g., solid color) or special effects.
+     *
+     * @param forcedMaterial The material to force, or null to disable forcing.
+     */
+    public void setForcedMaterial(Material forcedMaterial) {
+        this.forcedMaterial = forcedMaterial;
+    }
+
+    /**
+     * Gets the forced material that overrides materials set on geometries.
+     *
+     * @return The forced {@link Material}, or null if no material is forced.
+     */
+    public Material getForcedMaterial() {
+        return forcedMaterial;
+    }
+
+    /**
+     * Returns the forced render state previously set with
+     * {@link #setForcedRenderState(com.jme3.material.RenderState) }.
+     *
+     * @return the forced render state
+     */
+    public RenderState getForcedRenderState() {
+        return forcedRenderState;
+    }
+
+    /**
+     * Sets the render state to use for all future objects.
+     * This overrides the render state set on the material and instead
+     * forces this render state to be applied for all future materials
+     * rendered. Set to null to return to normal functionality.
+     *
+     * @param forcedRenderState The forced render state to set, or null
+     *     to return to normal
+     */
+    public void setForcedRenderState(RenderState forcedRenderState) {
+        this.forcedRenderState = forcedRenderState;
+    }
+
+    /**
+     * Sets the timer that should be used to query the time based
+     * {@link UniformBinding}s for material world parameters.
+     *
+     * @param timer The timer to query time world parameters
+     */
+    public void setTimer(Timer timer) {
+        uniformBindingManager.setTimer(timer);
+    }
+
+    /**
+     * Sets an AppProfiler hook that will be called back for
+     * specific steps within a single update frame.  Value defaults
+     * to null.
+     *
+     * @param prof the AppProfiler to use (alias created, default=null)
+     */
+    public void setAppProfiler(AppProfiler prof) {
+        this.prof = prof;
+    }
+
+    /**
+     * Returns the name of the forced technique.
+     *
+     * @return The name of the forced technique, or null if none is forced.
+     * @see #setForcedTechnique(java.lang.String)
+     */
+    public String getForcedTechnique() {
+        return forcedTechnique;
+    }
+
+    /**
+     * Sets the forced technique to use when rendering geometries.
+     *
+     * <p>If the specified technique name is available on the geometry's
+     * material, then it is used, otherwise, the
+     * {@link #setForcedMaterial(com.jme3.material.Material) forced material} is used.
+     * If a forced material is not set and the forced technique name cannot
+     * be found on the material, the geometry will <em>not</em> be rendered.
+     *
+     * @param forcedTechnique The technique to force, or null to disable forcing.
+     * @see #renderGeometry(com.jme3.scene.Geometry)
+     */
+    public void setForcedTechnique(String forcedTechnique) {
+        this.forcedTechnique = forcedTechnique;
+    }
+
+    /**
+     * Adds a forced material parameter to use when rendering geometries.
+     * <p>
+     * The provided parameter takes precedence over parameters set on the
+     * material or any overrides that exist in the scene graph that have the
+     * same name.
+     *
+     * @param override The material parameter override to add.
+     * @see #removeForcedMatParam(com.jme3.material.MatParamOverride)
+     */
+    public void addForcedMatParam(MatParamOverride override) {
+        forcedOverrides.add(override);
+    }
+
+    /**
+     * Removes a material parameter override.
+     *
+     * @param override The material parameter override to remove.
+     * @see #addForcedMatParam(com.jme3.material.MatParamOverride)
+     */
+    public void removeForcedMatParam(MatParamOverride override) {
+        forcedOverrides.remove(override);
+    }
+
+    /**
+     * Gets the forced material parameters applied to rendered geometries.
+     *
+     * <p>Forced parameters can be added via
+     * {@link #addForcedMatParam(com.jme3.material.MatParamOverride)} or removed
+     * via {@link #removeForcedMatParam(com.jme3.material.MatParamOverride)}.
+     *
+     * @return The forced material parameters.
+     */
+    public SafeArrayList<MatParamOverride> getForcedMatParams() {
+        return forcedOverrides;
+    }
+
+    /**
+     * Enables or disables alpha-to-coverage.
+     *
+     * <p>When alpha to coverage is enabled and the renderer implementation
+     * supports it, then alpha blending will be replaced with alpha dissolve
+     * if multi-sampling is also set on the renderer.
+     * This feature allows avoiding of alpha blending artifacts due to
+     * lack of triangle-level back-to-front sorting.
+     *
+     * @param value True to enable alpha-to-coverage, false otherwise.
+     */
+    public void setAlphaToCoverage(boolean value) {
+        renderer.setAlphaToCoverage(value);
+    }
+
+    /**
+     * True if the translucent bucket should automatically be rendered
+     * by the RenderManager.
+     *
+     * @return true if the translucent bucket is rendered
+     *
+     * @see #setHandleTranslucentBucket(boolean)
+     */
+    public boolean isHandleTranslucentBucket() {
+        return handleTranslucentBucket;
+    }
+
+    /**
+     * Enables or disables rendering of the
+     * {@link Bucket#Translucent translucent bucket}
+     * by the RenderManager. The default is enabled.
+     *
+     * @param handleTranslucentBucket true to render the translucent bucket
+     */
+    public void setHandleTranslucentBucket(boolean handleTranslucentBucket) {
+        this.handleTranslucentBucket = handleTranslucentBucket;
+    }
+
+    /**
+     * Internal use only. Sets the world matrix to use for future
+     * rendering. This has no effect unless objects are rendered manually
+     * using {@link Material#render(com.jme3.scene.Geometry, com.jme3.renderer.RenderManager) }.
+     * Using {@link #renderGeometry(com.jme3.scene.Geometry) } will
+     * override this value.
+     *
+     * @param mat The world matrix to set
+     */
+    public void setWorldMatrix(Matrix4f mat) {
+        uniformBindingManager.setWorldMatrix(mat);
+    }
+
+    /**
+     * Internal use only.
+     * Updates the given list of uniforms with {@link UniformBinding uniform bindings}
+     * based on the current world state.
+     *
+     * @param shader (not null)
+     */
+    public void updateUniformBindings(Shader shader) {
+        uniformBindingManager.updateUniformBindings(shader);
+    }
+
+    /**
+     * Renders the given geometry.
+     *
+     * <p>First the proper world matrix is set, if
+     * the geometry's {@link Geometry#setIgnoreTransform(boolean) ignore transform}
+     * feature is enabled, the identity world matrix is used, otherwise, the
+     * geometry's {@link Geometry#getWorldMatrix() world transform matrix} is used.
+     *
+     * <p>Once the world matrix is applied, the proper material is chosen for rendering.
+     * If a {@link #setForcedMaterial(com.jme3.material.Material) forced material} is
+     * set on this RenderManager, then it is used for rendering the geometry,
+     * otherwise, the {@link Geometry#getMaterial() geometry's material} is used.
+     *
+     * <p>If a {@link #setForcedTechnique(java.lang.String) forced technique} is
+     * set on this RenderManager, then it is selected automatically
+     * on the geometry's material and is used for rendering. Otherwise, one
+     * of the {@link com.jme3.material.MaterialDef#getTechniqueDefsNames() default techniques} is
+     * used.
+     *
+     * <p>If a {@link #setForcedRenderState(com.jme3.material.RenderState) forced
+     * render state} is set on this RenderManager, then it is used
+     * for rendering the material, and the material's own render state is ignored.
+     * Otherwise, the material's render state is used as intended.
+     *
+     * @param geom The geometry to render
+     *
+     * @see Technique
+     * @see RenderState
+     * @see com.jme3.material.Material#selectTechnique(java.lang.String, com.jme3.renderer.RenderManager)
+     * @see com.jme3.material.Material#render(com.jme3.scene.Geometry, com.jme3.renderer.RenderManager)
+     */
+    public void renderGeometry(Geometry geom) {
+
+        if (renderFilter != null && !renderFilter.test(geom)) {
+            return;
+        }
+
+        LightList lightList = geom.getWorldLightList();
+        if (lightFilter != null) {
+            filteredLightList.clear();
+            lightFilter.filterLights(geom, filteredLightList);
+            lightList = filteredLightList;
+        }
+
+        renderGeometry(geom, lightList);
+    }
+
+    /**
+     * Renders a single {@link Geometry} with a specific list of lights.
+     * This method applies the world transform, handles forced materials and techniques,
+     * and manages the `BoundDrawBuffer` parameter for multi-target frame buffers.
+     *
+     * @param geom The {@link Geometry} to render.
+     * @param lightList The {@link LightList} containing the lights that affect this geometry.
+     */
+    public void renderGeometry(Geometry geom, LightList lightList) {
+
+        if (renderFilter != null && !renderFilter.test(geom)) {
+            return;
+        }
+
+        this.renderer.pushDebugGroup(geom.getName());
+        if (geom.isIgnoreTransform()) {
+            setWorldMatrix(Matrix4f.IDENTITY);
+        } else {
+            setWorldMatrix(geom.getWorldMatrix());
+        }
+
+        // Use material override to pass the current target index (used in api such as GL ES
+        // that do not support glDrawBuffer)
+        FrameBuffer currentFb = this.renderer.getCurrentFrameBuffer();
+        if (currentFb != null && !currentFb.isMultiTarget()) {
+            this.boundDrawBufferId.setValue(currentFb.getTargetIndex());
+        }
+
+        Material material = geom.getMaterial();
+
+        // If forcedTechnique exists, we try to force it for the render.
+        // If it does not exist in the mat def, we check for forcedMaterial and render the geom if not null.
+        // Otherwise, the geometry is not rendered.
+        if (forcedTechnique != null) {
+            MaterialDef matDef = material.getMaterialDef();
+            if (matDef.getTechniqueDefs(forcedTechnique) != null) {
+
+                Technique activeTechnique = material.getActiveTechnique();
+
+                String previousTechniqueName = activeTechnique != null
+                        ? activeTechnique.getDef().getName()
+                        : TechniqueDef.DEFAULT_TECHNIQUE_NAME;
+
+                geom.getMaterial().selectTechnique(forcedTechnique, this);
+                //saving forcedRenderState for future calls
+                RenderState tmpRs = forcedRenderState;
+                if (geom.getMaterial().getActiveTechnique().getDef().getForcedRenderState() != null) {
+                    //forcing forced technique renderState
+                    forcedRenderState = geom.getMaterial().getActiveTechnique().getDef().getForcedRenderState();
+                }
+                // use geometry's material
+                material.render(geom, lightList, this);
+                material.selectTechnique(previousTechniqueName, this);
+
+                //restoring forcedRenderState
+                forcedRenderState = tmpRs;
+
+                //Reverted this part from revision 6197
+                // If forcedTechnique does not exist and forcedMaterial is not set,
+                // the geometry MUST NOT be rendered.
+            } else if (forcedMaterial != null) {
+                // use forced material
+                forcedMaterial.render(geom, lightList, this);
+            }
+        } else if (forcedMaterial != null) {
+            // use forced material
+            forcedMaterial.render(geom, lightList, this);
+        } else {
+            material.render(geom, lightList, this);
+        }
+        this.renderer.popDebugGroup();
+    }
+
+    /**
+     * Renders the given GeometryList.
+     *
+     * <p>For every geometry in the list, the
+     * {@link #renderGeometry(com.jme3.scene.Geometry) } method is called.
+     *
+     * @param gl The geometry list to render.
+     *
+     * @see GeometryList
+     * @see #renderGeometry(com.jme3.scene.Geometry)
+     */
+    public void renderGeometryList(GeometryList gl) {
+        for (int i = 0; i < gl.size(); i++) {
+            renderGeometry(gl.get(i));
+        }
+    }
+
+    /**
+     * Preloads a scene for rendering.
+     *
+     * <p>After invocation of this method, the underlying
+     * renderer would have uploaded any textures, shaders and meshes
+     * used by the given scene to the video driver.
+     * Using this method is useful when wishing to avoid the initial pause
+     * when rendering a scene for the first time. Note that it is not
+     * guaranteed that the underlying renderer will actually choose to upload
+     * the data to the GPU so some pause is still to be expected.
+     *
+     * @param scene The scene to preload
+     */
+    public void preloadScene(Spatial scene) {
+        if (scene instanceof Node) {
+            // recurse for all children
+            Node n = (Node) scene;
+            List<Spatial> children = n.getChildren();
+            for (int i = 0; i < children.size(); i++) {
+                preloadScene(children.get(i));
+            }
+        } else if (scene instanceof Geometry) {
+            // addUserEvent to the render queue
+            Geometry gm = (Geometry) scene;
+            if (gm.getMaterial() == null) {
+                throw new IllegalStateException("No material is set for Geometry: " + gm.getName());
+            }
+
+            gm.getMaterial().preload(this, gm);
+            Mesh mesh = gm.getMesh();
+            if (mesh != null
+                    && mesh.getVertexCount() != 0
+                    && mesh.getTriangleCount() != 0) {
+                for (VertexBuffer vb : mesh.getBufferList().getArray()) {
+                    if (vb.getData() != null && vb.getUsage() != VertexBuffer.Usage.CpuOnly) {
+                        renderer.updateBufferData(vb);
+                    }
+                }
+            }
+        }
+    }
+
+    /**
+     * Flattens the given scene graph into the ViewPort's RenderQueue,
+     * checking for culling as the call goes down the graph recursively.
+     *
+     * <p>First, the scene is checked for culling based on the <code>Spatial</code>s
+     * {@link Spatial#setCullHint(com.jme3.scene.Spatial.CullHint) cull hint},
+     * if the camera frustum contains the scene, then this method is recursively
+     * called on its children.
+     *
+     * <p>When the scene's leaves or {@link Geometry geometries} are reached,
+     * they are each enqueued into the
+     * {@link ViewPort#getQueue() ViewPort's render queue}.
+     *
+     * <p>In addition to enqueuing the visible geometries, this method
+     * also scenes which cast or receive shadows, by putting them into the
+     * RenderQueue's
+     * {@link RenderQueue#addToQueue(com.jme3.scene.Geometry, com.jme3.renderer.queue.RenderQueue.Bucket)
+     * shadow queue}. Each Spatial which has its
+     * {@link Spatial#setShadowMode(com.jme3.renderer.queue.RenderQueue.ShadowMode) shadow mode}
+     * set to not off, will be put into the appropriate shadow queue, note that
+     * this process does not check for frustum culling on any
+     * {@link ShadowMode#Cast shadow casters}, as they don't have to be
+     * in the eye camera frustum to cast shadows on objects that are inside it.
+     *
+     * @param scene The scene to flatten into the queue
+     * @param vp The ViewPort provides the {@link ViewPort#getCamera() camera}
+     *     used for culling and the {@link ViewPort#getQueue() queue} used to
+     *     contain the flattened scene graph.
+     */
+    public void renderScene(Spatial scene, ViewPort vp) {
+        // reset of the camera plane state for proper culling
+        // (must be 0 for the first note of the scene to be rendered)
+        vp.getCamera().setPlaneState(0);
+        // queue the scene for rendering
+        renderSubScene(scene, vp);
+    }
+
+    /**
+     * Recursively renders the scene.
+     *
+     * @param scene the scene to be rendered (not null)
+     * @param vp the ViewPort to render in (not null)
+     */
+    private void renderSubScene(Spatial scene, ViewPort vp) {
+        // check culling first
+        if (!scene.checkCulling(vp.getCamera())) {
+            return;
+        }
+        scene.runControlRender(this, vp);
+        if (scene instanceof Node) {
+            // Recurse for all children
+            Node n = (Node) scene;
+            List<Spatial> children = n.getChildren();
+            // Saving cam state for culling
+            int camState = vp.getCamera().getPlaneState();
+            for (int i = 0; i < children.size(); i++) {
+                // Restoring cam state before proceeding children recursively
+                vp.getCamera().setPlaneState(camState);
+                renderSubScene(children.get(i), vp);
+            }
+        } else if (scene instanceof Geometry) {
+            // addUserEvent to the render queue
+            Geometry gm = (Geometry) scene;
+            if (gm.getMaterial() == null) {
+                throw new IllegalStateException("No material is set for Geometry: " + gm.getName());
+            }
+            vp.getQueue().addToQueue(gm, scene.getQueueBucket());
+        }
+    }
+
+    /**
+     * Returns the camera currently used for rendering.
+     *
+     * <p>The camera can be set with {@link #setCamera(com.jme3.renderer.Camera, boolean) }.
+     *
+     * @return the camera currently used for rendering.
+     */
+    public Camera getCurrentCamera() {
+        return prevCam;
+    }
+
+    /**
+     * The renderer implementation used for rendering operations.
+     *
+     * @return The renderer implementation
+     *
+     * @see #RenderManager(com.jme3.renderer.Renderer)
+     * @see Renderer
+     */
+    public Renderer getRenderer() {
+        return renderer;
+    }
+
+    /**
+     * Flushes the ViewPort's {@link ViewPort#getQueue() render queue}
+     * by rendering each of its visible buckets.
+     * By default, the queues will be cleared automatically after rendering,
+     * so there's no need to clear them manually.
+     *
+     * @param vp The ViewPort of which the queue will be flushed
+     *
+     * @see RenderQueue#renderQueue(com.jme3.renderer.queue.RenderQueue.Bucket,
+     *     com.jme3.renderer.RenderManager, com.jme3.renderer.Camera)
+     * @see #renderGeometryList(com.jme3.renderer.queue.GeometryList)
+     */
+    public void flushQueue(ViewPort vp) {
+        renderViewPortQueues(vp, true);
+    }
+
+    /**
+     * Clears the queue of the given ViewPort.
+     * Simply calls {@link RenderQueue#clear() } on the ViewPort's
+     * {@link ViewPort#getQueue() render queue}.
+     *
+     * @param vp The ViewPort of which the queue will be cleared.
+     *
+     * @see RenderQueue#clear()
+     * @see ViewPort#getQueue()
+     */
+    public void clearQueue(ViewPort vp) {
+        vp.getQueue().clear();
+    }
+
+    /**
+     * Sets the light filter to use when rendering lit Geometries.
+     *
+     * @see LightFilter
+     * @param lightFilter The light filter. Set it to null if you want all lights to be rendered.
+     */
+    public void setLightFilter(LightFilter lightFilter) {
+        this.lightFilter = lightFilter;
+    }
+
+    /**
+     * Returns the current LightFilter.
+     *
+     * @return the current light filter
+     */
+    public LightFilter getLightFilter() {
+        return this.lightFilter;
+    }
+
+    /**
+     * Defines what light mode will be selected when a technique offers several light modes.
+     *
+     * @param preferredLightMode The light mode to use.
+     */
+    public void setPreferredLightMode(TechniqueDef.LightMode preferredLightMode) {
+        this.preferredLightMode = preferredLightMode;
+    }
+
+    /**
+     * Returns the preferred light mode.
+     *
+     * @return the light mode.
+     */
+    public TechniqueDef.LightMode getPreferredLightMode() {
+        return preferredLightMode;
+    }
+
+    /**
+     * Returns the number of lights used for each pass when the light mode is single pass.
+     *
+     * @return the number of lights.
+     */
+    public int getSinglePassLightBatchSize() {
+        return singlePassLightBatchSize;
+    }
+
+    /**
+     * Sets the number of lights to use for each pass when the light mode is single pass.
+     *
+     * @param singlePassLightBatchSize the number of lights.
+     */
+    public void setSinglePassLightBatchSize(int singlePassLightBatchSize) {
+        // Ensure the batch size is no less than 1
+        this.singlePassLightBatchSize = Math.max(singlePassLightBatchSize, 1);
+    }
+
+    /**
+     * Renders the given viewport queues.
+     *
+     * <p>Changes the {@link Renderer#setDepthRange(float, float) depth range}
+     * appropriately as expected by each queue and then calls
+     * {@link RenderQueue#renderQueue(com.jme3.renderer.queue.RenderQueue.Bucket,
+     * com.jme3.renderer.RenderManager, com.jme3.renderer.Camera, boolean) }
+     * on the queue. Makes sure to restore the depth range to [0, 1]
+     * at the end of the call.
+     * Note that the {@link Bucket#Translucent translucent bucket} is NOT
+     * rendered by this method. Instead, the user should call
+     * {@link #renderTranslucentQueue(com.jme3.renderer.ViewPort) }
+     * after this call.
+     *
+     * @param vp the viewport of which queue should be rendered
+     * @param flush If true, the queues will be cleared after
+     *     rendering.
+     *
+     * @see RenderQueue
+     * @see #renderTranslucentQueue(com.jme3.renderer.ViewPort)
+     */
+    public void renderViewPortQueues(ViewPort vp, boolean flush) {
+        RenderQueue rq = vp.getQueue();
+        Camera cam = vp.getCamera();
+        boolean depthRangeChanged = false;
+
+        // render opaque objects with default depth range
+        // opaque objects are sorted front-to-back, reducing overdraw
+        if (prof != null) {
+            prof.vpStep(VpStep.RenderBucket, vp, Bucket.Opaque);
+        }
+        rq.renderQueue(Bucket.Opaque, this, cam, flush);
+
+        // render the sky, with depth range set to the farthest
+        if (!rq.isQueueEmpty(Bucket.Sky)) {
+            if (prof != null) {
+                prof.vpStep(VpStep.RenderBucket, vp, Bucket.Sky);
+            }
+            renderer.setDepthRange(1, 1);
+            rq.renderQueue(Bucket.Sky, this, cam, flush);
+            depthRangeChanged = true;
+        }
+
+        // transparent objects are last because they require blending with the
+        // rest of the scene's objects. Consequently, they are sorted
+        // back-to-front.
+        if (!rq.isQueueEmpty(Bucket.Transparent)) {
+            if (prof != null) {
+                prof.vpStep(VpStep.RenderBucket, vp, Bucket.Transparent);
+            }
+            if (depthRangeChanged) {
+                renderer.setDepthRange(0, 1);
+                depthRangeChanged = false;
+            }
+            rq.renderQueue(Bucket.Transparent, this, cam, flush);
+        }
+
+        if (!rq.isQueueEmpty(Bucket.Gui)) {
+            if (prof != null) {
+                prof.vpStep(VpStep.RenderBucket, vp, Bucket.Gui);
+            }
+            renderer.setDepthRange(0, 0);
+            setCamera(cam, true);
+            rq.renderQueue(Bucket.Gui, this, cam, flush);
+            setCamera(cam, false);
+            depthRangeChanged = true;
+        }
+
+        // restore range to default
+        if (depthRangeChanged) {
+            renderer.setDepthRange(0, 1);
+        }
+    }
+
+    /**
+     * Renders the {@link Bucket#Translucent translucent queue} on the viewPort.
+     *
+     * <p>This call does nothing unless {@link #setHandleTranslucentBucket(boolean) }
+     * is set to true. This method clears the translucent queue after rendering
+     * it.
+     *
+     * @param vp The viewport of which the translucent queue should be rendered.
+     *
+     * @see #renderViewPortQueues(com.jme3.renderer.ViewPort, boolean)
+     * @see #setHandleTranslucentBucket(boolean)
+     */
+    public void renderTranslucentQueue(ViewPort vp) {
+        if (prof != null) {
+            prof.vpStep(VpStep.RenderBucket, vp, Bucket.Translucent);
+        }
+
+        RenderQueue rq = vp.getQueue();
+        if (!rq.isQueueEmpty(Bucket.Translucent) && handleTranslucentBucket) {
+            rq.renderQueue(Bucket.Translucent, this, vp.getCamera(), true);
+        }
+    }
+
+    private void setViewPort(Camera cam) {
+        // this will make sure to clearReservations viewport only if needed
+        if (cam != prevCam || cam.isViewportChanged()) {
+            int viewX  = (int) (cam.getViewPortLeft() * cam.getWidth());
+            int viewY  = (int) (cam.getViewPortBottom() * cam.getHeight());
+            int viewX2 = (int) (cam.getViewPortRight() * cam.getWidth());
+            int viewY2 = (int) (cam.getViewPortTop() * cam.getHeight());
+            int viewWidth  = viewX2 - viewX;
+            int viewHeight = viewY2 - viewY;
+            uniformBindingManager.setViewPort(viewX, viewY, viewWidth, viewHeight);
+            renderer.setViewPort(viewX, viewY, viewWidth, viewHeight);
+            renderer.setClipRect(viewX, viewY, viewWidth, viewHeight);
+            cam.clearViewportChanged();
+            prevCam = cam;
+
+//            float translateX = viewWidth == viewX ? 0 : -(viewWidth + viewX) / (viewWidth - viewX);
+//            float translateY = viewHeight == viewY ? 0 : -(viewHeight + viewY) / (viewHeight - viewY);
+//            float scaleX = viewWidth == viewX ? 1f : 2f / (viewWidth - viewX);
+//            float scaleY = viewHeight == viewY ? 1f : 2f / (viewHeight - viewY);
+//
+//            orthoMatrix.loadIdentity();
+//            orthoMatrix.setTranslation(translateX, translateY, 0);
+//            orthoMatrix.setScale(scaleX, scaleY, 0);
+
+            orthoMatrix.loadIdentity();
+            orthoMatrix.setTranslation(-1f, -1f, 0f);
+            orthoMatrix.setScale(2f / cam.getWidth(), 2f / cam.getHeight(), 0f);
+        }
+    }
+
+    private void setViewProjection(Camera cam, boolean ortho) {
+        if (ortho) {
+            uniformBindingManager.setCamera(cam, Matrix4f.IDENTITY, orthoMatrix, orthoMatrix);
+        } else {
+            uniformBindingManager.setCamera(cam, cam.getViewMatrix(), cam.getProjectionMatrix(),
+                    cam.getViewProjectionMatrix());
+        }
+    }
+
+    /**
+     * Sets the camera to use for rendering.
+     *
+     * <p>First, the camera's
+     * {@link Camera#setViewPort(float, float, float, float) view port parameters}
+     * are applied. Then, the camera's {@link Camera#getViewMatrix() view} and
+     * {@link Camera#getProjectionMatrix() projection} matrices are set
+     * on the renderer. If <code>ortho</code> is <code>true</code>, then
+     * instead of using the camera's view and projection matrices, an ortho
+     * matrix is computed and used instead of the view projection matrix.
+     * The ortho matrix converts from the range (0 ~ Width, 0 ~ Height, -1 ~ +1)
+     * to the clip range (-1 ~ +1, -1 ~ +1, -1 ~ +1).
+     *
+     * @param cam The camera to set
+     * @param ortho True if to use orthographic projection (for GUI rendering),
+     *     false if to use the camera's view and projection matrices.
+     */
+    public void setCamera(Camera cam, boolean ortho) {
+        // Tell the light filter which camera to use for filtering.
+        if (lightFilter != null) {
+            lightFilter.setCamera(cam);
+        }
+        setViewPort(cam);
+        setViewProjection(cam, ortho);
+    }
+
+    /**
+     * Draws the viewport but without notifying {@link SceneProcessor scene
+     * processors} of any rendering events.
+     *
+     * @param vp The ViewPort to render
+     *
+     * @see #renderViewPort(com.jme3.renderer.ViewPort, float)
+     */
+    public void renderViewPortRaw(ViewPort vp) {
+        setCamera(vp.getCamera(), false);
+        List<Spatial> scenes = vp.getScenes();
+        for (int i = scenes.size() - 1; i >= 0; i--) {
+            renderScene(scenes.get(i), vp);
+        }
+        flushQueue(vp);
+    }
+
+    /**
+     * Applies the ViewPort's Camera and FrameBuffer in preparation
+     * for rendering.
+     *
+     * @param vp The ViewPort to apply.
+     */
+    public void applyViewPort(ViewPort vp) {
+        renderer.setFrameBuffer(vp.getOutputFrameBuffer());
+        setCamera(vp.getCamera(), false);
+        if (vp.isClearDepth() || vp.isClearColor() || vp.isClearStencil()) {
+            if (vp.isClearColor()) {
+                renderer.setBackgroundColor(vp.getBackgroundColor());
+            }
+            renderer.clearBuffers(vp.isClearColor(), vp.isClearDepth(), vp.isClearStencil());
+        }
+    }
+
+    /**
+     * Renders the {@link ViewPort} using the ViewPort's {@link RenderPipeline}.
+     * <p>
+     * If the ViewPort's RenderPipeline is null, the pipeline returned by
+     * {@link #getPipeline()} is used instead.
+     * <p>
+     * If the ViewPort is disabled, no rendering will occur.
+     *
+     * @param vp View port to render
+     * @param tpf Time per frame value
+     */
+    public void renderViewPort(ViewPort vp, float tpf) {
+        if (!vp.isEnabled()) {
+            return;
+        }
+        RenderPipeline pipeline = vp.getPipeline();
+        if (pipeline == null) {
+            pipeline = defaultPipeline;
+        }
+
+        PipelineContext context = pipeline.fetchPipelineContext(this);
+        if (context == null) {
+            throw new NullPointerException("Failed to fetch pipeline context.");
+        }
+        if (!context.startViewPortRender(this, vp)) {
+            usedContexts.add(context);
+        }
+        if (!pipeline.hasRenderedThisFrame()) {
+            usedPipelines.add(pipeline);
+            pipeline.startRenderFrame(this);
+        }
+
+        pipeline.pipelineRender(this, context, vp, tpf);
+        context.endViewPortRender(this, vp);
+    }
+
+    /**
+     * Called by the application to render any ViewPorts
+     * added to this RenderManager.
+     *
+     * <p>Renders any viewports that were added using the following methods:
+     * <ul>
+     * <li>{@link #createPreView(java.lang.String, com.jme3.renderer.Camera) }</li>
+     * <li>{@link #createMainView(java.lang.String, com.jme3.renderer.Camera) }</li>
+     * <li>{@link #createPostView(java.lang.String, com.jme3.renderer.Camera) }</li>
+     * </ul>
+     *
+     * @param tpf Time per frame value
+     * @param mainFrameBufferActive true to render viewports with no output
+     *     FrameBuffer, false to skip them
+     */
+    public void render(float tpf, boolean mainFrameBufferActive) {
+        if (renderer instanceof NullRenderer) {
+            return;
+        }
+
+        uniformBindingManager.newFrame();
+
+        if (prof != null) {
+            prof.appStep(AppStep.RenderPreviewViewPorts);
+        }
+        for (int i = 0; i < preViewPorts.size(); i++) {
+            ViewPort vp = preViewPorts.get(i);
+            if (vp.getOutputFrameBuffer() != null || mainFrameBufferActive) {
+                renderViewPort(vp, tpf);
+            }
+        }
+
+        if (prof != null) {
+            prof.appStep(AppStep.RenderMainViewPorts);
+        }
+        for (int i = 0; i < viewPorts.size(); i++) {
+            ViewPort vp = viewPorts.get(i);
+            if (vp.getOutputFrameBuffer() != null || mainFrameBufferActive) {
+                renderViewPort(vp, tpf);
+            }
+        }
+
+        if (prof != null) {
+            prof.appStep(AppStep.RenderPostViewPorts);
+        }
+        for (int i = 0; i < postViewPorts.size(); i++) {
+            ViewPort vp = postViewPorts.get(i);
+            if (vp.getOutputFrameBuffer() != null || mainFrameBufferActive) {
+                renderViewPort(vp, tpf);
+            }
+        }
+
+        // cleanup for used render pipelines and pipeline contexts only
+        for (int i = 0; i < usedContexts.size(); i++) {
+            usedContexts.get(i).endContextRenderFrame(this);
+        }
+        for (RenderPipeline<?> p : usedPipelines) {
+            p.endRenderFrame(this);
+        }
+        usedContexts.clear();
+        usedPipelines.clear();
+    }
+
+    /**
+     * Returns true if the draw buffer target id is passed to the shader.
+     *
+     * @return True if the draw buffer target id is passed to the shaders.
+     */
+    public boolean getPassDrawBufferTargetIdToShaders() {
+        return forcedOverrides.contains(boundDrawBufferId);
+    }
+
+    /**
+     * Enable or disable passing the draw buffer target id to the shaders. This
+     * is needed to handle FrameBuffer.setTargetIndex correctly in some
+     * backends. When enabled, a material parameter named "BoundDrawBuffer" of
+     * type Int will be added to forced material parameters.
+     *
+     * @param enable True to enable, false to disable (default is true)
+     */
+    public void setPassDrawBufferTargetIdToShaders(boolean enable) {
+        if (enable) {
+            if (!forcedOverrides.contains(boundDrawBufferId)) {
+                forcedOverrides.add(boundDrawBufferId);
+            }
+        } else {
+            forcedOverrides.remove(boundDrawBufferId);
+        }
+    }
+
+    /**
+     * Set a render filter. Every geometry will be tested against this filter
+     * before rendering and will only be rendered if the filter returns true.
+     * This allows for custom culling or selective rendering based on geometry properties.
+     *
+     * @param filter The render filter to apply, or null to remove any existing filter.
+     */
+    public void setRenderFilter(Predicate<Geometry> filter) {
+        renderFilter = filter;
+    }
+
+    /**
+     * Returns the render filter that the RenderManager is currently using.
+     *
+     * @return The currently active render filter, or null if no filter is set.
+     */
+    public Predicate<Geometry> getRenderFilter() {
+        return renderFilter;
+    }
+
+}