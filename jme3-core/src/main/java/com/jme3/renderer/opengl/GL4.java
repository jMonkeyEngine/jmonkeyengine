/*
 * Copyright (c) 2009-2014 jMonkeyEngine
 * All rights reserved.
 *
 * Redistribution and use in source and binary forms, with or without
 * modification, are permitted provided that the following conditions are
 * met:
 *
 * * Redistributions of source code must retain the above copyright
 *   notice, this list of conditions and the following disclaimer.
 *
 * * Redistributions in binary form must reproduce the above copyright
 *   notice, this list of conditions and the following disclaimer in the
 *   documentation and/or other materials provided with the distribution.
 *
 * * Neither the name of 'jMonkeyEngine' nor the names of its contributors
 *   may be used to endorse or promote products derived from this software
 *   without specific prior written permission.
 *
 * THIS SOFTWARE IS PROVIDED BY THE COPYRIGHT HOLDERS AND CONTRIBUTORS
 * "AS IS" AND ANY EXPRESS OR IMPLIED WARRANTIES, INCLUDING, BUT NOT LIMITED
 * TO, THE IMPLIED WARRANTIES OF MERCHANTABILITY AND FITNESS FOR A PARTICULAR
 * PURPOSE ARE DISCLAIMED. IN NO EVENT SHALL THE COPYRIGHT OWNER OR
 * CONTRIBUTORS BE LIABLE FOR ANY DIRECT, INDIRECT, INCIDENTAL, SPECIAL,
 * EXEMPLARY, OR CONSEQUENTIAL DAMAGES (INCLUDING, BUT NOT LIMITED TO,
 * PROCUREMENT OF SUBSTITUTE GOODS OR SERVICES; LOSS OF USE, DATA, OR
 * PROFITS; OR BUSINESS INTERRUPTION) HOWEVER CAUSED AND ON ANY THEORY OF
 * LIABILITY, WHETHER IN CONTRACT, STRICT LIABILITY, OR TORT (INCLUDING
 * NEGLIGENCE OR OTHERWISE) ARISING IN ANY WAY OUT OF THE USE OF THIS
 * SOFTWARE, EVEN IF ADVISED OF THE POSSIBILITY OF SUCH DAMAGE.
 */
package com.jme3.renderer.opengl;

/**
 * GL functions only available on vanilla desktop OpenGL 4.0.
 * 
 * @author Kirill Vainer
 */
public interface GL4 extends GL3 {

    public static final int GL_TESS_CONTROL_SHADER = 0x8E88;
    public static final int GL_TESS_EVALUATION_SHADER = 0x8E87;
    public static final int GL_PATCHES = 0xE;

    /**
<<<<<<< HEAD
     * Accepted by the {@code target} parameter of BindBufferBase and BindBufferRange.
     */
    public static final int GL_ATOMIC_COUNTER_BUFFER = 0x92C0;

    /**
     * Accepted by the {@code target} parameters of BindBuffer, BufferData, BufferSubData, MapBuffer, UnmapBuffer, GetBufferSubData, and GetBufferPointerv.
     */
    public static final int GL_SHADER_STORAGE_BUFFER = 0x90D2;
    public static final int GL_SHADER_STORAGE_BLOCK = 0x92E6;

    /**
     *  Accepted by the &lt;pname&gt; parameter of GetIntegerv, GetBooleanv,
     *  GetInteger64v, GetFloatv, and GetDoublev:
     */
    public static final int GL_MAX_VERTEX_SHADER_STORAGE_BLOCKS = 0x90D6;
    public static final int GL_MAX_GEOMETRY_SHADER_STORAGE_BLOCKS = 0x90D7;
    public static final int GL_MAX_TESS_CONTROL_SHADER_STORAGE_BLOCKS = 0x90D8;
    public static final int GL_MAX_TESS_EVALUATION_SHADER_STORAGE_BLOCKS = 0x90D9;
    public static final int GL_MAX_FRAGMENT_SHADER_STORAGE_BLOCKS = 0x90DA;
    public static final int GL_MAX_COMPUTE_SHADER_STORAGE_BLOCKS = 0x90DB;
    public static final int GL_MAX_COMBINED_SHADER_STORAGE_BLOCKS = 0x90DC;
    public static final int GL_MAX_SHADER_STORAGE_BUFFER_BINDINGS = 0x90DD;
    public static final int GL_MAX_SHADER_STORAGE_BLOCK_SIZE = 0x90DE;
    public static final int GL_SHADER_STORAGE_BUFFER_OFFSET_ALIGNMENT = 0x90DF;

=======
     * <p><a target="_blank" href="http://docs.gl/gl4/glPatchParameteri">Reference Page</a></p>
     * <p>
     * Specifies the integer value of the specified parameter for patch primitives.
     *
     * @param count the new value for the parameter given by {@code pname}
     */
>>>>>>> 0014ede4
    public void glPatchParameter(int count);

    /**
     * Returns the unsigned integer index assigned to a resource named name in the interface type programInterface of
     * program object program.
     *
     * @param program          the name of a program object whose resources to query.
     * @param programInterface a token identifying the interface within program containing the resource named name.
     * @param name             the name of the resource to query the index of.
     * @return the index of a named resource within a program.
     */
    public int glGetProgramResourceIndex(int program, int programInterface, String name);

    /**
     * Cchanges the active shader storage block with an assigned index of storageBlockIndex in program object program.
     * storageBlockIndex must be an active shader storage block index in program. storageBlockBinding must be less
     * than the value of {@code #GL_MAX_SHADER_STORAGE_BUFFER_BINDINGS}. If successful, glShaderStorageBlockBinding specifies
     * that program will use the data store of the buffer object bound to the binding point storageBlockBinding to
     * read and write the values of the buffer variables in the shader storage block identified by storageBlockIndex.
     *
     * @param program             the name of a program object whose resources to query.
     * @param storageBlockIndex   The index storage block within the program.
     * @param storageBlockBinding The index storage block binding to associate with the specified storage block.
     */
    public void glShaderStorageBlockBinding(int program, int storageBlockIndex, int storageBlockBinding);
}<|MERGE_RESOLUTION|>--- conflicted
+++ resolved
@@ -43,7 +43,6 @@
     public static final int GL_PATCHES = 0xE;
 
     /**
-<<<<<<< HEAD
      * Accepted by the {@code target} parameter of BindBufferBase and BindBufferRange.
      */
     public static final int GL_ATOMIC_COUNTER_BUFFER = 0x92C0;
@@ -69,14 +68,13 @@
     public static final int GL_MAX_SHADER_STORAGE_BLOCK_SIZE = 0x90DE;
     public static final int GL_SHADER_STORAGE_BUFFER_OFFSET_ALIGNMENT = 0x90DF;
 
-=======
+    /*
      * <p><a target="_blank" href="http://docs.gl/gl4/glPatchParameteri">Reference Page</a></p>
      * <p>
      * Specifies the integer value of the specified parameter for patch primitives.
      *
      * @param count the new value for the parameter given by {@code pname}
      */
->>>>>>> 0014ede4
     public void glPatchParameter(int count);
 
     /**
