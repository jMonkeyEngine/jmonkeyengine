--- conflicted
+++ resolved
@@ -82,7 +82,6 @@
     public static final int GL_RG_INTEGER = 33320;
     public static final int GL_RGB_INTEGER = 36248;
     public static final int GL_RGBA_INTEGER = 36249;
-<<<<<<< HEAD
     public static final int GL_UNIFORM_OFFSET = 0x8A3B;
 
     /**
@@ -123,12 +122,6 @@
      */
     public static final int GL_TRANSFORM_FEEDBACK_BUFFER = 0x8C8E;
 
-    public void glBindFragDataLocation(int param1, int param2, String param3); /// GL3+
-    public void glBindVertexArray(int param1); /// GL3+
-    public void glDeleteVertexArrays(IntBuffer arrays); /// GL3+
-    public void glGenVertexArrays(IntBuffer param1); /// GL3+
-    public String glGetString(int param1, int param2); /// GL3+
-
     /**
      * <p><a target="_blank" href="http://docs.gl/gl4/glGetUniformBlockIndex">Reference Page</a></p>
      *
@@ -170,7 +163,6 @@
      *                            uniformBlockIndex within program.
      */
     public void glUniformBlockBinding(int program, int uniformBlockIndex, int uniformBlockBinding);
-=======
 
     /**
      * <p><a target="_blank" href="http://docs.gl/gl4/glBindFragDataLocation">Reference Page</a></p>
@@ -217,5 +209,4 @@
      * @param index the index of the particular element being queried.
      */
     public String glGetString(int name, int index); /// GL3+
->>>>>>> 0014ede4
 }