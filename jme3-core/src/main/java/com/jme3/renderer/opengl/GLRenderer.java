/*
 * Copyright (c) 2009-2014 jMonkeyEngine
 * All rights reserved.
 *
 * Redistribution and use in source and binary forms, with or without
 * modification, are permitted provided that the following conditions are
 * met:
 *
 * * Redistributions of source code must retain the above copyright
 *   notice, this list of conditions and the following disclaimer.
 *
 * * Redistributions in binary form must reproduce the above copyright
 *   notice, this list of conditions and the following disclaimer in the
 *   documentation and/or other materials provided with the distribution.
 *
 * * Neither the name of 'jMonkeyEngine' nor the names of its contributors
 *   may be used to endorse or promote products derived from this software
 *   without specific prior written permission.
 *
 * THIS SOFTWARE IS PROVIDED BY THE COPYRIGHT HOLDERS AND CONTRIBUTORS
 * "AS IS" AND ANY EXPRESS OR IMPLIED WARRANTIES, INCLUDING, BUT NOT LIMITED
 * TO, THE IMPLIED WARRANTIES OF MERCHANTABILITY AND FITNESS FOR A PARTICULAR
 * PURPOSE ARE DISCLAIMED. IN NO EVENT SHALL THE COPYRIGHT OWNER OR
 * CONTRIBUTORS BE LIABLE FOR ANY DIRECT, INDIRECT, INCIDENTAL, SPECIAL,
 * EXEMPLARY, OR CONSEQUENTIAL DAMAGES (INCLUDING, BUT NOT LIMITED TO,
 * PROCUREMENT OF SUBSTITUTE GOODS OR SERVICES; LOSS OF USE, DATA, OR
 * PROFITS; OR BUSINESS INTERRUPTION) HOWEVER CAUSED AND ON ANY THEORY OF
 * LIABILITY, WHETHER IN CONTRACT, STRICT LIABILITY, OR TORT (INCLUDING
 * NEGLIGENCE OR OTHERWISE) ARISING IN ANY WAY OUT OF THE USE OF THIS
 * SOFTWARE, EVEN IF ADVISED OF THE POSSIBILITY OF SUCH DAMAGE.
 */
package com.jme3.renderer.opengl;

import com.jme3.material.RenderState;
import com.jme3.material.RenderState.BlendFunc;
import com.jme3.material.RenderState.StencilOperation;
import com.jme3.material.RenderState.TestFunction;
import com.jme3.math.*;
import com.jme3.opencl.OpenCLObjectManager;
import com.jme3.renderer.*;
import com.jme3.scene.Mesh;
import com.jme3.scene.Mesh.Mode;
import com.jme3.scene.VertexBuffer;
import com.jme3.scene.VertexBuffer.Format;
import com.jme3.scene.VertexBuffer.Type;
import com.jme3.scene.VertexBuffer.Usage;
import com.jme3.shader.Attribute;
import com.jme3.shader.Shader;
import com.jme3.shader.Shader.ShaderSource;
import com.jme3.shader.Shader.ShaderType;
import com.jme3.shader.Uniform;
import com.jme3.texture.FrameBuffer;
import com.jme3.texture.FrameBuffer.RenderBuffer;
import com.jme3.texture.Image;
import com.jme3.texture.Texture;
import com.jme3.texture.Texture.ShadowCompareMode;
import com.jme3.texture.Texture.WrapAxis;
import com.jme3.texture.image.LastTextureState;
import com.jme3.util.BufferUtils;
import com.jme3.util.ListMap;
import com.jme3.util.MipMapGenerator;
import com.jme3.util.NativeObjectManager;
import java.nio.*;
import java.util.Arrays;
import java.util.EnumMap;
import java.util.EnumSet;
import java.util.HashSet;
import java.util.List;
import java.util.logging.Level;
import java.util.logging.Logger;
import java.util.regex.Matcher;
import java.util.regex.Pattern;
import jme3tools.shader.ShaderDebug;

public final class GLRenderer implements Renderer {

    private static final Logger logger = Logger.getLogger(GLRenderer.class.getName());
    private static final boolean VALIDATE_SHADER = false;
    private static final Pattern GLVERSION_PATTERN = Pattern.compile(".*?(\\d+)\\.(\\d+).*");

    private final ByteBuffer nameBuf = BufferUtils.createByteBuffer(250);
    private final StringBuilder stringBuf = new StringBuilder(250);
    private final IntBuffer intBuf1 = BufferUtils.createIntBuffer(1);
    private final IntBuffer intBuf16 = BufferUtils.createIntBuffer(16);
    private final FloatBuffer floatBuf16 = BufferUtils.createFloatBuffer(16);
    private final RenderContext context = new RenderContext();
    private final NativeObjectManager objManager = new NativeObjectManager();
    private final EnumSet<Caps> caps = EnumSet.noneOf(Caps.class);
    private final EnumMap<Limits, Integer> limits = new EnumMap<Limits, Integer>(Limits.class);

    private FrameBuffer mainFbOverride = null;
    private final Statistics statistics = new Statistics();
    private int vpX, vpY, vpW, vpH;
    private int clipX, clipY, clipW, clipH;
    private int defaultAnisotropicFilter = 1;
    private boolean linearizeSrgbImages;
    private HashSet<String> extensions;

    private final GL gl;
    private final GL2 gl2;
    private final GL3 gl3;
    private final GL4 gl4;
    private final GLExt glext;
    private final GLFbo glfbo;
    private final TextureUtil texUtil;

    public GLRenderer(GL gl, GLExt glext, GLFbo glfbo) {
        this.gl = gl;
        this.gl2 = gl instanceof GL2 ? (GL2)gl : null;
        this.gl3 = gl instanceof GL3 ? (GL3)gl : null;
        this.gl4 = gl instanceof GL4 ? (GL4)gl : null;
        this.glfbo = glfbo;
        this.glext = glext;
        this.texUtil = new TextureUtil(gl, gl2, glext);
    }

    @Override
    public Statistics getStatistics() {
        return statistics;
    }

    @Override
    public EnumSet<Caps> getCaps() {
        return caps;
    }

    // Not making public yet ...
    public EnumMap<Limits, Integer> getLimits() {
        return limits;
    }

    private HashSet<String> loadExtensions() {
        HashSet<String> extensionSet = new HashSet<String>(64);
        if (caps.contains(Caps.OpenGL30)) {
            // If OpenGL3+ is available, use the non-deprecated way
            // of getting supported extensions.
            gl3.glGetInteger(GL3.GL_NUM_EXTENSIONS, intBuf16);
            int extensionCount = intBuf16.get(0);
            for (int i = 0; i < extensionCount; i++) {
                String extension = gl3.glGetString(GL.GL_EXTENSIONS, i);
                extensionSet.add(extension);
            }
        } else {
            extensionSet.addAll(Arrays.asList(gl.glGetString(GL.GL_EXTENSIONS).split(" ")));
        }
        return extensionSet;
    }

    public static int extractVersion(String version) {
        Matcher m = GLVERSION_PATTERN.matcher(version);
        if (m.matches()) {
            int major = Integer.parseInt(m.group(1));
            int minor = Integer.parseInt(m.group(2));
            if (minor >= 10 && minor % 10 == 0) {
                // some versions can look like "1.30" instead of "1.3". 
                // make sure to correct for this
                minor /= 10;
            }
            return major * 100 + minor * 10;
        } else {
            return -1;
        }
    }

    private boolean hasExtension(String extensionName) {
        return extensions.contains(extensionName);
    }

    private void loadCapabilitiesES() {
        caps.add(Caps.GLSL100);
        caps.add(Caps.OpenGLES20);

        // Important: Do not add OpenGL20 - that's the desktop capability!
    }

    private void loadCapabilitiesGL2() {
        int oglVer = extractVersion(gl.glGetString(GL.GL_VERSION));

        if (oglVer >= 200) {
            caps.add(Caps.OpenGL20);
            if (oglVer >= 210) {
                caps.add(Caps.OpenGL21);
            }
            if (oglVer >= 300) {
                caps.add(Caps.OpenGL30);
            }
            if (oglVer >= 310) {
                caps.add(Caps.OpenGL31);
            }
            if (oglVer >= 320) {
                caps.add(Caps.OpenGL32);
            }
            if (oglVer >= 330) {
                caps.add(Caps.OpenGL33);
                caps.add(Caps.GeometryShader);
            }
            if (oglVer >= 400) {
                caps.add(Caps.OpenGL40);
                caps.add(Caps.TesselationShader);
            }
            if (oglVer >= 410) {
                caps.add(Caps.OpenGL41);
            }
            if (oglVer >= 420) {
                caps.add(Caps.OpenGL42);
            }
            if (oglVer >= 430) {
                caps.add(Caps.OpenGL43);
            }
            if (oglVer >= 440) {
                caps.add(Caps.OpenGL44);
            }
            if (oglVer >= 450) {
                caps.add(Caps.OpenGL45);
            }
        }

        int glslVer = extractVersion(gl.glGetString(GL.GL_SHADING_LANGUAGE_VERSION));

        switch (glslVer) {
            default:
                if (glslVer < 400) {
                    break;
                }
                // so that future OpenGL revisions wont break jme3
                // fall through intentional
            case 450:
                caps.add(Caps.GLSL450);
            case 440:
                caps.add(Caps.GLSL440);
            case 430:
                caps.add(Caps.GLSL430);
            case 420:
                caps.add(Caps.GLSL420);
            case 410:
                caps.add(Caps.GLSL410);
            case 400:
                caps.add(Caps.GLSL400);
            case 330:
                caps.add(Caps.GLSL330);
            case 150:
                caps.add(Caps.GLSL150);
            case 140:
                caps.add(Caps.GLSL140);
            case 130:
                caps.add(Caps.GLSL130);
            case 120:
                caps.add(Caps.GLSL120);
            case 110:
                caps.add(Caps.GLSL110);
            case 100:
                caps.add(Caps.GLSL100);
                break;
        }

        // Workaround, always assume we support GLSL100 & GLSL110
        // Supporting OpenGL 2.0 means supporting GLSL 1.10.
        caps.add(Caps.GLSL110);
        caps.add(Caps.GLSL100);

        // Fix issue in TestRenderToMemory when GL.GL_FRONT is the main
        // buffer being used.
        context.initialDrawBuf = getInteger(GL2.GL_DRAW_BUFFER);
        context.initialReadBuf = getInteger(GL2.GL_READ_BUFFER);

        // XXX: This has to be GL.GL_BACK for canvas on Mac
        // Since initialDrawBuf is GL.GL_FRONT for pbuffer, gotta
        // change this value later on ...
//        initialDrawBuf = GL.GL_BACK;
//        initialReadBuf = GL.GL_BACK;
    }

    private void loadCapabilitiesCommon() {
        extensions = loadExtensions();

        limits.put(Limits.VertexTextureUnits, getInteger(GL.GL_MAX_VERTEX_TEXTURE_IMAGE_UNITS));
        if (limits.get(Limits.VertexTextureUnits) > 0) {
            caps.add(Caps.VertexTextureFetch);
        }

        limits.put(Limits.FragmentTextureUnits, getInteger(GL.GL_MAX_TEXTURE_IMAGE_UNITS));

        if (caps.contains(Caps.OpenGLES20)) {
            limits.put(Limits.FragmentUniformVectors, getInteger(GL.GL_MAX_FRAGMENT_UNIFORM_VECTORS));
            limits.put(Limits.VertexUniformVectors, getInteger(GL.GL_MAX_VERTEX_UNIFORM_VECTORS));
        } else {
            limits.put(Limits.FragmentUniformVectors, getInteger(GL.GL_MAX_FRAGMENT_UNIFORM_COMPONENTS) / 4);
            limits.put(Limits.VertexUniformVectors, getInteger(GL.GL_MAX_VERTEX_UNIFORM_COMPONENTS) / 4);
        }

        limits.put(Limits.VertexAttributes, getInteger(GL.GL_MAX_VERTEX_ATTRIBS));
        limits.put(Limits.TextureSize, getInteger(GL.GL_MAX_TEXTURE_SIZE));
        limits.put(Limits.CubemapSize, getInteger(GL.GL_MAX_CUBE_MAP_TEXTURE_SIZE));

        if (hasExtension("GL_ARB_draw_instanced") &&
                hasExtension("GL_ARB_instanced_arrays")) {
            caps.add(Caps.MeshInstancing);
        }

        if (hasExtension("GL_OES_element_index_uint") || gl2 != null) {
            caps.add(Caps.IntegerIndexBuffer);
        }

        if (hasExtension("GL_ARB_texture_buffer_object")) {
            caps.add(Caps.TextureBuffer);
        }

        // == texture format extensions ==

        boolean hasFloatTexture;

        hasFloatTexture = hasExtension("GL_OES_texture_half_float") &&
                hasExtension("GL_OES_texture_float");

        if (!hasFloatTexture) {
            hasFloatTexture = hasExtension("GL_ARB_texture_float") &&
                    hasExtension("GL_ARB_half_float_pixel");

            if (!hasFloatTexture) {
                hasFloatTexture = caps.contains(Caps.OpenGL30);
            }
        }

        if (hasFloatTexture) {
            caps.add(Caps.FloatTexture);
        }
        
        // integer texture format extensions
        if(hasExtension("GL_EXT_texture_integer") || caps.contains(Caps.OpenGL30))
            caps.add(Caps.IntegerTexture);

        if (hasExtension("GL_OES_depth_texture") || gl2 != null) {
            caps.add(Caps.DepthTexture);

            // TODO: GL_OES_depth24
        }

        if (hasExtension("GL_OES_rgb8_rgba8") ||
                hasExtension("GL_ARM_rgba8") ||
                hasExtension("GL_EXT_texture_format_BGRA8888")) {
            caps.add(Caps.Rgba8);
        }

        if (caps.contains(Caps.OpenGL30) || hasExtension("GL_OES_packed_depth_stencil")) {
            caps.add(Caps.PackedDepthStencilBuffer);
        }

        if (hasExtension("GL_ARB_color_buffer_float") &&
                hasExtension("GL_ARB_half_float_pixel")) {
            // XXX: Require both 16 and 32 bit float support for FloatColorBuffer.
            caps.add(Caps.FloatColorBuffer);
        }

        if (hasExtension("GL_ARB_depth_buffer_float")) {
            caps.add(Caps.FloatDepthBuffer);
        }

        if ((hasExtension("GL_EXT_packed_float") && hasFloatTexture) ||
                caps.contains(Caps.OpenGL30)) {
            // Either OpenGL3 is available or both packed_float & half_float_pixel.
            caps.add(Caps.PackedFloatColorBuffer);
            caps.add(Caps.PackedFloatTexture);
        }

        if (hasExtension("GL_EXT_texture_shared_exponent") || caps.contains(Caps.OpenGL30)) {
            caps.add(Caps.SharedExponentTexture);
        }

        if (hasExtension("GL_EXT_texture_compression_s3tc")) {
            caps.add(Caps.TextureCompressionS3TC);
        }

        if (hasExtension("GL_ARB_ES3_compatibility")) {
            caps.add(Caps.TextureCompressionETC2);
            caps.add(Caps.TextureCompressionETC1);
        } else if (hasExtension("GL_OES_compressed_ETC1_RGB8_texture")) {
            caps.add(Caps.TextureCompressionETC1);
        }

        // == end texture format extensions ==

        if (hasExtension("GL_ARB_vertex_array_object") || caps.contains(Caps.OpenGL30)) {
            caps.add(Caps.VertexBufferArray);
        }

        if (hasExtension("GL_ARB_texture_non_power_of_two") ||
                hasExtension("GL_OES_texture_npot") ||
                caps.contains(Caps.OpenGL30)) {
            caps.add(Caps.NonPowerOfTwoTextures);
        } else {
            logger.log(Level.WARNING, "Your graphics card does not "
                    + "support non-power-of-2 textures. "
                    + "Some features might not work.");
        }

        if (caps.contains(Caps.OpenGLES20)) {
            // OpenGL ES 2 has some limited support for NPOT textures
            caps.add(Caps.PartialNonPowerOfTwoTextures);
        }

        if (hasExtension("GL_EXT_texture_array") || caps.contains(Caps.OpenGL30)) {
            caps.add(Caps.TextureArray);
        }

        if (hasExtension("GL_EXT_texture_filter_anisotropic")) {
            caps.add(Caps.TextureFilterAnisotropic);
            limits.put(Limits.TextureAnisotropy, getInteger(GLExt.GL_MAX_TEXTURE_MAX_ANISOTROPY_EXT));
        }

        if (hasExtension("GL_EXT_framebuffer_object") 
                || caps.contains(Caps.OpenGL30)
                || caps.contains(Caps.OpenGLES20)) {
            caps.add(Caps.FrameBuffer);

            limits.put(Limits.RenderBufferSize, getInteger(GLFbo.GL_MAX_RENDERBUFFER_SIZE_EXT));
            limits.put(Limits.FrameBufferAttachments, getInteger(GLFbo.GL_MAX_COLOR_ATTACHMENTS_EXT));

            if (hasExtension("GL_EXT_framebuffer_blit") || caps.contains(Caps.OpenGL30)) {
                caps.add(Caps.FrameBufferBlit);
            }

            if (hasExtension("GL_EXT_framebuffer_multisample")) {
                caps.add(Caps.FrameBufferMultisample);
                limits.put(Limits.FrameBufferSamples, getInteger(GLExt.GL_MAX_SAMPLES_EXT));
            }

            if (hasExtension("GL_ARB_texture_multisample")) {
                caps.add(Caps.TextureMultisample);
                limits.put(Limits.ColorTextureSamples, getInteger(GLExt.GL_MAX_COLOR_TEXTURE_SAMPLES));
                limits.put(Limits.DepthTextureSamples, getInteger(GLExt.GL_MAX_DEPTH_TEXTURE_SAMPLES));
                if (!limits.containsKey(Limits.FrameBufferSamples)) {
                    // In case they want to query samples on main FB ...
                    limits.put(Limits.FrameBufferSamples, limits.get(Limits.ColorTextureSamples));
                }
            }

            if (hasExtension("GL_ARB_draw_buffers") || caps.contains(Caps.OpenGL30)) {
                limits.put(Limits.FrameBufferMrtAttachments, getInteger(GLExt.GL_MAX_DRAW_BUFFERS_ARB));
                if (limits.get(Limits.FrameBufferMrtAttachments) > 1) {
                    caps.add(Caps.FrameBufferMRT);
                }
            } else {
                limits.put(Limits.FrameBufferMrtAttachments, 1);
            }
        }

        if (hasExtension("GL_ARB_multisample")) {
            boolean available = getInteger(GLExt.GL_SAMPLE_BUFFERS_ARB) != 0;
            int samples = getInteger(GLExt.GL_SAMPLES_ARB);
            logger.log(Level.FINER, "Samples: {0}", samples);
            boolean enabled = gl.glIsEnabled(GLExt.GL_MULTISAMPLE_ARB);
            if (samples > 0 && available && !enabled) {
                // Doesn't seem to be neccessary .. OGL spec says its always
                // set by default?
                gl.glEnable(GLExt.GL_MULTISAMPLE_ARB);
            }
            caps.add(Caps.Multisample);
        }

        // Supports sRGB pipeline.
        if ( (hasExtension("GL_ARB_framebuffer_sRGB") && hasExtension("GL_EXT_texture_sRGB"))
                || caps.contains(Caps.OpenGL30) ) {
            caps.add(Caps.Srgb);
        }

        // Supports seamless cubemap
        if (hasExtension("GL_ARB_seamless_cube_map") || caps.contains(Caps.OpenGL32)) {
            caps.add(Caps.SeamlessCubemap);
        }

        if (caps.contains(Caps.OpenGL32) && !hasExtension("GL_ARB_compatibility")) {
            caps.add(Caps.CoreProfile);
        }

        if (hasExtension("GL_ARB_get_program_binary")) {
            int binaryFormats = getInteger(GLExt.GL_NUM_PROGRAM_BINARY_FORMATS);
            if (binaryFormats > 0) {
                caps.add(Caps.BinaryShader);
            }
        }

        // Print context information
        logger.log(Level.INFO, "OpenGL Renderer Information\n" +
                        " * Vendor: {0}\n" +
                        " * Renderer: {1}\n" +
                        " * OpenGL Version: {2}\n" +
                        " * GLSL Version: {3}\n" +
                        " * Profile: {4}",
                new Object[]{
                        gl.glGetString(GL.GL_VENDOR),
                        gl.glGetString(GL.GL_RENDERER),
                        gl.glGetString(GL.GL_VERSION),
                        gl.glGetString(GL.GL_SHADING_LANGUAGE_VERSION),
                        caps.contains(Caps.CoreProfile) ? "Core" : "Compatibility"
                });

        // Print capabilities (if fine logging is enabled)
        if (logger.isLoggable(Level.FINE)) {
            StringBuilder sb = new StringBuilder();
            sb.append("Supported capabilities: \n");
            for (Caps cap : caps)
            {
                sb.append("\t").append(cap.toString()).append("\n");
            }
            
            sb.append("\nHardware limits: \n");
            for (Limits limit : Limits.values()) {
                Integer value = limits.get(limit);
                if (value == null) {
                    value = 0;
                }
                sb.append("\t").append(limit.name()).append(" = ")
                  .append(value).append("\n");
            }
            
            logger.log(Level.FINE, sb.toString());
        }

        texUtil.initialize(caps);
    }

    private void loadCapabilities() {
        if (gl2 != null) {
            loadCapabilitiesGL2();
        } else {
            loadCapabilitiesES();
        }
        loadCapabilitiesCommon();
    }

    private int getInteger(int en) {
        intBuf16.clear();
        gl.glGetInteger(en, intBuf16);
        return intBuf16.get(0);
    }

    private boolean getBoolean(int en) {
        gl.glGetBoolean(en, nameBuf);
        return nameBuf.get(0) != (byte)0;
    }

    @SuppressWarnings("fallthrough")
    public void initialize() {
        loadCapabilities();

        // Initialize default state..
        gl.glPixelStorei(GL.GL_UNPACK_ALIGNMENT, 1);
        
        if (caps.contains(Caps.SeamlessCubemap)) {
            // Enable this globally. Should be OK.
            gl.glEnable(GLExt.GL_TEXTURE_CUBE_MAP_SEAMLESS);
        }

        if (caps.contains(Caps.CoreProfile)) {
            // Core Profile requires VAO to be bound.
            gl3.glGenVertexArrays(intBuf16);
            int vaoId = intBuf16.get(0);
            gl3.glBindVertexArray(vaoId);
        }
        if (gl2 != null) {
            gl2.glEnable(GL2.GL_VERTEX_PROGRAM_POINT_SIZE);
            if (!caps.contains(Caps.CoreProfile)) {
                gl2.glEnable(GL2.GL_POINT_SPRITE);
            }
        }
    }

    public void invalidateState() {
        context.reset();
        if (gl2 != null) {
            context.initialDrawBuf = getInteger(GL2.GL_DRAW_BUFFER);
            context.initialReadBuf = getInteger(GL2.GL_READ_BUFFER);
        }
    }

    public void resetGLObjects() {
        logger.log(Level.FINE, "Reseting objects and invalidating state");
        objManager.resetObjects();
        statistics.clearMemory();
        invalidateState();
    }

    public void cleanup() {
        logger.log(Level.FINE, "Deleting objects and invalidating state");
        objManager.deleteAllObjects(this);
        OpenCLObjectManager.getInstance().deleteAllObjects();
        statistics.clearMemory();
        invalidateState();
    }

    /*********************************************************************\
     |* Render State                                                      *|
     \*********************************************************************/
    public void setDepthRange(float start, float end) {
        gl.glDepthRange(start, end);
    }

    public void clearBuffers(boolean color, boolean depth, boolean stencil) {
        int bits = 0;
        if (color) {
            //See explanations of the depth below, we must enable color write to be able to clear the color buffer
            if (context.colorWriteEnabled == false) {
                gl.glColorMask(true, true, true, true);
                context.colorWriteEnabled = true;
            }
            bits = GL.GL_COLOR_BUFFER_BIT;
        }
        if (depth) {
            // glClear(GL.GL_DEPTH_BUFFER_BIT) seems to not work when glDepthMask is false
            // here s some link on openl board
            // http://www.opengl.org/discussion_boards/ubbthreads.php?ubb=showflat&Number=257223
            // if depth clear is requested, we enable the depthMask
            if (context.depthWriteEnabled == false) {
                gl.glDepthMask(true);
                context.depthWriteEnabled = true;
            }
            bits |= GL.GL_DEPTH_BUFFER_BIT;
        }
        if (stencil) {
            // May need to set glStencilMask(0xFF) here if we ever allow users
            // to change the stencil mask.
            bits |= GL.GL_STENCIL_BUFFER_BIT;
        }
        if (bits != 0) {
            gl.glClear(bits);
        }
    }

    public void setBackgroundColor(ColorRGBA color) {
        if (!context.clearColor.equals(color)) {
            gl.glClearColor(color.r, color.g, color.b, color.a);
            context.clearColor.set(color);
        }
    }

    @Override
    public void setDefaultAnisotropicFilter(int level) {
        if (level < 1) {
            throw new IllegalArgumentException("level cannot be less than 1");
        }
        this.defaultAnisotropicFilter = level;
    }

    public void setAlphaToCoverage(boolean value) {
        if (caps.contains(Caps.Multisample)) {
            if (value) {
                gl.glEnable(GLExt.GL_SAMPLE_ALPHA_TO_COVERAGE_ARB);
            } else {
                gl.glDisable(GLExt.GL_SAMPLE_ALPHA_TO_COVERAGE_ARB);
            }
        }
    }

    public void applyRenderState(RenderState state) {
        if (gl2 != null) {
            if (state.isWireframe() && !context.wireframe) {
                gl2.glPolygonMode(GL.GL_FRONT_AND_BACK, GL2.GL_LINE);
                context.wireframe = true;
            } else if (!state.isWireframe() && context.wireframe) {
                gl2.glPolygonMode(GL.GL_FRONT_AND_BACK, GL2.GL_FILL);
                context.wireframe = false;
            }
        }

        if (state.isDepthTest() && !context.depthTestEnabled) {
            gl.glEnable(GL.GL_DEPTH_TEST);
            context.depthTestEnabled = true;
        } else if (!state.isDepthTest() && context.depthTestEnabled) {
            gl.glDisable(GL.GL_DEPTH_TEST);
            context.depthTestEnabled = false;
        }
        if (state.isDepthTest() && state.getDepthFunc() != context.depthFunc) {
            gl.glDepthFunc(convertTestFunction(state.getDepthFunc()));
            context.depthFunc = state.getDepthFunc();
        }
        
        if (state.isDepthWrite() && !context.depthWriteEnabled) {
            gl.glDepthMask(true);
            context.depthWriteEnabled = true;
        } else if (!state.isDepthWrite() && context.depthWriteEnabled) {
            gl.glDepthMask(false);
            context.depthWriteEnabled = false;
        }

        if (state.isColorWrite() && !context.colorWriteEnabled) {
            gl.glColorMask(true, true, true, true);
            context.colorWriteEnabled = true;
        } else if (!state.isColorWrite() && context.colorWriteEnabled) {
            gl.glColorMask(false, false, false, false);
            context.colorWriteEnabled = false;
        }

        if (state.isPolyOffset()) {
            if (!context.polyOffsetEnabled) {
                gl.glEnable(GL.GL_POLYGON_OFFSET_FILL);
                gl.glPolygonOffset(state.getPolyOffsetFactor(),
                        state.getPolyOffsetUnits());
                context.polyOffsetEnabled = true;
                context.polyOffsetFactor = state.getPolyOffsetFactor();
                context.polyOffsetUnits = state.getPolyOffsetUnits();
            } else {
                if (state.getPolyOffsetFactor() != context.polyOffsetFactor
                        || state.getPolyOffsetUnits() != context.polyOffsetUnits) {
                    gl.glPolygonOffset(state.getPolyOffsetFactor(),
                            state.getPolyOffsetUnits());
                    context.polyOffsetFactor = state.getPolyOffsetFactor();
                    context.polyOffsetUnits = state.getPolyOffsetUnits();
                }
            }
        } else {
            if (context.polyOffsetEnabled) {
                gl.glDisable(GL.GL_POLYGON_OFFSET_FILL);
                context.polyOffsetEnabled = false;
                context.polyOffsetFactor = 0;
                context.polyOffsetUnits = 0;
            }
        }

        if (state.getFaceCullMode() != context.cullMode) {
            if (state.getFaceCullMode() == RenderState.FaceCullMode.Off) {
                gl.glDisable(GL.GL_CULL_FACE);
            } else {
                gl.glEnable(GL.GL_CULL_FACE);
            }

            switch (state.getFaceCullMode()) {
                case Off:
                    break;
                case Back:
                    gl.glCullFace(GL.GL_BACK);
                    break;
                case Front:
                    gl.glCullFace(GL.GL_FRONT);
                    break;
                case FrontAndBack:
                    gl.glCullFace(GL.GL_FRONT_AND_BACK);
                    break;
                default:
                    throw new UnsupportedOperationException("Unrecognized face cull mode: "
                            + state.getFaceCullMode());
            }

            context.cullMode = state.getFaceCullMode();
        }

        if (state.getBlendMode() != context.blendMode) {
            if (state.getBlendMode() == RenderState.BlendMode.Off) {
                gl.glDisable(GL.GL_BLEND);
            } else {
                if (context.blendMode == RenderState.BlendMode.Off) {
                    gl.glEnable(GL.GL_BLEND);
                }
                switch (state.getBlendMode()) {
                    case Off:
                        break;
                    case Additive:
                        gl.glBlendFunc(GL.GL_ONE, GL.GL_ONE);
                        break;
                    case AlphaAdditive:
                        gl.glBlendFunc(GL.GL_SRC_ALPHA, GL.GL_ONE);
                        break;
                    case Alpha:
                        gl.glBlendFunc(GL.GL_SRC_ALPHA, GL.GL_ONE_MINUS_SRC_ALPHA);
                        break;
                    case PremultAlpha:
                        gl.glBlendFunc(GL.GL_ONE, GL.GL_ONE_MINUS_SRC_ALPHA);
                        break;
                    case Modulate:
                        gl.glBlendFunc(GL.GL_DST_COLOR, GL.GL_ZERO);
                        break;
                    case ModulateX2:
                        gl.glBlendFunc(GL.GL_DST_COLOR, GL.GL_SRC_COLOR);
                        break;
                    case Color:
                    case Screen:
                        gl.glBlendFunc(GL.GL_ONE, GL.GL_ONE_MINUS_SRC_COLOR);
                        break;
                    case Exclusion:
                        gl.glBlendFunc(GL.GL_ONE_MINUS_DST_COLOR, GL.GL_ONE_MINUS_SRC_COLOR);
                        break;
                    case Custom:
                        gl.glBlendFuncSeparate(
                            convertBlendFunc(state.getCustomSfactorRGB()),
                            convertBlendFunc(state.getCustomDfactorRGB()),
                            convertBlendFunc(state.getCustomSfactorAlpha()),
                            convertBlendFunc(state.getCustomDfactorAlpha()));
                        break;
                    default:
                        throw new UnsupportedOperationException("Unrecognized blend mode: "
                                + state.getBlendMode());
                }
                
                if (state.getBlendEquation() != context.blendEquation || state.getBlendEquationAlpha() != context.blendEquationAlpha) {
                    int colorMode = convertBlendEquation(state.getBlendEquation());
                    int alphaMode;
                    if (state.getBlendEquationAlpha() == RenderState.BlendEquationAlpha.InheritColor) {
                        alphaMode = colorMode;
                    } else {
                        alphaMode = convertBlendEquationAlpha(state.getBlendEquationAlpha());
                    }
                    gl.glBlendEquationSeparate(colorMode, alphaMode);
                    context.blendEquation = state.getBlendEquation();
                    context.blendEquationAlpha = state.getBlendEquationAlpha();
                }
            }

            context.blendMode = state.getBlendMode();
        }

        if (context.stencilTest != state.isStencilTest()
                || context.frontStencilStencilFailOperation != state.getFrontStencilStencilFailOperation()
                || context.frontStencilDepthFailOperation != state.getFrontStencilDepthFailOperation()
                || context.frontStencilDepthPassOperation != state.getFrontStencilDepthPassOperation()
                || context.backStencilStencilFailOperation != state.getBackStencilStencilFailOperation()
                || context.backStencilDepthFailOperation != state.getBackStencilDepthFailOperation()
                || context.backStencilDepthPassOperation != state.getBackStencilDepthPassOperation()
                || context.frontStencilFunction != state.getFrontStencilFunction()
                || context.backStencilFunction != state.getBackStencilFunction()) {

            context.frontStencilStencilFailOperation = state.getFrontStencilStencilFailOperation();   //terrible looking, I know
            context.frontStencilDepthFailOperation = state.getFrontStencilDepthFailOperation();
            context.frontStencilDepthPassOperation = state.getFrontStencilDepthPassOperation();
            context.backStencilStencilFailOperation = state.getBackStencilStencilFailOperation();
            context.backStencilDepthFailOperation = state.getBackStencilDepthFailOperation();
            context.backStencilDepthPassOperation = state.getBackStencilDepthPassOperation();
            context.frontStencilFunction = state.getFrontStencilFunction();
            context.backStencilFunction = state.getBackStencilFunction();

            if (state.isStencilTest()) {
                gl.glEnable(GL.GL_STENCIL_TEST);
                gl.glStencilOpSeparate(GL.GL_FRONT,
                        convertStencilOperation(state.getFrontStencilStencilFailOperation()),
                        convertStencilOperation(state.getFrontStencilDepthFailOperation()),
                        convertStencilOperation(state.getFrontStencilDepthPassOperation()));
                gl.glStencilOpSeparate(GL.GL_BACK,
                        convertStencilOperation(state.getBackStencilStencilFailOperation()),
                        convertStencilOperation(state.getBackStencilDepthFailOperation()),
                        convertStencilOperation(state.getBackStencilDepthPassOperation()));
                gl.glStencilFuncSeparate(GL.GL_FRONT,
                        convertTestFunction(state.getFrontStencilFunction()),
                        0, Integer.MAX_VALUE);
                gl.glStencilFuncSeparate(GL.GL_BACK,
                        convertTestFunction(state.getBackStencilFunction()),
                        0, Integer.MAX_VALUE);
            } else {
                gl.glDisable(GL.GL_STENCIL_TEST);
            }
        }
        if (context.lineWidth != state.getLineWidth()) {
            gl.glLineWidth(state.getLineWidth());
            context.lineWidth = state.getLineWidth();
        }
    }

    private int convertBlendEquation(RenderState.BlendEquation blendEquation) {
        switch (blendEquation) {
            case Add:
                return GL2.GL_FUNC_ADD;
            case Subtract:
                return GL2.GL_FUNC_SUBTRACT;
            case ReverseSubtract:
                return GL2.GL_FUNC_REVERSE_SUBTRACT;
            case Min:
                return GL2.GL_MIN;
            case Max:
                return GL2.GL_MAX;
            default:
                throw new UnsupportedOperationException("Unrecognized blend operation: " + blendEquation);
        }
    }
    
    private int convertBlendEquationAlpha(RenderState.BlendEquationAlpha blendEquationAlpha) {
        //Note: InheritColor mode should already be handled, that is why it does not belong the the switch case.
        switch (blendEquationAlpha) {
            case Add:
                return GL2.GL_FUNC_ADD;
            case Subtract:
                return GL2.GL_FUNC_SUBTRACT;
            case ReverseSubtract:
                return GL2.GL_FUNC_REVERSE_SUBTRACT;
            case Min:
                return GL2.GL_MIN;
            case Max:
                return GL2.GL_MAX;
            default:
                throw new UnsupportedOperationException("Unrecognized alpha blend operation: " + blendEquationAlpha);
        }
    }
    
    private int convertBlendFunc(BlendFunc blendFunc) {
        switch (blendFunc) {
            case Zero:
                return GL.GL_ZERO;
            case One:
                return GL.GL_ONE;
            case Src_Color:
                return GL.GL_SRC_COLOR;
            case One_Minus_Src_Color:
                return GL.GL_ONE_MINUS_SRC_COLOR;
            case Dst_Color:
                return GL.GL_DST_COLOR;
            case One_Minus_Dst_Color:
                return GL.GL_ONE_MINUS_DST_COLOR;
            case Src_Alpha:
                return GL.GL_SRC_ALPHA;
            case One_Minus_Src_Alpha:
                return GL.GL_ONE_MINUS_SRC_ALPHA;
            case Dst_Alpha:
                return GL.GL_DST_ALPHA;
            case One_Minus_Dst_Alpha:
                return GL.GL_ONE_MINUS_DST_ALPHA;
            case Src_Alpha_Saturate:        
                return GL.GL_SRC_ALPHA_SATURATE;
            default:
                throw new UnsupportedOperationException("Unrecognized blend function operation: " + blendFunc);
         }
    }

    private int convertStencilOperation(StencilOperation stencilOp) {
        switch (stencilOp) {
            case Keep:
                return GL.GL_KEEP;
            case Zero:
                return GL.GL_ZERO;
            case Replace:
                return GL.GL_REPLACE;
            case Increment:
                return GL.GL_INCR;
            case IncrementWrap:
                return GL.GL_INCR_WRAP;
            case Decrement:
                return GL.GL_DECR;
            case DecrementWrap:
                return GL.GL_DECR_WRAP;
            case Invert:
                return GL.GL_INVERT;
            default:
                throw new UnsupportedOperationException("Unrecognized stencil operation: " + stencilOp);
        }
    }

    private int convertTestFunction(TestFunction testFunc) {
        switch (testFunc) {
            case Never:
                return GL.GL_NEVER;
            case Less:
                return GL.GL_LESS;
            case LessOrEqual:
                return GL.GL_LEQUAL;
            case Greater:
                return GL.GL_GREATER;
            case GreaterOrEqual:
                return GL.GL_GEQUAL;
            case Equal:
                return GL.GL_EQUAL;
            case NotEqual:
                return GL.GL_NOTEQUAL;
            case Always:
                return GL.GL_ALWAYS;
            default:
                throw new UnsupportedOperationException("Unrecognized test function: " + testFunc);
        }
    }

    /*********************************************************************\
     |* Camera and World transforms                                       *|
     \*********************************************************************/
    public void setViewPort(int x, int y, int w, int h) {
        if (x != vpX || vpY != y || vpW != w || vpH != h) {
            gl.glViewport(x, y, w, h);
            vpX = x;
            vpY = y;
            vpW = w;
            vpH = h;
        }
    }

    public void setClipRect(int x, int y, int width, int height) {
        if (!context.clipRectEnabled) {
            gl.glEnable(GL.GL_SCISSOR_TEST);
            context.clipRectEnabled = true;
        }
        if (clipX != x || clipY != y || clipW != width || clipH != height) {
            gl.glScissor(x, y, width, height);
            clipX = x;
            clipY = y;
            clipW = width;
            clipH = height;
        }
    }

    public void clearClipRect() {
        if (context.clipRectEnabled) {
            gl.glDisable(GL.GL_SCISSOR_TEST);
            context.clipRectEnabled = false;

            clipX = 0;
            clipY = 0;
            clipW = 0;
            clipH = 0;
        }
    }

    public void postFrame() {
        objManager.deleteUnused(this);
        OpenCLObjectManager.getInstance().deleteUnusedObjects();
        gl.resetStats();
    }

    /*********************************************************************\
     |* Shaders                                                           *|
     \*********************************************************************/
    protected void updateUniformLocation(Shader shader, Uniform uniform) {
        int loc = gl.glGetUniformLocation(shader.getId(), uniform.getName());
        if (loc < 0) {
            uniform.setLocation(-1);
            // uniform is not declared in shader
            logger.log(Level.FINE, "Uniform {0} is not declared in shader {1}.", new Object[]{uniform.getName(), shader.getSources()});
        } else {
            uniform.setLocation(loc);
        }
    }

    protected void bindProgram(Shader shader) {
        int shaderId = shader.getId();
        if (context.boundShaderProgram != shaderId) {
            gl.glUseProgram(shaderId);
            statistics.onShaderUse(shader, true);
            context.boundShader = shader;
            context.boundShaderProgram = shaderId;
        } else {
            statistics.onShaderUse(shader, false);
        }
    }

    protected void updateUniform(Shader shader, Uniform uniform) {
        int shaderId = shader.getId();

        assert uniform.getName() != null;
        assert shader.getId() > 0;

        bindProgram(shader);

        int loc = uniform.getLocation();
        if (loc == -1) {
            return;
        }

        if (loc == -2) {
            // get uniform location
            updateUniformLocation(shader, uniform);
            if (uniform.getLocation() == -1) {
                // not declared, ignore
                uniform.clearUpdateNeeded();
                return;
            }
            loc = uniform.getLocation();
        }

        if (uniform.getVarType() == null) {
            return; // value not set yet..
        }
        statistics.onUniformSet();

        uniform.clearUpdateNeeded();
        FloatBuffer fb;
        IntBuffer ib;
        switch (uniform.getVarType()) {
            case Float:
                Float f = (Float) uniform.getValue();
                gl.glUniform1f(loc, f.floatValue());
                break;
            case Vector2:
                Vector2f v2 = (Vector2f) uniform.getValue();
                gl.glUniform2f(loc, v2.getX(), v2.getY());
                break;
            case Vector3:
                Vector3f v3 = (Vector3f) uniform.getValue();
                gl.glUniform3f(loc, v3.getX(), v3.getY(), v3.getZ());
                break;
            case Vector4:
                Object val = uniform.getValue();
                if (val instanceof ColorRGBA) {
                    ColorRGBA c = (ColorRGBA) val;
                    gl.glUniform4f(loc, c.r, c.g, c.b, c.a);
                } else if (val instanceof Vector4f) {
                    Vector4f c = (Vector4f) val;
                    gl.glUniform4f(loc, c.x, c.y, c.z, c.w);
                } else {
                    Quaternion c = (Quaternion) uniform.getValue();
                    gl.glUniform4f(loc, c.getX(), c.getY(), c.getZ(), c.getW());
                }
                break;
            case Boolean:
                Boolean b = (Boolean) uniform.getValue();
                gl.glUniform1i(loc, b.booleanValue() ? GL.GL_TRUE : GL.GL_FALSE);
                break;
            case Matrix3:
                fb = uniform.getMultiData();
                assert fb.remaining() == 9;
                gl.glUniformMatrix3(loc, false, fb);
                break;
            case Matrix4:
                fb = uniform.getMultiData();
                assert fb.remaining() == 16;
                gl.glUniformMatrix4(loc, false, fb);
                break;
            case IntArray:
                ib = (IntBuffer) uniform.getValue();
                gl.glUniform1(loc, ib);
                break;
            case FloatArray:
                fb = uniform.getMultiData();
                gl.glUniform1(loc, fb);
                break;
            case Vector2Array:
                fb = uniform.getMultiData();
                gl.glUniform2(loc, fb);
                break;
            case Vector3Array:
                fb = uniform.getMultiData();
                gl.glUniform3(loc, fb);
                break;
            case Vector4Array:
                fb = uniform.getMultiData();
                gl.glUniform4(loc, fb);
                break;
            case Matrix4Array:
                fb = uniform.getMultiData();
                gl.glUniformMatrix4(loc, false, fb);
                break;
            case Int:
                Integer i = (Integer) uniform.getValue();
                gl.glUniform1i(loc, i.intValue());
                break;
            default:
                throw new UnsupportedOperationException("Unsupported uniform type: " + uniform.getVarType());
        }
    }

    protected void updateShaderUniforms(Shader shader) {
        ListMap<String, Uniform> uniforms = shader.getUniformMap();
        for (int i = 0; i < uniforms.size(); i++) {
            Uniform uniform = uniforms.getValue(i);
            if (uniform.isUpdateNeeded()) {
                updateUniform(shader, uniform);
            }
        }
    }

    protected void resetUniformLocations(Shader shader) {
        ListMap<String, Uniform> uniforms = shader.getUniformMap();
        for (int i = 0; i < uniforms.size(); i++) {
            Uniform uniform = uniforms.getValue(i);
            uniform.reset(); // e.g check location again
        }
    }

    public int convertShaderType(ShaderType type) {
        switch (type) {
            case Fragment:
                return GL.GL_FRAGMENT_SHADER;
            case Vertex:
                return GL.GL_VERTEX_SHADER;
            case Geometry:
                return GL3.GL_GEOMETRY_SHADER;
            case TessellationControl:
                return GL4.GL_TESS_CONTROL_SHADER;
            case TessellationEvaluation:
                return GL4.GL_TESS_EVALUATION_SHADER;
            default:
                throw new UnsupportedOperationException("Unrecognized shader type.");
        }
    }

    public void updateShaderSourceData(ShaderSource source) {
        int id = source.getId();
        if (id == -1) {
            // Create id
            id = gl.glCreateShader(convertShaderType(source.getType()));
            if (id <= 0) {
                throw new RendererException("Invalid ID received when trying to create shader.");
            }

            source.setId(id);
        } else {
            throw new RendererException("Cannot recompile shader source");
        }

        boolean gles2 = caps.contains(Caps.OpenGLES20);
        String language = source.getLanguage();

        if (gles2 && !language.equals("GLSL100")) {
            throw new RendererException("This shader cannot run in OpenGL ES 2. "
                    + "Only GLSL 1.00 shaders are supported.");
        }

        // Upload shader source.
        // Merge the defines and source code.
        stringBuf.setLength(0);
        if (language.startsWith("GLSL")) {
            int version = Integer.parseInt(language.substring(4));
            if (version > 100) {
                stringBuf.append("#version ");
                stringBuf.append(language.substring(4));
                if (version >= 150) {
                    stringBuf.append(" core");
                }
                stringBuf.append("\n");
            } else {
                if (gles2) {
                    // request GLSL ES (1.00) when compiling under GLES2.
                    stringBuf.append("#version 100\n");
                    
                    if (source.getType() == ShaderType.Fragment) {
                        // GLES2 requires precision qualifier.
                        stringBuf.append("precision mediump float;\n");
                    }
                } else {
                    // version 100 does not exist in desktop GLSL.
                    // put version 110 in that case to enable strict checking
                    // (Only enabled for desktop GL)
                    stringBuf.append("#version 110\n");
                }
            }
        }

        if (linearizeSrgbImages) {
            stringBuf.append("#define SRGB 1\n");
        }
        stringBuf.append("#define ").append(source.getType().name().toUpperCase()).append("_SHADER 1\n");

        stringBuf.append(source.getDefines());
        stringBuf.append(source.getSource());

        intBuf1.clear();
        intBuf1.put(0, stringBuf.length());
        gl.glShaderSource(id, new String[]{ stringBuf.toString() }, intBuf1);
        gl.glCompileShader(id);

        gl.glGetShader(id, GL.GL_COMPILE_STATUS, intBuf1);

        boolean compiledOK = intBuf1.get(0) == GL.GL_TRUE;
        String infoLog = null;

        if (VALIDATE_SHADER || !compiledOK) {
            // even if compile succeeded, check
            // log for warnings
            gl.glGetShader(id, GL.GL_INFO_LOG_LENGTH, intBuf1);
            int length = intBuf1.get(0);
            if (length > 3) {
                // get infos
                infoLog = gl.glGetShaderInfoLog(id, length);
            }
        }

        if (compiledOK) {
            if (infoLog != null) {
                logger.log(Level.WARNING, "{0} compiled successfully, compiler warnings: \n{1}",
                        new Object[]{source.getName(), infoLog});
            } else {
                logger.log(Level.FINE, "{0} compiled successfully.", source.getName());
            }
            source.clearUpdateNeeded();
        } else {
            logger.log(Level.WARNING, "Bad compile of:\n{0}",
                    new Object[]{ShaderDebug.formatShaderSource(stringBuf.toString())});
            if (infoLog != null) {
                throw new RendererException("compile error in: " + source + "\n" + infoLog);
            } else {
                throw new RendererException("compile error in: " + source + "\nerror: <not provided>");
            }
        }
    }

    public void updateShaderData(Shader shader) {
        int id = shader.getId();
        boolean needRegister = false;
        if (id == -1) {
            // create program
            id = gl.glCreateProgram();
            if (id == 0) {
                throw new RendererException("Invalid ID (" + id + ") received when trying to create shader program.");
            }

            shader.setId(id);
            needRegister = true;
        }

        // If using GLSL 1.5, we bind the outputs for the user
        // For versions 3.3 and up, user should use layout qualifiers instead.
        boolean bindFragDataRequired = false;

        for (ShaderSource source : shader.getSources()) {
            if (source.isUpdateNeeded()) {
                updateShaderSourceData(source);
            }
            if (source.getType() == ShaderType.Fragment
                    && source.getLanguage().equals("GLSL150")) {
                bindFragDataRequired = true;
            }
            gl.glAttachShader(id, source.getId());
        }

        if (bindFragDataRequired) {
            // Check if GLSL version is 1.5 for shader
            gl3.glBindFragDataLocation(id, 0, "outFragColor");
            // For MRT
            for (int i = 0; i < limits.get(Limits.FrameBufferMrtAttachments); i++) {
                gl3.glBindFragDataLocation(id, i, "outFragData[" + i + "]");
            }
        }

        // Link shaders to program
        gl.glLinkProgram(id);

        // Check link status
        gl.glGetProgram(id, GL.GL_LINK_STATUS, intBuf1);
        boolean linkOK = intBuf1.get(0) == GL.GL_TRUE;
        String infoLog = null;

        if (VALIDATE_SHADER || !linkOK) {
            gl.glGetProgram(id, GL.GL_INFO_LOG_LENGTH, intBuf1);
            int length = intBuf1.get(0);
            if (length > 3) {
                // get infos
                infoLog = gl.glGetProgramInfoLog(id, length);
            }
        }

        if (linkOK) {
            if (infoLog != null) {
                logger.log(Level.WARNING, "Shader linked successfully. Linker warnings: \n{0}", infoLog);
            } else {
                logger.fine("Shader linked successfully.");
            }
            shader.clearUpdateNeeded();
            if (needRegister) {
                // Register shader for clean up if it was created in this method.
                objManager.registerObject(shader);
                statistics.onNewShader();
            } else {
                // OpenGL spec: uniform locations may change after re-link
                resetUniformLocations(shader);
            }
        } else {
            if (infoLog != null) {
                throw new RendererException("Shader failed to link, shader:" + shader + "\n" + infoLog);
            } else {
                throw new RendererException("Shader failed to link, shader:" + shader + "\ninfo: <not provided>");
            }
        }
    }

    public void setShader(Shader shader) {
        if (shader == null) {
            throw new IllegalArgumentException("Shader cannot be null");
        } else {
            if (shader.isUpdateNeeded()) {
                updateShaderData(shader);
            }

            // NOTE: might want to check if any of the
            // sources need an update?

            assert shader.getId() > 0;

            updateShaderUniforms(shader);
            bindProgram(shader);
        }
    }

    public void deleteShaderSource(ShaderSource source) {
        if (source.getId() < 0) {
            logger.warning("Shader source is not uploaded to GPU, cannot delete.");
            return;
        }
        source.clearUpdateNeeded();
        gl.glDeleteShader(source.getId());
        source.resetObject();
    }

    public void deleteShader(Shader shader) {
        if (shader.getId() == -1) {
            logger.warning("Shader is not uploaded to GPU, cannot delete.");
            return;
        }

        for (ShaderSource source : shader.getSources()) {
            if (source.getId() != -1) {
                gl.glDetachShader(shader.getId(), source.getId());
                deleteShaderSource(source);
            }
        }

        gl.glDeleteProgram(shader.getId());
        statistics.onDeleteShader();
        shader.resetObject();
    }

    /*********************************************************************\
     |* Framebuffers                                                      *|
     \*********************************************************************/
    public void copyFrameBuffer(FrameBuffer src, FrameBuffer dst) {
        copyFrameBuffer(src, dst, true);
    }

    public void copyFrameBuffer(FrameBuffer src, FrameBuffer dst, boolean copyDepth) {
        if (caps.contains(Caps.FrameBufferBlit)) {
            int srcX0 = 0;
            int srcY0 = 0;
            int srcX1;
            int srcY1;

            int dstX0 = 0;
            int dstY0 = 0;
            int dstX1;
            int dstY1;

            int prevFBO = context.boundFBO;

            if (mainFbOverride != null) {
                if (src == null) {
                    src = mainFbOverride;
                }
                if (dst == null) {
                    dst = mainFbOverride;
                }
            }

            if (src != null && src.isUpdateNeeded()) {
                updateFrameBuffer(src);
            }

            if (dst != null && dst.isUpdateNeeded()) {
                updateFrameBuffer(dst);
            }

            if (src == null) {
                glfbo.glBindFramebufferEXT(GLFbo.GL_READ_FRAMEBUFFER_EXT, 0);
                srcX0 = vpX;
                srcY0 = vpY;
                srcX1 = vpX + vpW;
                srcY1 = vpY + vpH;
            } else {
                glfbo.glBindFramebufferEXT(GLFbo.GL_READ_FRAMEBUFFER_EXT, src.getId());
                srcX1 = src.getWidth();
                srcY1 = src.getHeight();
            }
            if (dst == null) {
                glfbo.glBindFramebufferEXT(GLFbo.GL_DRAW_FRAMEBUFFER_EXT, 0);
                dstX0 = vpX;
                dstY0 = vpY;
                dstX1 = vpX + vpW;
                dstY1 = vpY + vpH;
            } else {
                glfbo.glBindFramebufferEXT(GLFbo.GL_DRAW_FRAMEBUFFER_EXT, dst.getId());
                dstX1 = dst.getWidth();
                dstY1 = dst.getHeight();
            }
            int mask = GL.GL_COLOR_BUFFER_BIT;
            if (copyDepth) {
                mask |= GL.GL_DEPTH_BUFFER_BIT;
            }
            glfbo.glBlitFramebufferEXT(srcX0, srcY0, srcX1, srcY1,
                    dstX0, dstY0, dstX1, dstY1, mask,
                    GL.GL_NEAREST);


            glfbo.glBindFramebufferEXT(GLFbo.GL_FRAMEBUFFER_EXT, prevFBO);
        } else {
            throw new RendererException("Framebuffer blitting not supported by the video hardware");
        }
    }

    private void checkFrameBufferError() {
        int status = glfbo.glCheckFramebufferStatusEXT(GLFbo.GL_FRAMEBUFFER_EXT);
        switch (status) {
            case GLFbo.GL_FRAMEBUFFER_COMPLETE_EXT:
                break;
            case GLFbo.GL_FRAMEBUFFER_UNSUPPORTED_EXT:
                //Choose different formats
                throw new IllegalStateException("Framebuffer object format is "
                        + "unsupported by the video hardware.");
            case GLFbo.GL_FRAMEBUFFER_INCOMPLETE_ATTACHMENT_EXT:
                throw new IllegalStateException("Framebuffer has erronous attachment.");
            case GLFbo.GL_FRAMEBUFFER_INCOMPLETE_MISSING_ATTACHMENT_EXT:
                throw new IllegalStateException("Framebuffer doesn't have any renderbuffers attached.");
            case GLFbo.GL_FRAMEBUFFER_INCOMPLETE_DIMENSIONS_EXT:
                throw new IllegalStateException("Framebuffer attachments must have same dimensions.");
            case GLFbo.GL_FRAMEBUFFER_INCOMPLETE_FORMATS_EXT:
                throw new IllegalStateException("Framebuffer attachments must have same formats.");
            case GLFbo.GL_FRAMEBUFFER_INCOMPLETE_DRAW_BUFFER_EXT:
                throw new IllegalStateException("Incomplete draw buffer.");
            case GLFbo.GL_FRAMEBUFFER_INCOMPLETE_READ_BUFFER_EXT:
                throw new IllegalStateException("Incomplete read buffer.");
            case GLFbo.GL_FRAMEBUFFER_INCOMPLETE_MULTISAMPLE_EXT:
                throw new IllegalStateException("Incomplete multisample buffer.");
            default:
                //Programming error; will fail on all hardware
                throw new IllegalStateException("Some video driver error "
                        + "or programming error occured. "
                        + "Framebuffer object status is invalid. ");
        }
    }

    private void updateRenderBuffer(FrameBuffer fb, RenderBuffer rb) {
        int id = rb.getId();
        if (id == -1) {
            glfbo.glGenRenderbuffersEXT(intBuf1);
            id = intBuf1.get(0);
            rb.setId(id);
        }

        if (context.boundRB != id) {
            glfbo.glBindRenderbufferEXT(GLFbo.GL_RENDERBUFFER_EXT, id);
            context.boundRB = id;
        }

        int rbSize = limits.get(Limits.RenderBufferSize);
        if (fb.getWidth() > rbSize || fb.getHeight() > rbSize) {
            throw new RendererException("Resolution " + fb.getWidth()
                    + ":" + fb.getHeight() + " is not supported.");
        }

        GLImageFormat glFmt = texUtil.getImageFormatWithError(rb.getFormat(), fb.isSrgb());

        if (fb.getSamples() > 1 && caps.contains(Caps.FrameBufferMultisample)) {
            int samples = fb.getSamples();
            int maxSamples = limits.get(Limits.FrameBufferSamples);
            if (maxSamples < samples) {
                samples = maxSamples;
            }
            glfbo.glRenderbufferStorageMultisampleEXT(GLFbo.GL_RENDERBUFFER_EXT,
                    samples,
                    glFmt.internalFormat,
                    fb.getWidth(),
                    fb.getHeight());
        } else {
            glfbo.glRenderbufferStorageEXT(GLFbo.GL_RENDERBUFFER_EXT,
                    glFmt.internalFormat,
                    fb.getWidth(),
                    fb.getHeight());
        }
    }

    private int convertAttachmentSlot(int attachmentSlot) {
        // can also add support for stencil here
        if (attachmentSlot == FrameBuffer.SLOT_DEPTH) {
            return GLFbo.GL_DEPTH_ATTACHMENT_EXT;
        } else if (attachmentSlot == FrameBuffer.SLOT_DEPTH_STENCIL) {
            // NOTE: Using depth stencil format requires GL3, this is already
            // checked via render caps.
            return GL3.GL_DEPTH_STENCIL_ATTACHMENT;
        } else if (attachmentSlot < 0 || attachmentSlot >= 16) {
            throw new UnsupportedOperationException("Invalid FBO attachment slot: " + attachmentSlot);
        }

        return GLFbo.GL_COLOR_ATTACHMENT0_EXT + attachmentSlot;
    }

    public void updateRenderTexture(FrameBuffer fb, RenderBuffer rb) {
        Texture tex = rb.getTexture();
        Image image = tex.getImage();
        if (image.isUpdateNeeded()) {
            // Check NPOT requirements
            checkNonPowerOfTwo(tex);

            updateTexImageData(image, tex.getType(), 0, false);

            // NOTE: For depth textures, sets nearest/no-mips mode
            // Required to fix "framebuffer unsupported"
            // for old NVIDIA drivers!
            setupTextureParams(0, tex);
        }

        if (rb.getLayer() < 0){
            glfbo.glFramebufferTexture2DEXT(GLFbo.GL_FRAMEBUFFER_EXT,
                    convertAttachmentSlot(rb.getSlot()),
                    convertTextureType(tex.getType(), image.getMultiSamples(), rb.getFace()),
                    image.getId(),
                    0);
        } else {
            glfbo.glFramebufferTextureLayerEXT(GLFbo.GL_FRAMEBUFFER_EXT, 
                    convertAttachmentSlot(rb.getSlot()), 
                    image.getId(), 
                    0,
                    rb.getLayer());
        }
    }

    public void updateFrameBufferAttachment(FrameBuffer fb, RenderBuffer rb) {
        boolean needAttach;
        if (rb.getTexture() == null) {
            // if it hasn't been created yet, then attach is required.
            needAttach = rb.getId() == -1;
            updateRenderBuffer(fb, rb);
        } else {
            needAttach = false;
            updateRenderTexture(fb, rb);
        }
        if (needAttach) {
            glfbo.glFramebufferRenderbufferEXT(GLFbo.GL_FRAMEBUFFER_EXT,
                    convertAttachmentSlot(rb.getSlot()),
                    GLFbo.GL_RENDERBUFFER_EXT,
                    rb.getId());
        }
    }
    
    private void bindFrameBuffer(FrameBuffer fb) {
        if (fb == null) {
            if (context.boundFBO != 0) {
                glfbo.glBindFramebufferEXT(GLFbo.GL_FRAMEBUFFER_EXT, 0);
                statistics.onFrameBufferUse(null, true);
                context.boundFBO = 0;
                context.boundFB = null;
            }
        } else {
            assert fb.getId() != -1 && fb.getId() != 0;
            if (context.boundFBO != fb.getId()) {
                glfbo.glBindFramebufferEXT(GLFbo.GL_FRAMEBUFFER_EXT, fb.getId());
                context.boundFBO = fb.getId();
                context.boundFB = fb;
                statistics.onFrameBufferUse(fb, true);
            } else {
                statistics.onFrameBufferUse(fb, false);
            }
        }
    }

    public void updateFrameBuffer(FrameBuffer fb) {
        if (fb.getNumColorBuffers() == 0 && fb.getDepthBuffer() == null) {
            throw new IllegalArgumentException("The framebuffer: " + fb
                    + "\nDoesn't have any color/depth buffers");
        }

        int id = fb.getId();
        if (id == -1) {
            glfbo.glGenFramebuffersEXT(intBuf1);
            id = intBuf1.get(0);
            fb.setId(id);
            objManager.registerObject(fb);
            statistics.onNewFrameBuffer();
        }

        bindFrameBuffer(fb);

        FrameBuffer.RenderBuffer depthBuf = fb.getDepthBuffer();
        if (depthBuf != null) {
            updateFrameBufferAttachment(fb, depthBuf);
        }

        for (int i = 0; i < fb.getNumColorBuffers(); i++) {
            FrameBuffer.RenderBuffer colorBuf = fb.getColorBuffer(i);
            updateFrameBufferAttachment(fb, colorBuf);
        }
        
        setReadDrawBuffers(fb);
        checkFrameBufferError();

        fb.clearUpdateNeeded();
    }

    public Vector2f[] getFrameBufferSamplePositions(FrameBuffer fb) {
        if (fb.getSamples() <= 1) {
            throw new IllegalArgumentException("Framebuffer must be multisampled");
        }
        if (!caps.contains(Caps.TextureMultisample)) {
            throw new RendererException("Multisampled textures are not supported");
        }

        setFrameBuffer(fb);

        Vector2f[] samplePositions = new Vector2f[fb.getSamples()];
        FloatBuffer samplePos = BufferUtils.createFloatBuffer(2);
        for (int i = 0; i < samplePositions.length; i++) {
            glext.glGetMultisample(GLExt.GL_SAMPLE_POSITION, i, samplePos);
            samplePos.clear();
            samplePositions[i] = new Vector2f(samplePos.get(0) - 0.5f,
                    samplePos.get(1) - 0.5f);
        }
        return samplePositions;
    }

    public void setMainFrameBufferOverride(FrameBuffer fb) {
        mainFbOverride = null;
        if (context.boundFBO == 0) {
            // Main FB is now set to fb, make sure its bound
            setFrameBuffer(fb);
        }
        mainFbOverride = fb;
    }

    public void setReadDrawBuffers(FrameBuffer fb) {
        if (gl2 == null) {
            return;
        }
        
        final int NONE    = -2;
        final int INITIAL = -1;
        final int MRT_OFF = 100;
        
        if (fb == null) {
            // Set Read/Draw buffers to initial value.
            if (context.boundDrawBuf != INITIAL) {
                gl2.glDrawBuffer(context.initialDrawBuf);
                context.boundDrawBuf = INITIAL;
            }
            if (context.boundReadBuf != INITIAL) {
                gl2.glReadBuffer(context.initialReadBuf);
                context.boundReadBuf = INITIAL;
            }
        } else {
            if (fb.getNumColorBuffers() == 0) {
                // make sure to select NONE as draw buf
                // no color buffer attached.
                if (context.boundDrawBuf != NONE) {
                    gl2.glDrawBuffer(GL.GL_NONE);
                    context.boundDrawBuf = NONE;
                }
                if (context.boundReadBuf != NONE) {
                    gl2.glReadBuffer(GL.GL_NONE);
                    context.boundReadBuf = NONE;
                }
            } else {
                if (fb.getNumColorBuffers() > limits.get(Limits.FrameBufferAttachments)) {
                    throw new RendererException("Framebuffer has more color "
                            + "attachments than are supported"
                            + " by the video hardware!");
                }
                if (fb.isMultiTarget()) {
                    if (!caps.contains(Caps.FrameBufferMRT)) {
                        throw new RendererException("Multiple render targets "
                                + " are not supported by the video hardware");
                    }
                    if (fb.getNumColorBuffers() > limits.get(Limits.FrameBufferMrtAttachments)) {
                        throw new RendererException("Framebuffer has more"
                                + " multi targets than are supported"
                                + " by the video hardware!");
                    }

                    intBuf16.clear();
                    for (int i = 0; i < fb.getNumColorBuffers(); i++) {
                        intBuf16.put(GLFbo.GL_COLOR_ATTACHMENT0_EXT + i);
                    }

                    intBuf16.flip();
                    glext.glDrawBuffers(intBuf16);
                    context.boundDrawBuf = MRT_OFF + fb.getNumColorBuffers();
                    
                } else {
                    RenderBuffer rb = fb.getColorBuffer(fb.getTargetIndex());
                    // select this draw buffer
                    if (context.boundDrawBuf != rb.getSlot()) {
                        gl2.glDrawBuffer(GLFbo.GL_COLOR_ATTACHMENT0_EXT + rb.getSlot());
                        context.boundDrawBuf = rb.getSlot();
                    }
                }
            }
        }
        
    }
    
    public void setFrameBuffer(FrameBuffer fb) {
        if (fb == null && mainFbOverride != null) {
            fb = mainFbOverride;
        }

        if (context.boundFB == fb) {
            if (fb == null || !fb.isUpdateNeeded()) {
                return;
            }
        }

        if (!caps.contains(Caps.FrameBuffer)) {
            throw new RendererException("Framebuffer objects are not supported"
                    + " by the video hardware");
        }

        // generate mipmaps for last FB if needed
        if (context.boundFB != null) {
            for (int i = 0; i < context.boundFB.getNumColorBuffers(); i++) {
                RenderBuffer rb = context.boundFB.getColorBuffer(i);
                Texture tex = rb.getTexture();
                if (tex != null
                        && tex.getMinFilter().usesMipMapLevels()) {
                    setTexture(0, rb.getTexture());

                    int textureType = convertTextureType(tex.getType(), tex.getImage().getMultiSamples(), rb.getFace());
                    glfbo.glGenerateMipmapEXT(textureType);
                }
            }
        }

        if (fb == null) {
            bindFrameBuffer(null);
            setReadDrawBuffers(null);
        } else {
            if (fb.isUpdateNeeded()) {
                updateFrameBuffer(fb);
            } else {
                bindFrameBuffer(fb);
                setReadDrawBuffers(fb);
            }

            // update viewport to reflect framebuffer's resolution
            setViewPort(0, 0, fb.getWidth(), fb.getHeight());

            assert fb.getId() > 0;
            assert context.boundFBO == fb.getId();

            context.boundFB = fb;
        }
    }

    public void readFrameBuffer(FrameBuffer fb, ByteBuffer byteBuf) {
        readFrameBufferWithGLFormat(fb, byteBuf, GL.GL_RGBA, GL.GL_UNSIGNED_BYTE);
    }

    private void readFrameBufferWithGLFormat(FrameBuffer fb, ByteBuffer byteBuf, int glFormat, int dataType) {
        if (fb != null) {
            RenderBuffer rb = fb.getColorBuffer();
            if (rb == null) {
                throw new IllegalArgumentException("Specified framebuffer"
                        + " does not have a colorbuffer");
            }

            setFrameBuffer(fb);
            if (gl2 != null) {
                if (context.boundReadBuf != rb.getSlot()) {
                    gl2.glReadBuffer(GLFbo.GL_COLOR_ATTACHMENT0_EXT + rb.getSlot());
                    context.boundReadBuf = rb.getSlot();
                }
            }
        } else {
            setFrameBuffer(null);
        }

        gl.glReadPixels(vpX, vpY, vpW, vpH, glFormat, dataType, byteBuf);
    }

    public void readFrameBufferWithFormat(FrameBuffer fb, ByteBuffer byteBuf, Image.Format format) {
        GLImageFormat glFormat = texUtil.getImageFormatWithError(format, false);
        readFrameBufferWithGLFormat(fb, byteBuf, glFormat.format, glFormat.dataType);
    }

    private void deleteRenderBuffer(FrameBuffer fb, RenderBuffer rb) {
        intBuf1.put(0, rb.getId());
        glfbo.glDeleteRenderbuffersEXT(intBuf1);
    }

    public void deleteFrameBuffer(FrameBuffer fb) {
        if (fb.getId() != -1) {
            if (context.boundFBO == fb.getId()) {
                glfbo.glBindFramebufferEXT(GLFbo.GL_FRAMEBUFFER_EXT, 0);
                context.boundFBO = 0;
            }

            if (fb.getDepthBuffer() != null) {
                deleteRenderBuffer(fb, fb.getDepthBuffer());
            }
            if (fb.getColorBuffer() != null) {
                deleteRenderBuffer(fb, fb.getColorBuffer());
            }

            intBuf1.put(0, fb.getId());
            glfbo.glDeleteFramebuffersEXT(intBuf1);
            fb.resetObject();

            statistics.onDeleteFrameBuffer();
        }
    }

    /*********************************************************************\
     |* Textures                                                          *|
     \*********************************************************************/
    private int convertTextureType(Texture.Type type, int samples, int face) {
        if (samples > 1 && !caps.contains(Caps.TextureMultisample)) {
            throw new RendererException("Multisample textures are not supported" +
                    " by the video hardware.");
        }

        switch (type) {
            case TwoDimensional:
                if (samples > 1) {
                    return GLExt.GL_TEXTURE_2D_MULTISAMPLE;
                } else {
                    return GL.GL_TEXTURE_2D;
                }
            case TwoDimensionalArray:
                if (!caps.contains(Caps.TextureArray)) {
                    throw new RendererException("Array textures are not supported"
                            + " by the video hardware.");
                }
                if (samples > 1) {
                    return GLExt.GL_TEXTURE_2D_MULTISAMPLE_ARRAY;
                } else {
                    return GLExt.GL_TEXTURE_2D_ARRAY_EXT;
                }
            case ThreeDimensional:
                if (!caps.contains(Caps.OpenGL20)) {
                    throw new RendererException("3D textures are not supported" +
                            " by the video hardware.");
                }
                return GL2.GL_TEXTURE_3D;
            case CubeMap:
                if (face < 0) {
                    return GL.GL_TEXTURE_CUBE_MAP;
                } else if (face < 6) {
                    return GL.GL_TEXTURE_CUBE_MAP_POSITIVE_X + face;
                } else {
                    throw new UnsupportedOperationException("Invalid cube map face index: " + face);
                }
            default:
                throw new UnsupportedOperationException("Unknown texture type: " + type);
        }
    }

    private int convertMagFilter(Texture.MagFilter filter) {
        switch (filter) {
            case Bilinear:
                return GL.GL_LINEAR;
            case Nearest:
                return GL.GL_NEAREST;
            default:
                throw new UnsupportedOperationException("Unknown mag filter: " + filter);
        }
    }

    private int convertMinFilter(Texture.MinFilter filter, boolean haveMips) {
        if (haveMips){
            switch (filter) {
                case Trilinear:
                    return GL.GL_LINEAR_MIPMAP_LINEAR;
                case BilinearNearestMipMap:
                    return GL.GL_LINEAR_MIPMAP_NEAREST;
                case NearestLinearMipMap:
                    return GL.GL_NEAREST_MIPMAP_LINEAR;
                case NearestNearestMipMap:
                    return GL.GL_NEAREST_MIPMAP_NEAREST;
                case BilinearNoMipMaps:
                    return GL.GL_LINEAR;
                case NearestNoMipMaps:
                    return GL.GL_NEAREST;
                default:
                    throw new UnsupportedOperationException("Unknown min filter: " + filter);
            }
        } else {
            switch (filter) {
                case Trilinear:
                case BilinearNearestMipMap:
                case BilinearNoMipMaps:
                    return GL.GL_LINEAR;
                case NearestLinearMipMap:
                case NearestNearestMipMap:
                case NearestNoMipMaps:
                    return GL.GL_NEAREST;
                default:
                    throw new UnsupportedOperationException("Unknown min filter: " + filter);
            }
        }
    }

    private int convertWrapMode(Texture.WrapMode mode) {
        switch (mode) {
            case BorderClamp:
            case Clamp:
            case EdgeClamp:
                // Falldown intentional.
                return GL.GL_CLAMP_TO_EDGE;
            case Repeat:
                return GL.GL_REPEAT;
            case MirroredRepeat:
                return GL.GL_MIRRORED_REPEAT;
            default:
                throw new UnsupportedOperationException("Unknown wrap mode: " + mode);
        }
    }

    @SuppressWarnings("fallthrough")
    private void setupTextureParams(int unit, Texture tex) {
        Image image = tex.getImage();
        int samples = image != null ? image.getMultiSamples() : 1;
        int target = convertTextureType(tex.getType(), samples, -1);

        if (samples > 1) {
            bindTextureOnly(target, image, unit);
            return;
        }

        boolean haveMips = true;
        if (image != null) {
            haveMips = image.isGeneratedMipmapsRequired() || image.hasMipmaps();
        }
        
        LastTextureState curState = image.getLastTextureState();

        if (curState.magFilter != tex.getMagFilter()) {
            bindTextureAndUnit(target, image, unit);
            gl.glTexParameteri(target, GL.GL_TEXTURE_MAG_FILTER, convertMagFilter(tex.getMagFilter()));
            curState.magFilter = tex.getMagFilter();
        }
        if (curState.minFilter != tex.getMinFilter()) {
            bindTextureAndUnit(target, image, unit);
            gl.glTexParameteri(target, GL.GL_TEXTURE_MIN_FILTER, convertMinFilter(tex.getMinFilter(), haveMips));
            curState.minFilter = tex.getMinFilter();
        }

        int desiredAnisoFilter = tex.getAnisotropicFilter() == 0
                ? defaultAnisotropicFilter
                : tex.getAnisotropicFilter();

        if (caps.contains(Caps.TextureFilterAnisotropic)
                && curState.anisoFilter != desiredAnisoFilter) {
            bindTextureAndUnit(target, image, unit);
            gl.glTexParameterf(target,
                    GLExt.GL_TEXTURE_MAX_ANISOTROPY_EXT,
                    desiredAnisoFilter);
            curState.anisoFilter = desiredAnisoFilter;
        }

        switch (tex.getType()) {
            case ThreeDimensional:
            case CubeMap: // cubemaps use 3D coords
                if (gl2 != null && curState.rWrap != tex.getWrap(WrapAxis.R)) {
                    bindTextureAndUnit(target, image, unit);
                    gl2.glTexParameteri(target, GL2.GL_TEXTURE_WRAP_R, convertWrapMode(tex.getWrap(WrapAxis.R)));
                    curState.rWrap = tex.getWrap(WrapAxis.R);
                }
                //There is no break statement on purpose here
            case TwoDimensional:
            case TwoDimensionalArray:
                if (curState.tWrap != tex.getWrap(WrapAxis.T)) {
                    bindTextureAndUnit(target, image, unit);
                    gl.glTexParameteri(target, GL.GL_TEXTURE_WRAP_T, convertWrapMode(tex.getWrap(WrapAxis.T)));
                    image.getLastTextureState().tWrap = tex.getWrap(WrapAxis.T);
                }
                if (curState.sWrap != tex.getWrap(WrapAxis.S)) {
                    bindTextureAndUnit(target, image, unit);
                    gl.glTexParameteri(target, GL.GL_TEXTURE_WRAP_S, convertWrapMode(tex.getWrap(WrapAxis.S)));
                    curState.sWrap = tex.getWrap(WrapAxis.S);
                }
                break;
            default:
                throw new UnsupportedOperationException("Unknown texture type: " + tex.getType());
        }

        ShadowCompareMode texCompareMode = tex.getShadowCompareMode();
        if (gl2 != null && curState.shadowCompareMode != texCompareMode) {
            bindTextureAndUnit(target, image, unit);
            if (texCompareMode != ShadowCompareMode.Off) {
                gl2.glTexParameteri(target, GL2.GL_TEXTURE_COMPARE_MODE, GL2.GL_COMPARE_REF_TO_TEXTURE);
                if (texCompareMode == ShadowCompareMode.GreaterOrEqual) {
                    gl2.glTexParameteri(target, GL2.GL_TEXTURE_COMPARE_FUNC, GL.GL_GEQUAL);
                } else {
                    gl2.glTexParameteri(target, GL2.GL_TEXTURE_COMPARE_FUNC, GL.GL_LEQUAL);
                }
            } else {
                gl2.glTexParameteri(target, GL2.GL_TEXTURE_COMPARE_MODE, GL.GL_NONE);
            }
            curState.shadowCompareMode = texCompareMode;
        }
        
        // If at this point we didn't bind the texture, bind it now
        bindTextureOnly(target, image, unit);
    }

    /**
     * Validates if a potentially NPOT texture is supported by the hardware.
     * <p>
     * Textures with power-of-2 dimensions are supported on all hardware, however 
     * non-power-of-2 textures may or may not be supported depending on which
     * texturing features are used.
     *
     * @param tex The texture to validate.
     * @throws RendererException If the texture is not supported by the hardware
     */
    private void checkNonPowerOfTwo(Texture tex) {
        if (!tex.getImage().isNPOT()) {
            // Texture is power-of-2, safe to use.
            return;
        }

        if (caps.contains(Caps.NonPowerOfTwoTextures)) {
            // Texture is NPOT but it is supported by video hardware.
            return;
        }

        // Maybe we have some / partial support for NPOT?
        if (!caps.contains(Caps.PartialNonPowerOfTwoTextures)) {
            // Cannot use any type of NPOT texture (uncommon)
            throw new RendererException("non-power-of-2 textures are not "
                    + "supported by the video hardware");
        }

        // Partial NPOT supported..
        if (tex.getMinFilter().usesMipMapLevels()) {
            throw new RendererException("non-power-of-2 textures with mip-maps "
                    + "are not supported by the video hardware");
        }

        switch (tex.getType()) {
            case CubeMap:
            case ThreeDimensional:
                if (tex.getWrap(WrapAxis.R) != Texture.WrapMode.EdgeClamp) {
                    throw new RendererException("repeating non-power-of-2 textures "
                            + "are not supported by the video hardware");
                }
                // fallthrough intentional!!!
            case TwoDimensionalArray:
            case TwoDimensional:
                if (tex.getWrap(WrapAxis.S) != Texture.WrapMode.EdgeClamp
                        || tex.getWrap(WrapAxis.T) != Texture.WrapMode.EdgeClamp) {
                    throw new RendererException("repeating non-power-of-2 textures "
                            + "are not supported by the video hardware");
                }
                break;
            default:
                throw new UnsupportedOperationException("unrecongized texture type");
        }
    }

    /**
     * Ensures that the texture is bound to the given unit
     * and that the unit is currently active (for modification).
     * 
     * @param target The texture target, one of GL_TEXTURE_***
     * @param img The image texture to bind
     * @param unit At what unit to bind the texture.
     */
    private void bindTextureAndUnit(int target, Image img, int unit) {
        if (context.boundTextureUnit != unit) {
            gl.glActiveTexture(GL.GL_TEXTURE0 + unit);
            context.boundTextureUnit = unit;
        }
        if (context.boundTextures[unit] != img) {
            gl.glBindTexture(target, img.getId());
            context.boundTextures[unit] = img;
            statistics.onTextureUse(img, true);
        } else {
            statistics.onTextureUse(img, false);
        }
    }
    
    /**
     * Ensures that the texture is bound to the given unit,
     * but does not care if the unit is active (for rendering).
     * 
     * @param target The texture target, one of GL_TEXTURE_***
     * @param img The image texture to bind
     * @param unit At what unit to bind the texture.
     */
    private void bindTextureOnly(int target, Image img, int unit) {
        if (context.boundTextures[unit] != img) {
            if (context.boundTextureUnit != unit) {
                gl.glActiveTexture(GL.GL_TEXTURE0 + unit);
                context.boundTextureUnit = unit;
            }
            gl.glBindTexture(target, img.getId());
            context.boundTextures[unit] = img;
            statistics.onTextureUse(img, true);
        } else {
            statistics.onTextureUse(img, false);
        }
    }
    
    /**
     * Uploads the given image to the GL driver.
     *
     * @param img The image to upload
     * @param type How the data in the image argument should be interpreted.
     * @param unit The texture slot to be used to upload the image, not important
     * @param scaleToPot If true, the image will be scaled to power-of-2 dimensions
     * before being uploaded.
     */
    public void updateTexImageData(Image img, Texture.Type type, int unit, boolean scaleToPot) {
        int texId = img.getId();
        if (texId == -1) {
            // create texture
            gl.glGenTextures(intBuf1);
            texId = intBuf1.get(0);
            img.setId(texId);
            objManager.registerObject(img);

            statistics.onNewTexture();
        }

        // bind texture
        int target = convertTextureType(type, img.getMultiSamples(), -1);
        bindTextureAndUnit(target, img, unit);

        int imageSamples = img.getMultiSamples();

        if (imageSamples <= 1) {
            if (!img.hasMipmaps() && img.isGeneratedMipmapsRequired()) {
                // Image does not have mipmaps, but they are required.
                // Generate from base level.

                if (!caps.contains(Caps.FrameBuffer) && gl2 != null) {
                    gl2.glTexParameteri(target, GL2.GL_GENERATE_MIPMAP, GL.GL_TRUE);
                    img.setMipmapsGenerated(true);
                } else {
                    // For OpenGL3 and up.
                    // We'll generate mipmaps via glGenerateMipmapEXT (see below)
                }
            } else if (img.hasMipmaps()) {
                // Image already has mipmaps, set the max level based on the 
                // number of mipmaps we have.
                gl.glTexParameteri(target, GL.GL_TEXTURE_MAX_LEVEL, img.getMipMapSizes().length - 1);
            } else {
                // Image does not have mipmaps and they are not required.
                // Specify that that the texture has no mipmaps.
                gl.glTexParameteri(target, GL.GL_TEXTURE_MAX_LEVEL, 0);
            }
<<<<<<< HEAD
        } else if (img.hasMipmaps()) {
            // Image already has mipmaps, set the max level based on the 
            // number of mipmaps we have.
            if (caps.contains(Caps.OpenGL20)) {
                gl.glTexParameteri(target, GL2.GL_TEXTURE_MAX_LEVEL, img.getMipMapSizes().length - 1);
            }
        } else {
            // Image does not have mipmaps and they are not required.
            // Specify that that the texture has no mipmaps.
            if (caps.contains(Caps.OpenGL20)) {
                gl.glTexParameteri(target, GL2.GL_TEXTURE_MAX_LEVEL, 0);
            }
        }
=======
        } else {
            // Check if graphics card doesn't support multisample textures
            if (!caps.contains(Caps.TextureMultisample)) {
                throw new RendererException("Multisample textures are not supported by the video hardware");
            }

            if (img.isGeneratedMipmapsRequired() || img.hasMipmaps()) {
                throw new RendererException("Multisample textures do not support mipmaps");
            }
>>>>>>> 4b4cf620

            if (img.getFormat().isDepthFormat()) {
                img.setMultiSamples(Math.min(limits.get(Limits.DepthTextureSamples), imageSamples));
            } else {
                img.setMultiSamples(Math.min(limits.get(Limits.ColorTextureSamples), imageSamples));
            }

            scaleToPot = false;
        }

        // Check if graphics card doesn't support depth textures
        if (img.getFormat().isDepthFormat() && !caps.contains(Caps.DepthTexture)) {
            throw new RendererException("Depth textures are not supported by the video hardware");
        }

        if (target == GL.GL_TEXTURE_CUBE_MAP) {
            // Check max texture size before upload
            int cubeSize = limits.get(Limits.CubemapSize);
            if (img.getWidth() > cubeSize || img.getHeight() > cubeSize) {
                throw new RendererException("Cannot upload cubemap " + img + ". The maximum supported cubemap resolution is " + cubeSize);
            }
            if (img.getWidth() != img.getHeight()) {
                throw new RendererException("Cubemaps must have square dimensions");
            }
        } else {
            int texSize = limits.get(Limits.TextureSize);
            if (img.getWidth() > texSize || img.getHeight() > texSize) {
                throw new RendererException("Cannot upload texture " + img + ". The maximum supported texture resolution is " + texSize);
            }
        }

        Image imageForUpload;
        if (scaleToPot) {
            imageForUpload = MipMapGenerator.resizeToPowerOf2(img);
        } else {
            imageForUpload = img;
        }
        if (target == GL.GL_TEXTURE_CUBE_MAP) {
            List<ByteBuffer> data = imageForUpload.getData();
            if (data.size() != 6) {
                logger.log(Level.WARNING, "Invalid texture: {0}\n"
                        + "Cubemap textures must contain 6 data units.", img);
                return;
            }
            for (int i = 0; i < 6; i++) {
                texUtil.uploadTexture(imageForUpload, GL.GL_TEXTURE_CUBE_MAP_POSITIVE_X + i, i, linearizeSrgbImages);
            }
        } else if (target == GLExt.GL_TEXTURE_2D_ARRAY_EXT) {
            if (!caps.contains(Caps.TextureArray)) {
                throw new RendererException("Texture arrays not supported by graphics hardware");
            }

            List<ByteBuffer> data = imageForUpload.getData();

            // -1 index specifies prepare data for 2D Array
            texUtil.uploadTexture(imageForUpload, target, -1, linearizeSrgbImages);

            for (int i = 0; i < data.size(); i++) {
                // upload each slice of 2D array in turn
                // this time with the appropriate index
                texUtil.uploadTexture(imageForUpload, target, i, linearizeSrgbImages);
            }
        } else {
            texUtil.uploadTexture(imageForUpload, target, 0, linearizeSrgbImages);
        }

        if (img.getMultiSamples() != imageSamples) {
            img.setMultiSamples(imageSamples);
        }

        if (caps.contains(Caps.FrameBuffer) || gl2 == null) {
            if (!img.hasMipmaps() && img.isGeneratedMipmapsRequired() && img.getData(0) != null) {
                glfbo.glGenerateMipmapEXT(target);
                img.setMipmapsGenerated(true);
            }
        }

        img.clearUpdateNeeded();
    }

    @Override
    public void setTexture(int unit, Texture tex) {
        Image image = tex.getImage();
        if (image.isUpdateNeeded() || (image.isGeneratedMipmapsRequired() && !image.isMipmapsGenerated())) {
            // Check NPOT requirements
            boolean scaleToPot = false;

            try {
                checkNonPowerOfTwo(tex);
            } catch (RendererException ex) {
                if (logger.isLoggable(Level.WARNING)) {
                    int nextWidth = FastMath.nearestPowerOfTwo(tex.getImage().getWidth());
                    int nextHeight = FastMath.nearestPowerOfTwo(tex.getImage().getHeight());
                    logger.log(Level.WARNING,
                            "Non-power-of-2 textures are not supported! Scaling texture '" + tex.getName() +
                                    "' of size " + tex.getImage().getWidth() + "x" + tex.getImage().getHeight() +
                                    " to " + nextWidth + "x" + nextHeight);
                }
                scaleToPot = true;
            }

            updateTexImageData(image, tex.getType(), unit, scaleToPot);
        }

        int texId = image.getId();
        assert texId != -1;

        setupTextureParams(unit, tex);
    }

    public void modifyTexture(Texture tex, Image pixels, int x, int y) {
        setTexture(0, tex);
        int target = convertTextureType(tex.getType(), pixels.getMultiSamples(), -1);
        texUtil.uploadSubTexture(pixels, target, 0, x, y, linearizeSrgbImages);
    }

    public void deleteImage(Image image) {
        int texId = image.getId();
        if (texId != -1) {
            intBuf1.put(0, texId);
            intBuf1.position(0).limit(1);
            gl.glDeleteTextures(intBuf1);
            image.resetObject();

            statistics.onDeleteTexture();
        }
    }

    /*********************************************************************\
     |* Vertex Buffers and Attributes                                     *|
     \*********************************************************************/
    private int convertUsage(Usage usage) {
        switch (usage) {
            case Static:
                return GL.GL_STATIC_DRAW;
            case Dynamic:
                return GL.GL_DYNAMIC_DRAW;
            case Stream:
                return GL.GL_STREAM_DRAW;
            default:
                throw new UnsupportedOperationException("Unknown usage type.");
        }
    }

    private int convertFormat(Format format) {
        switch (format) {
            case Byte:
                return GL.GL_BYTE;
            case UnsignedByte:
                return GL.GL_UNSIGNED_BYTE;
            case Short:
                return GL.GL_SHORT;
            case UnsignedShort:
                return GL.GL_UNSIGNED_SHORT;
            case Int:
                return GL.GL_INT;
            case UnsignedInt:
                return GL.GL_UNSIGNED_INT;
            case Float:
                return GL.GL_FLOAT;
            case Double:
                return GL.GL_DOUBLE;
            default:
                throw new UnsupportedOperationException("Unknown buffer format.");

        }
    }

    public void updateBufferData(VertexBuffer vb) {
        int bufId = vb.getId();
        boolean created = false;
        if (bufId == -1) {
            // create buffer
            gl.glGenBuffers(intBuf1);
            bufId = intBuf1.get(0);
            vb.setId(bufId);
            objManager.registerObject(vb);

            //statistics.onNewVertexBuffer();

            created = true;
        }

        // bind buffer
        int target;
        if (vb.getBufferType() == VertexBuffer.Type.Index) {
            target = GL.GL_ELEMENT_ARRAY_BUFFER;
            if (context.boundElementArrayVBO != bufId) {
                gl.glBindBuffer(target, bufId);
                context.boundElementArrayVBO = bufId;
                //statistics.onVertexBufferUse(vb, true);
            } else {
                //statistics.onVertexBufferUse(vb, false);
            }
        } else {
            target = GL.GL_ARRAY_BUFFER;
            if (context.boundArrayVBO != bufId) {
                gl.glBindBuffer(target, bufId);
                context.boundArrayVBO = bufId;
                //statistics.onVertexBufferUse(vb, true);
            } else {
                //statistics.onVertexBufferUse(vb, false);
            }
        }

        int usage = convertUsage(vb.getUsage());
        vb.getData().rewind();

        switch (vb.getFormat()) {
            case Byte:
            case UnsignedByte:
                gl.glBufferData(target, (ByteBuffer) vb.getData(), usage);
                break;
            case Short:
            case UnsignedShort:
                gl.glBufferData(target, (ShortBuffer) vb.getData(), usage);
                break;
            case Int:
            case UnsignedInt:
                glext.glBufferData(target, (IntBuffer) vb.getData(), usage);
                break;
            case Float:
                gl.glBufferData(target, (FloatBuffer) vb.getData(), usage);
                break;
            default:
                throw new UnsupportedOperationException("Unknown buffer format.");
        }

        vb.clearUpdateNeeded();
    }

    public void deleteBuffer(VertexBuffer vb) {
        int bufId = vb.getId();
        if (bufId != -1) {
            // delete buffer
            intBuf1.put(0, bufId);
            intBuf1.position(0).limit(1);
            gl.glDeleteBuffers(intBuf1);
            vb.resetObject();

            //statistics.onDeleteVertexBuffer();
        }
    }

    public void clearVertexAttribs() {
        IDList attribList = context.attribIndexList;
        for (int i = 0; i < attribList.oldLen; i++) {
            int idx = attribList.oldList[i];
            gl.glDisableVertexAttribArray(idx);
            if (context.boundAttribs[idx].isInstanced()) {
                glext.glVertexAttribDivisorARB(idx, 0);
            }
            context.boundAttribs[idx] = null;
        }
        context.attribIndexList.copyNewToOld();
    }

    public void setVertexAttrib(VertexBuffer vb, VertexBuffer idb) {
        if (vb.getBufferType() == VertexBuffer.Type.Index) {
            throw new IllegalArgumentException("Index buffers not allowed to be set to vertex attrib");
        }

        if (context.boundShaderProgram <= 0) {
            throw new IllegalStateException("Cannot render mesh without shader bound");
        }

        Attribute attrib = context.boundShader.getAttribute(vb.getBufferType());
        int loc = attrib.getLocation();
        if (loc == -1) {
            return; // not defined
        }
        if (loc == -2) {
            loc = gl.glGetAttribLocation(context.boundShaderProgram, "in" + vb.getBufferType().name());

            // not really the name of it in the shader (inPosition) but
            // the internal name of the enum (Position).
            if (loc < 0) {
                attrib.setLocation(-1);
                return; // not available in shader.
            } else {
                attrib.setLocation(loc);
            }
        }

        if (vb.isInstanced()) {
            if (!caps.contains(Caps.MeshInstancing)) {
                throw new RendererException("Instancing is required, "
                        + "but not supported by the "
                        + "graphics hardware");
            }
        }
        int slotsRequired = 1;
        if (vb.getNumComponents() > 4) {
            if (vb.getNumComponents() % 4 != 0) {
                throw new RendererException("Number of components in multi-slot "
                        + "buffers must be divisible by 4");
            }
            slotsRequired = vb.getNumComponents() / 4;
        }

        if (vb.isUpdateNeeded() && idb == null) {
            updateBufferData(vb);
        }

        VertexBuffer[] attribs = context.boundAttribs;
        for (int i = 0; i < slotsRequired; i++) {
            if (!context.attribIndexList.moveToNew(loc + i)) {
                gl.glEnableVertexAttribArray(loc + i);
            }
        }
        if (attribs[loc] != vb) {
            // NOTE: Use id from interleaved buffer if specified
            int bufId = idb != null ? idb.getId() : vb.getId();
            assert bufId != -1;
            if (context.boundArrayVBO != bufId) {
                gl.glBindBuffer(GL.GL_ARRAY_BUFFER, bufId);
                context.boundArrayVBO = bufId;
                //statistics.onVertexBufferUse(vb, true);
            } else {
                //statistics.onVertexBufferUse(vb, false);
            }

            if (slotsRequired == 1) {
                gl.glVertexAttribPointer(loc,
                        vb.getNumComponents(),
                        convertFormat(vb.getFormat()),
                        vb.isNormalized(),
                        vb.getStride(),
                        vb.getOffset());
            } else {
                for (int i = 0; i < slotsRequired; i++) {
                    // The pointer maps the next 4 floats in the slot.
                    // E.g.
                    // P1: XXXX____________XXXX____________
                    // P2: ____XXXX____________XXXX________
                    // P3: ________XXXX____________XXXX____
                    // P4: ____________XXXX____________XXXX
                    // stride = 4 bytes in float * 4 floats in slot * num slots
                    // offset = 4 bytes in float * 4 floats in slot * slot index
                    gl.glVertexAttribPointer(loc + i,
                            4,
                            convertFormat(vb.getFormat()),
                            vb.isNormalized(),
                            4 * 4 * slotsRequired,
                            4 * 4 * i);
                }
            }

            for (int i = 0; i < slotsRequired; i++) {
                int slot = loc + i;
                if (vb.isInstanced() && (attribs[slot] == null || !attribs[slot].isInstanced())) {
                    // non-instanced -> instanced
                    glext.glVertexAttribDivisorARB(slot, vb.getInstanceSpan());
                } else if (!vb.isInstanced() && attribs[slot] != null && attribs[slot].isInstanced()) {
                    // instanced -> non-instanced
                    glext.glVertexAttribDivisorARB(slot, 0);
                }
                attribs[slot] = vb;
            }
        }
    }

    public void setVertexAttrib(VertexBuffer vb) {
        setVertexAttrib(vb, null);
    }

    public void drawTriangleArray(Mesh.Mode mode, int count, int vertCount) {
        boolean useInstancing = count > 1 && caps.contains(Caps.MeshInstancing);
        if (useInstancing) {
            glext.glDrawArraysInstancedARB(convertElementMode(mode), 0,
                    vertCount, count);
        } else {
            gl.glDrawArrays(convertElementMode(mode), 0, vertCount);
        }
    }

    public void drawTriangleList(VertexBuffer indexBuf, Mesh mesh, int count) {
        if (indexBuf.getBufferType() != VertexBuffer.Type.Index) {
            throw new IllegalArgumentException("Only index buffers are allowed as triangle lists.");
        }

        switch (indexBuf.getFormat()) {
            case UnsignedByte:
            case UnsignedShort:
                // OK: Works on all platforms.
                break;
            case UnsignedInt:
                // Requres extension on OpenGL ES 2.
                if (!caps.contains(Caps.IntegerIndexBuffer)) {
                    throw new RendererException("32-bit index buffers are not supported by the video hardware");
                }
                break;
            default:
                // What is this?
                throw new RendererException("Unexpected format for index buffer: " + indexBuf.getFormat());
        }

        if (indexBuf.isUpdateNeeded()) {
            updateBufferData(indexBuf);
        }

        int bufId = indexBuf.getId();
        assert bufId != -1;

        if (context.boundElementArrayVBO != bufId) {
            gl.glBindBuffer(GL.GL_ELEMENT_ARRAY_BUFFER, bufId);
            context.boundElementArrayVBO = bufId;
            //statistics.onVertexBufferUse(indexBuf, true);
        } else {
            //statistics.onVertexBufferUse(indexBuf, true);
        }

        int vertCount = mesh.getVertexCount();
        boolean useInstancing = count > 1 && caps.contains(Caps.MeshInstancing);

        if (mesh.getMode() == Mode.Hybrid) {
            int[] modeStart = mesh.getModeStart();
            int[] elementLengths = mesh.getElementLengths();

            int elMode = convertElementMode(Mode.Triangles);
            int fmt = convertFormat(indexBuf.getFormat());
            int elSize = indexBuf.getFormat().getComponentSize();
            int listStart = modeStart[0];
            int stripStart = modeStart[1];
            int fanStart = modeStart[2];
            int curOffset = 0;
            for (int i = 0; i < elementLengths.length; i++) {
                if (i == stripStart) {
                    elMode = convertElementMode(Mode.TriangleStrip);
                } else if (i == fanStart) {
                    elMode = convertElementMode(Mode.TriangleFan);
                }
                int elementLength = elementLengths[i];

                if (useInstancing) {
                    glext.glDrawElementsInstancedARB(elMode,
                            elementLength,
                            fmt,
                            curOffset,
                            count);
                } else {
                    gl.glDrawRangeElements(elMode,
                            0,
                            vertCount,
                            elementLength,
                            fmt,
                            curOffset);
                }

                curOffset += elementLength * elSize;
            }
        } else {
            if (useInstancing) {
                glext.glDrawElementsInstancedARB(convertElementMode(mesh.getMode()),
                        indexBuf.getData().limit(),
                        convertFormat(indexBuf.getFormat()),
                        0,
                        count);
            } else {
                gl.glDrawRangeElements(convertElementMode(mesh.getMode()),
                        0,
                        vertCount,
                        indexBuf.getData().limit(),
                        convertFormat(indexBuf.getFormat()),
                        0);
            }
        }
    }

    /*********************************************************************\
     |* Render Calls                                                      *|
     \*********************************************************************/
    public int convertElementMode(Mesh.Mode mode) {
        switch (mode) {
            case Points:
                return GL.GL_POINTS;
            case Lines:
                return GL.GL_LINES;
            case LineLoop:
                return GL.GL_LINE_LOOP;
            case LineStrip:
                return GL.GL_LINE_STRIP;
            case Triangles:
                return GL.GL_TRIANGLES;
            case TriangleFan:
                return GL.GL_TRIANGLE_FAN;
            case TriangleStrip:
                return GL.GL_TRIANGLE_STRIP;
            case Patch:
                return GL4.GL_PATCHES;
            default:
                throw new UnsupportedOperationException("Unrecognized mesh mode: " + mode);
        }
    }

    public void updateVertexArray(Mesh mesh, VertexBuffer instanceData) {
        int id = mesh.getId();
        if (id == -1) {
            IntBuffer temp = intBuf1;
            gl3.glGenVertexArrays(temp);
            id = temp.get(0);
            mesh.setId(id);
        }

        if (context.boundVertexArray != id) {
            gl3.glBindVertexArray(id);
            context.boundVertexArray = id;
        }

        VertexBuffer interleavedData = mesh.getBuffer(Type.InterleavedData);
        if (interleavedData != null && interleavedData.isUpdateNeeded()) {
            updateBufferData(interleavedData);
        }

        if (instanceData != null) {
            setVertexAttrib(instanceData, null);
        }

        for (VertexBuffer vb : mesh.getBufferList().getArray()) {
            if (vb.getBufferType() == Type.InterleavedData
                    || vb.getUsage() == Usage.CpuOnly // ignore cpu-only buffers
                    || vb.getBufferType() == Type.Index) {
                continue;
            }

            if (vb.getStride() == 0) {
                // not interleaved
                setVertexAttrib(vb);
            } else {
                // interleaved
                setVertexAttrib(vb, interleavedData);
            }
        }
    }

    private void renderMeshVertexArray(Mesh mesh, int lod, int count, VertexBuffer instanceData) {
        if (mesh.getId() == -1) {
            updateVertexArray(mesh, instanceData);
        } else {
            // TODO: Check if it was updated
        }

        if (context.boundVertexArray != mesh.getId()) {
            gl3.glBindVertexArray(mesh.getId());
            context.boundVertexArray = mesh.getId();
        }

//        IntMap<VertexBuffer> buffers = mesh.getBuffers();
        VertexBuffer indices;
        if (mesh.getNumLodLevels() > 0) {
            indices = mesh.getLodLevel(lod);
        } else {
            indices = mesh.getBuffer(Type.Index);
        }
        if (indices != null) {
            drawTriangleList(indices, mesh, count);
        } else {
            drawTriangleArray(mesh.getMode(), count, mesh.getVertexCount());
        }
        clearVertexAttribs();
    }

    private void renderMeshDefault(Mesh mesh, int lod, int count, VertexBuffer[] instanceData) {

        // Here while count is still passed in.  Can be removed when/if
        // the method is collapsed again.  -pspeed        
        count = Math.max(mesh.getInstanceCount(), count);

        VertexBuffer interleavedData = mesh.getBuffer(Type.InterleavedData);
        if (interleavedData != null && interleavedData.isUpdateNeeded()) {
            updateBufferData(interleavedData);
        }

        VertexBuffer indices;
        if (mesh.getNumLodLevels() > 0) {
            indices = mesh.getLodLevel(lod);
        } else {
            indices = mesh.getBuffer(Type.Index);
        }

        if (instanceData != null) {
            for (VertexBuffer vb : instanceData) {
                setVertexAttrib(vb, null);
            }
        }

        for (VertexBuffer vb : mesh.getBufferList().getArray()) {
            if (vb.getBufferType() == Type.InterleavedData
                    || vb.getUsage() == Usage.CpuOnly // ignore cpu-only buffers
                    || vb.getBufferType() == Type.Index) {
                continue;
            }

            if (vb.getStride() == 0) {
                // not interleaved
                setVertexAttrib(vb);
            } else {
                // interleaved
                setVertexAttrib(vb, interleavedData);
            }
        }

        clearVertexAttribs();
        
        if (indices != null) {
            drawTriangleList(indices, mesh, count);
        } else {
            drawTriangleArray(mesh.getMode(), count, mesh.getVertexCount());
        }
    }

    public void renderMesh(Mesh mesh, int lod, int count, VertexBuffer[] instanceData) {
        if (mesh.getVertexCount() == 0 || mesh.getTriangleCount() == 0 || count == 0) {
            return;
        }

        if (count > 1 && !caps.contains(Caps.MeshInstancing)) {
            throw new RendererException("Mesh instancing is not supported by the video hardware");
        }

        if (mesh.getLineWidth() != 1f && context.lineWidth != mesh.getLineWidth()) {
            gl.glLineWidth(mesh.getLineWidth());
            context.lineWidth = mesh.getLineWidth();
        }

        if (gl4 != null && mesh.getMode().equals(Mode.Patch)) {
            gl4.glPatchParameter(mesh.getPatchVertexCount());
        }
        statistics.onMeshDrawn(mesh, lod, count);
//        if (ctxCaps.GL_ARB_vertex_array_object){
//            renderMeshVertexArray(mesh, lod, count);
//        }else{
        renderMeshDefault(mesh, lod, count, instanceData);
//        }
    }

    public void setMainFrameBufferSrgb(boolean enableSrgb) {
        // Gamma correction
        if (!caps.contains(Caps.Srgb) && enableSrgb) {
            // Not supported, sorry.
            logger.warning("sRGB framebuffer is not supported " +
                    "by video hardware, but was requested.");

            return;
        }

        setFrameBuffer(null);

        if (enableSrgb) {
            if (!getBoolean(GLExt.GL_FRAMEBUFFER_SRGB_CAPABLE_EXT)) {
                logger.warning("Driver claims that default framebuffer "
                        + "is not sRGB capable. Enabling anyway.");
            }

            gl.glEnable(GLExt.GL_FRAMEBUFFER_SRGB_EXT);

            logger.log(Level.FINER, "SRGB FrameBuffer enabled (Gamma Correction)");
        } else {
            gl.glDisable(GLExt.GL_FRAMEBUFFER_SRGB_EXT);
        }
    }

    public void setLinearizeSrgbImages(boolean linearize) {
        if (caps.contains(Caps.Srgb)) {
            linearizeSrgbImages = linearize;
        }
    }

    @Override
    public int[] generateProfilingTasks(int numTasks) {
        IntBuffer ids = BufferUtils.createIntBuffer(numTasks);
        gl.glGenQueries(numTasks, ids);
        return BufferUtils.getIntArray(ids);
    }

    @Override
    public void startProfiling(int taskId) {
        gl.glBeginQuery(GL.GL_TIME_ELAPSED, taskId);
    }

    @Override
    public void stopProfiling() {
        gl.glEndQuery(GL.GL_TIME_ELAPSED);
    }

    @Override
    public long getProfilingTime(int taskId) {
        return gl.glGetQueryObjectui64(taskId, GL.GL_QUERY_RESULT);
    }

    @Override
    public boolean isTaskResultAvailable(int taskId) {
        return gl.glGetQueryObjectiv(taskId, GL.GL_QUERY_RESULT_AVAILABLE) == 1;
    }
}<|MERGE_RESOLUTION|>--- conflicted
+++ resolved
@@ -2212,31 +2212,20 @@
                 // Specify that that the texture has no mipmaps.
                 gl.glTexParameteri(target, GL.GL_TEXTURE_MAX_LEVEL, 0);
             }
-<<<<<<< HEAD
-        } else if (img.hasMipmaps()) {
-            // Image already has mipmaps, set the max level based on the 
-            // number of mipmaps we have.
-            if (caps.contains(Caps.OpenGL20)) {
-                gl.glTexParameteri(target, GL2.GL_TEXTURE_MAX_LEVEL, img.getMipMapSizes().length - 1);
-            }
-        } else {
-            // Image does not have mipmaps and they are not required.
-            // Specify that that the texture has no mipmaps.
-            if (caps.contains(Caps.OpenGL20)) {
-                gl.glTexParameteri(target, GL2.GL_TEXTURE_MAX_LEVEL, 0);
-            }
-        }
-=======
+(??)        } else if (img.hasMipmaps()) {
+(??)            // Image already has mipmaps, set the max level based on the 
+(??)            // number of mipmaps we have.
+(??)            gl.glTexParameteri(target, GL.GL_TEXTURE_MAX_LEVEL, img.getMipMapSizes().length - 1);
         } else {
             // Check if graphics card doesn't support multisample textures
             if (!caps.contains(Caps.TextureMultisample)) {
                 throw new RendererException("Multisample textures are not supported by the video hardware");
             }
+(??)
 
             if (img.isGeneratedMipmapsRequired() || img.hasMipmaps()) {
                 throw new RendererException("Multisample textures do not support mipmaps");
             }
->>>>>>> 4b4cf620
 
             if (img.getFormat().isDepthFormat()) {
                 img.setMultiSamples(Math.min(limits.get(Limits.DepthTextureSamples), imageSamples));
