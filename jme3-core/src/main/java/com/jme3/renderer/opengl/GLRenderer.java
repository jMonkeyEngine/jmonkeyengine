--- conflicted
+++ resolved
@@ -2214,21 +2214,6 @@
                     gl.glTexParameteri(target, GL2.GL_TEXTURE_MAX_LEVEL, 0);
                 }
             }
-<<<<<<< HEAD
-        } else if (img.hasMipmaps()) {
-            // Image already has mipmaps, set the max level based on the 
-            // number of mipmaps we have.
-            if (caps.contains(Caps.OpenGL20)) {
-                gl.glTexParameteri(target, GL2.GL_TEXTURE_MAX_LEVEL, img.getMipMapSizes().length - 1);
-            }
-        } else {
-            // Image does not have mipmaps and they are not required.
-            // Specify that that the texture has no mipmaps.
-            if (caps.contains(Caps.OpenGL20)) {
-                gl.glTexParameteri(target, GL2.GL_TEXTURE_MAX_LEVEL, 0);
-            }
-        }
-=======
         } else {
             // Check if graphics card doesn't support multisample textures
             if (!caps.contains(Caps.TextureMultisample)) {
@@ -2238,7 +2223,6 @@
             if (img.isGeneratedMipmapsRequired() || img.hasMipmaps()) {
                 throw new RendererException("Multisample textures do not support mipmaps");
             }
->>>>>>> 6127f7eb
 
             if (img.getFormat().isDepthFormat()) {
                 img.setMultiSamples(Math.min(limits.get(Limits.DepthTextureSamples), imageSamples));
