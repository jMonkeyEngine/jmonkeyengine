/*
 * Copyright (c) 2009-2014 jMonkeyEngine
 * All rights reserved.
 *
 * Redistribution and use in source and binary forms, with or without
 * modification, are permitted provided that the following conditions are
 * met:
 *
 * * Redistributions of source code must retain the above copyright
 *   notice, this list of conditions and the following disclaimer.
 *
 * * Redistributions in binary form must reproduce the above copyright
 *   notice, this list of conditions and the following disclaimer in the
 *   documentation and/or other materials provided with the distribution.
 *
 * * Neither the name of 'jMonkeyEngine' nor the names of its contributors
 *   may be used to endorse or promote products derived from this software
 *   without specific prior written permission.
 *
 * THIS SOFTWARE IS PROVIDED BY THE COPYRIGHT HOLDERS AND CONTRIBUTORS
 * "AS IS" AND ANY EXPRESS OR IMPLIED WARRANTIES, INCLUDING, BUT NOT LIMITED
 * TO, THE IMPLIED WARRANTIES OF MERCHANTABILITY AND FITNESS FOR A PARTICULAR
 * PURPOSE ARE DISCLAIMED. IN NO EVENT SHALL THE COPYRIGHT OWNER OR
 * CONTRIBUTORS BE LIABLE FOR ANY DIRECT, INDIRECT, INCIDENTAL, SPECIAL,
 * EXEMPLARY, OR CONSEQUENTIAL DAMAGES (INCLUDING, BUT NOT LIMITED TO,
 * PROCUREMENT OF SUBSTITUTE GOODS OR SERVICES; LOSS OF USE, DATA, OR
 * PROFITS; OR BUSINESS INTERRUPTION) HOWEVER CAUSED AND ON ANY THEORY OF
 * LIABILITY, WHETHER IN CONTRACT, STRICT LIABILITY, OR TORT (INCLUDING
 * NEGLIGENCE OR OTHERWISE) ARISING IN ANY WAY OUT OF THE USE OF THIS
 * SOFTWARE, EVEN IF ADVISED OF THE POSSIBILITY OF SUCH DAMAGE.
 */
package com.jme3.renderer.opengl;

import com.jme3.material.RenderState;
import com.jme3.material.RenderState.StencilOperation;
import com.jme3.material.RenderState.TestFunction;
import com.jme3.math.*;
import com.jme3.renderer.*;
import com.jme3.scene.Mesh;
import com.jme3.scene.Mesh.Mode;
import com.jme3.scene.VertexBuffer;
import com.jme3.scene.VertexBuffer.Format;
import com.jme3.scene.VertexBuffer.Type;
import com.jme3.scene.VertexBuffer.Usage;
import com.jme3.shader.Attribute;
import com.jme3.shader.Shader;
import com.jme3.shader.Shader.ShaderSource;
import com.jme3.shader.Shader.ShaderType;
import com.jme3.shader.Uniform;
import com.jme3.texture.FrameBuffer;
import com.jme3.texture.FrameBuffer.RenderBuffer;
import com.jme3.texture.Image;
import com.jme3.texture.Texture;
import com.jme3.texture.Texture.ShadowCompareMode;
import com.jme3.texture.Texture.WrapAxis;
import com.jme3.texture.image.LastTextureState;
import com.jme3.util.BufferUtils;
import com.jme3.util.ListMap;
import com.jme3.util.MipMapGenerator;
import com.jme3.util.NativeObjectManager;
import java.nio.*;
import java.util.Arrays;
import java.util.EnumMap;
import java.util.EnumSet;
import java.util.HashSet;
import java.util.List;
import java.util.concurrent.Future;
import java.util.logging.Level;
import java.util.logging.Logger;
import java.util.regex.Matcher;
import java.util.regex.Pattern;
import jme3tools.shader.ShaderDebug;

public final class GLRenderer implements Renderer {

    private static final Logger logger = Logger.getLogger(GLRenderer.class.getName());
    private static final boolean VALIDATE_SHADER = false;
    private static final Pattern GLVERSION_PATTERN = Pattern.compile(".*?(\\d+)\\.(\\d+).*");

    private final ByteBuffer nameBuf = BufferUtils.createByteBuffer(250);
    private final StringBuilder stringBuf = new StringBuilder(250);
    private final IntBuffer intBuf1 = BufferUtils.createIntBuffer(1);
    private final IntBuffer intBuf16 = BufferUtils.createIntBuffer(16);
    private final FloatBuffer floatBuf16 = BufferUtils.createFloatBuffer(16);
    private final RenderContext context = new RenderContext();
    private final NativeObjectManager objManager = new NativeObjectManager();
    private final EnumSet<Caps> caps = EnumSet.noneOf(Caps.class);
    private final EnumMap<Limits, Integer> limits = new EnumMap<Limits, Integer>(Limits.class);

    private FrameBuffer mainFbOverride = null;
    private final Statistics statistics = new Statistics();
    private int vpX, vpY, vpW, vpH;
    private int clipX, clipY, clipW, clipH;
    private boolean linearizeSrgbImages;
    private HashSet<String> extensions;

    private final GL gl;
    private final GL2 gl2;
    private final GL3 gl3;
    private final GL4 gl4;
    private final GLExt glext;
    private final GLFbo glfbo;
    private final TextureUtil texUtil;
    private final AsyncFrameReader frameReader;

    public GLRenderer(GL gl, GLExt glext, GLFbo glfbo) {
        this.gl = gl;
        this.gl2 = gl instanceof GL2 ? (GL2)gl : null;
        this.gl3 = gl instanceof GL3 ? (GL3)gl : null;
        this.gl4 = gl instanceof GL4 ? (GL4)gl : null;
        this.glfbo = glfbo;
        this.glext = glext;
        this.texUtil = new TextureUtil(gl, gl2, glext);
        this.frameReader = new AsyncFrameReader(this, gl, glext, context);
    }

    @Override
    public Statistics getStatistics() {
        return statistics;
    }

    @Override
    public EnumSet<Caps> getCaps() {
        return caps;
    }

    // Not making public yet ...
    public EnumMap<Limits, Integer> getLimits() {
        return limits;
    }

    private HashSet<String> loadExtensions() {
        HashSet<String> extensionSet = new HashSet<String>(64);
        if (caps.contains(Caps.OpenGL30)) {
            // If OpenGL3+ is available, use the non-deprecated way
            // of getting supported extensions.
            gl3.glGetInteger(GL3.GL_NUM_EXTENSIONS, intBuf16);
            int extensionCount = intBuf16.get(0);
            for (int i = 0; i < extensionCount; i++) {
                String extension = gl3.glGetString(GL.GL_EXTENSIONS, i);
                extensionSet.add(extension);
            }
        } else {
            extensionSet.addAll(Arrays.asList(gl.glGetString(GL.GL_EXTENSIONS).split(" ")));
        }
        return extensionSet;
    }

    public static int extractVersion(String version) {
        Matcher m = GLVERSION_PATTERN.matcher(version);
        if (m.matches()) {
            int major = Integer.parseInt(m.group(1));
            int minor = Integer.parseInt(m.group(2));
            if (minor >= 10 && minor % 10 == 0) {
                // some versions can look like "1.30" instead of "1.3".
                // make sure to correct for this
                minor /= 10;
            }
            return major * 100 + minor * 10;
        } else {
            return -1;
        }
    }

    private boolean hasExtension(String extensionName) {
        return extensions.contains(extensionName);
    }

    private void loadCapabilitiesES() {
        caps.add(Caps.GLSL100);
        caps.add(Caps.OpenGLES20);

        // Important: Do not add OpenGL20 - that's the desktop capability!
    }

    private void loadCapabilitiesGL2() {
        int oglVer = extractVersion(gl.glGetString(GL.GL_VERSION));

        if (oglVer >= 200) {
            caps.add(Caps.OpenGL20);
            if (oglVer >= 210) {
                caps.add(Caps.OpenGL21);
                if (oglVer >= 300) {
                    caps.add(Caps.OpenGL30);
                    if (oglVer >= 310) {
                        caps.add(Caps.OpenGL31);
                        if (oglVer >= 320) {
                            caps.add(Caps.OpenGL32);
                        }
                        if (oglVer >= 330) {
                            caps.add(Caps.OpenGL33);
                            caps.add(Caps.GeometryShader);
                        }
                        if (oglVer >= 400) {
                            caps.add(Caps.OpenGL40);
                            caps.add(Caps.TesselationShader);
                        }
                    }
                }
            }
        }

        int glslVer = extractVersion(gl.glGetString(GL.GL_SHADING_LANGUAGE_VERSION));

        switch (glslVer) {
            default:
                if (glslVer < 400) {
                    break;
                }
                // so that future OpenGL revisions wont break jme3
                // fall through intentional
            case 400:
                caps.add(Caps.GLSL400);
            case 330:
                caps.add(Caps.GLSL330);
            case 150:
                caps.add(Caps.GLSL150);
            case 140:
                caps.add(Caps.GLSL140);
            case 130:
                caps.add(Caps.GLSL130);
            case 120:
                caps.add(Caps.GLSL120);
            case 110:
                caps.add(Caps.GLSL110);
            case 100:
                caps.add(Caps.GLSL100);
                break;
        }

        // Workaround, always assume we support GLSL100 & GLSL110
        // Supporting OpenGL 2.0 means supporting GLSL 1.10.
        caps.add(Caps.GLSL110);
        caps.add(Caps.GLSL100);

        // Fix issue in TestRenderToMemory when GL.GL_FRONT is the main
        // buffer being used.
        context.initialDrawBuf = getInteger(GL2.GL_DRAW_BUFFER);
        context.initialReadBuf = getInteger(GL2.GL_READ_BUFFER);

        // XXX: This has to be GL.GL_BACK for canvas on Mac
        // Since initialDrawBuf is GL.GL_FRONT for pbuffer, gotta
        // change this value later on ...
//        initialDrawBuf = GL.GL_BACK;
//        initialReadBuf = GL.GL_BACK;
    }

    private void loadCapabilitiesCommon() {
        extensions = loadExtensions();

        limits.put(Limits.VertexTextureUnits, getInteger(GL.GL_MAX_VERTEX_TEXTURE_IMAGE_UNITS));
        if (limits.get(Limits.VertexTextureUnits) > 0) {
            caps.add(Caps.VertexTextureFetch);
        }

        limits.put(Limits.FragmentTextureUnits, getInteger(GL.GL_MAX_TEXTURE_IMAGE_UNITS));

//        gl.glGetInteger(GL.GL_MAX_VERTEX_UNIFORM_COMPONENTS, intBuf16);
//        vertexUniforms = intBuf16.get(0);
//        logger.log(Level.FINER, "Vertex Uniforms: {0}", vertexUniforms);
//
//        gl.glGetInteger(GL.GL_MAX_FRAGMENT_UNIFORM_COMPONENTS, intBuf16);
//        fragUniforms = intBuf16.get(0);
//        logger.log(Level.FINER, "Fragment Uniforms: {0}", fragUniforms);
        if (caps.contains(Caps.OpenGLES20)) {
            limits.put(Limits.VertexUniformVectors, getInteger(GL.GL_MAX_VERTEX_UNIFORM_VECTORS));
        } else {
            limits.put(Limits.VertexUniformVectors, getInteger(GL.GL_MAX_VERTEX_UNIFORM_COMPONENTS) / 4);
        }
        limits.put(Limits.VertexAttributes, getInteger(GL.GL_MAX_VERTEX_ATTRIBS));
        limits.put(Limits.TextureSize, getInteger(GL.GL_MAX_TEXTURE_SIZE));
        limits.put(Limits.CubemapSize, getInteger(GL.GL_MAX_CUBE_MAP_TEXTURE_SIZE));

        if (hasExtension("GL_ARB_draw_instanced") &&
                hasExtension("GL_ARB_instanced_arrays")) {
            caps.add(Caps.MeshInstancing);
        }

        if (hasExtension("GL_OES_element_index_uint") || gl2 != null) {
            caps.add(Caps.IntegerIndexBuffer);
        }

        if (hasExtension("GL_ARB_texture_buffer_object")) {
            caps.add(Caps.TextureBuffer);
        }

        // == texture format extensions ==

        boolean hasFloatTexture;

        hasFloatTexture = hasExtension("GL_OES_texture_half_float") &&
                hasExtension("GL_OES_texture_float");

        if (!hasFloatTexture) {
            hasFloatTexture = hasExtension("GL_ARB_texture_float") &&
                    hasExtension("GL_ARB_half_float_pixel");

            if (!hasFloatTexture) {
                hasFloatTexture = caps.contains(Caps.OpenGL30);
            }
        }

        if (hasFloatTexture) {
            caps.add(Caps.FloatTexture);
        }

        if (hasExtension("GL_OES_depth_texture") || gl2 != null) {
            caps.add(Caps.DepthTexture);

            // TODO: GL_OES_depth24
        }

        if (hasExtension("GL_OES_rgb8_rgba8") ||
                hasExtension("GL_ARM_rgba8") ||
                hasExtension("GL_EXT_texture_format_BGRA8888")) {
            caps.add(Caps.Rgba8);
        }

        if (caps.contains(Caps.OpenGL30) || hasExtension("GL_OES_packed_depth_stencil")) {
            caps.add(Caps.PackedDepthStencilBuffer);
        }

        if (hasExtension("GL_ARB_color_buffer_float") &&
                hasExtension("GL_ARB_half_float_pixel")) {
            // XXX: Require both 16 and 32 bit float support for FloatColorBuffer.
            caps.add(Caps.FloatColorBuffer);
        }

        if (hasExtension("GL_ARB_depth_buffer_float")) {
            caps.add(Caps.FloatDepthBuffer);
        }

        if ((hasExtension("GL_EXT_packed_float") && hasFloatTexture) ||
                caps.contains(Caps.OpenGL30)) {
            // Either OpenGL3 is available or both packed_float & half_float_pixel.
            caps.add(Caps.PackedFloatColorBuffer);
            caps.add(Caps.PackedFloatTexture);
        }

        if (hasExtension("GL_EXT_texture_shared_exponent") || caps.contains(Caps.OpenGL30)) {
            caps.add(Caps.SharedExponentTexture);
        }

        if (hasExtension("GL_EXT_texture_compression_s3tc")) {
            caps.add(Caps.TextureCompressionS3TC);
        }

        if (hasExtension("GL_ARB_ES3_compatibility")) {
            caps.add(Caps.TextureCompressionETC2);
            caps.add(Caps.TextureCompressionETC1);
        } else if (hasExtension("GL_OES_compressed_ETC1_RGB8_texture")) {
            caps.add(Caps.TextureCompressionETC1);
        }
        
        if (hasExtension("GL_ARB_texture_compression_rgtc")) {
            caps.add(Caps.TextureCompressionRGTC);
        }

        // == end texture format extensions ==

        if (hasExtension("GL_ARB_vertex_array_object") || caps.contains(Caps.OpenGL30)) {
            caps.add(Caps.VertexBufferArray);
        }

        if (hasExtension("GL_ARB_texture_non_power_of_two") ||
                hasExtension("GL_OES_texture_npot") ||
                caps.contains(Caps.OpenGL30)) {
            caps.add(Caps.NonPowerOfTwoTextures);
        } else {
            logger.log(Level.WARNING, "Your graphics card does not "
                    + "support non-power-of-2 textures. "
                    + "Some features might not work.");
        }

        if (caps.contains(Caps.OpenGLES20)) {
            // OpenGL ES 2 has some limited support for NPOT textures
            caps.add(Caps.PartialNonPowerOfTwoTextures);
        }

        if (hasExtension("GL_EXT_texture_array") || caps.contains(Caps.OpenGL30)) {
            caps.add(Caps.TextureArray);
        }

        if (hasExtension("GL_EXT_texture_filter_anisotropic")) {
            caps.add(Caps.TextureFilterAnisotropic);
            limits.put(Limits.TextureAnisotropy, getInteger(GLExt.GL_MAX_TEXTURE_MAX_ANISOTROPY_EXT));
        }

        if (hasExtension("GL_EXT_framebuffer_object")
                || caps.contains(Caps.OpenGL30)
                || caps.contains(Caps.OpenGLES20)) {
            caps.add(Caps.FrameBuffer);

            limits.put(Limits.RenderBufferSize, getInteger(GLFbo.GL_MAX_RENDERBUFFER_SIZE_EXT));
            limits.put(Limits.FrameBufferAttachments, getInteger(GLFbo.GL_MAX_COLOR_ATTACHMENTS_EXT));

            if (hasExtension("GL_EXT_framebuffer_blit") || caps.contains(Caps.OpenGL30)) {
                caps.add(Caps.FrameBufferBlit);
            }

            if (hasExtension("GL_EXT_framebuffer_multisample")) {
                caps.add(Caps.FrameBufferMultisample);
                limits.put(Limits.FrameBufferSamples, getInteger(GLExt.GL_MAX_SAMPLES_EXT));
            }

            if (hasExtension("GL_ARB_texture_multisample")) {
                caps.add(Caps.TextureMultisample);
                limits.put(Limits.ColorTextureSamples, getInteger(GLExt.GL_MAX_COLOR_TEXTURE_SAMPLES));
                limits.put(Limits.DepthTextureSamples, getInteger(GLExt.GL_MAX_DEPTH_TEXTURE_SAMPLES));
                if (!limits.containsKey(Limits.FrameBufferSamples)) {
                    // In case they want to query samples on main FB ...
                    limits.put(Limits.FrameBufferSamples, limits.get(Limits.ColorTextureSamples));
                }
            }

            if (hasExtension("GL_ARB_draw_buffers") || caps.contains(Caps.OpenGL30)) {
                limits.put(Limits.FrameBufferMrtAttachments, getInteger(GLExt.GL_MAX_DRAW_BUFFERS_ARB));
                if (limits.get(Limits.FrameBufferMrtAttachments) > 1) {
                    caps.add(Caps.FrameBufferMRT);
                }
            } else {
                limits.put(Limits.FrameBufferMrtAttachments, 1);
            }
        }

        if (hasExtension("GL_ARB_multisample")) {
            boolean available = getInteger(GLExt.GL_SAMPLE_BUFFERS_ARB) != 0;
            int samples = getInteger(GLExt.GL_SAMPLES_ARB);
            logger.log(Level.FINER, "Samples: {0}", samples);
            boolean enabled = gl.glIsEnabled(GLExt.GL_MULTISAMPLE_ARB);
            if (samples > 0 && available && !enabled) {
                // Doesn't seem to be neccessary .. OGL spec says its always
                // set by default?
                gl.glEnable(GLExt.GL_MULTISAMPLE_ARB);
            }
            caps.add(Caps.Multisample);
        }

        // Supports sRGB pipeline.
        if ( (hasExtension("GL_ARB_framebuffer_sRGB") && hasExtension("GL_EXT_texture_sRGB"))
                || caps.contains(Caps.OpenGL30) ) {
            caps.add(Caps.Srgb);
        }

        // Supports seamless cubemap
        if (hasExtension("GL_ARB_seamless_cube_map") || caps.contains(Caps.OpenGL32)) {
            caps.add(Caps.SeamlessCubemap);
        }

        if (caps.contains(Caps.OpenGL32) && !hasExtension("GL_ARB_compatibility")) {
            caps.add(Caps.CoreProfile);
        }

        if (hasExtension("GL_ARB_get_program_binary")) {
            int binaryFormats = getInteger(GLExt.GL_NUM_PROGRAM_BINARY_FORMATS);
            if (binaryFormats > 0) {
                caps.add(Caps.BinaryShader);
            }
        }

        // Print context information
        logger.log(Level.INFO, "OpenGL Renderer Information\n" +
                        " * Vendor: {0}\n" +
                        " * Renderer: {1}\n" +
                        " * OpenGL Version: {2}\n" +
                        " * GLSL Version: {3}\n" +
                        " * Profile: {4}",
                new Object[]{
                        gl.glGetString(GL.GL_VENDOR),
                        gl.glGetString(GL.GL_RENDERER),
                        gl.glGetString(GL.GL_VERSION),
                        gl.glGetString(GL.GL_SHADING_LANGUAGE_VERSION),
                        caps.contains(Caps.CoreProfile) ? "Core" : "Compatibility"
                });

        // Print capabilities (if fine logging is enabled)
        if (logger.isLoggable(Level.INFO)) {
            StringBuilder sb = new StringBuilder();
            sb.append("Supported capabilities: \n");
            for (Caps cap : caps)
            {
                sb.append("\t").append(cap.toString()).append("\n");
            }

            sb.append("\nHardware limits: \n");
            for (Limits limit : Limits.values()) {
                Integer value = limits.get(limit);
                if (value == null) {
                    value = 0;
                }
                sb.append("\t").append(limit.name()).append(" = ")
                  .append(value).append("\n");
            }

            logger.log(Level.INFO, sb.toString());
        }

        texUtil.initialize(caps);
    }

    private void loadCapabilities() {
        if (gl2 != null) {
            loadCapabilitiesGL2();
        } else {
            loadCapabilitiesES();
        }
        loadCapabilitiesCommon();
    }

    private int getInteger(int en) {
        intBuf16.clear();
        gl.glGetInteger(en, intBuf16);
        return intBuf16.get(0);
    }

    private boolean getBoolean(int en) {
        gl.glGetBoolean(en, nameBuf);
        return nameBuf.get(0) != (byte)0;
    }

    @SuppressWarnings("fallthrough")
    public void initialize() {
        loadCapabilities();

        // Initialize default state..
        gl.glPixelStorei(GL.GL_UNPACK_ALIGNMENT, 1);

        if (caps.contains(Caps.SeamlessCubemap)) {
            // Enable this globally. Should be OK.
            gl.glEnable(GLExt.GL_TEXTURE_CUBE_MAP_SEAMLESS);
        }

        if (caps.contains(Caps.CoreProfile)) {
            // Core Profile requires VAO to be bound.
//            gl3.glGenVertexArrays(intBuf16);
//            int vaoId = intBuf16.get(0);
//            gl3.glBindVertexArray(vaoId);
        }
        if (gl2 != null) {
            gl2.glEnable(GL2.GL_VERTEX_PROGRAM_POINT_SIZE);
            if (!caps.contains(Caps.CoreProfile)) {
                gl2.glEnable(GL2.GL_POINT_SPRITE);
                context.pointSprite = true;
            }
        }
    }

    public void invalidateState() {
        context.reset();
        if (gl2 != null) {
            context.initialDrawBuf = getInteger(GL2.GL_DRAW_BUFFER);
            context.initialReadBuf = getInteger(GL2.GL_READ_BUFFER);
        }
    }

    public void resetGLObjects() {
        logger.log(Level.FINE, "Reseting objects and invalidating state");
        objManager.resetObjects();
        statistics.clearMemory();
        invalidateState();
    }

    public void cleanup() {
        logger.log(Level.FINE, "Deleting objects and invalidating state");
        objManager.deleteAllObjects(this);
        statistics.clearMemory();
        invalidateState();
    }

    /*********************************************************************\
     |* Render State                                                      *|
     \*********************************************************************/
    public void setDepthRange(float start, float end) {
        gl.glDepthRange(start, end);
    }

    public void clearBuffers(boolean color, boolean depth, boolean stencil) {
        int bits = 0;
        if (color) {
            //See explanations of the depth below, we must enable color write to be able to clear the color buffer
            if (context.colorWriteEnabled == false) {
                gl.glColorMask(true, true, true, true);
                context.colorWriteEnabled = true;
            }
            bits = GL.GL_COLOR_BUFFER_BIT;
        }
        if (depth) {
            // glClear(GL.GL_DEPTH_BUFFER_BIT) seems to not work when glDepthMask is false
            // here s some link on openl board
            // http://www.opengl.org/discussion_boards/ubbthreads.php?ubb=showflat&Number=257223
            // if depth clear is requested, we enable the depthMask
            if (context.depthWriteEnabled == false) {
                gl.glDepthMask(true);
                context.depthWriteEnabled = true;
            }
            bits |= GL.GL_DEPTH_BUFFER_BIT;
        }
        if (stencil) {
            // May need to set glStencilMask(0xFF) here if we ever allow users
            // to change the stencil mask.
            bits |= GL.GL_STENCIL_BUFFER_BIT;
        }
        if (bits != 0) {
            gl.glClear(bits);
        }
    }

    public void setBackgroundColor(ColorRGBA color) {
        if (!context.clearColor.equals(color)) {
            gl.glClearColor(color.r, color.g, color.b, color.a);
            context.clearColor.set(color);
        }
    }

    public void setAlphaToCoverage(boolean value) {
        if (caps.contains(Caps.Multisample)) {
            if (value) {
                gl.glEnable(GLExt.GL_SAMPLE_ALPHA_TO_COVERAGE_ARB);
            } else {
                gl.glDisable(GLExt.GL_SAMPLE_ALPHA_TO_COVERAGE_ARB);
            }
        }
    }

    public void applyRenderState(RenderState state) {
        if (gl2 != null) {
            if (state.isWireframe() && !context.wireframe) {
                gl2.glPolygonMode(GL.GL_FRONT_AND_BACK, GL2.GL_LINE);
                context.wireframe = true;
            } else if (!state.isWireframe() && context.wireframe) {
                gl2.glPolygonMode(GL.GL_FRONT_AND_BACK, GL2.GL_FILL);
                context.wireframe = false;
            }
        }

        if (state.isDepthTest() && !context.depthTestEnabled) {
            gl.glEnable(GL.GL_DEPTH_TEST);
            context.depthTestEnabled = true;
        } else if (!state.isDepthTest() && context.depthTestEnabled) {
            gl.glDisable(GL.GL_DEPTH_TEST);
            context.depthTestEnabled = false;
        }
        if (state.isDepthTest() && state.getDepthFunc() != context.depthFunc) {
            gl.glDepthFunc(convertTestFunction(state.getDepthFunc()));
            context.depthFunc = state.getDepthFunc();
        }

        if (state.isDepthWrite() && !context.depthWriteEnabled) {
            gl.glDepthMask(true);
            context.depthWriteEnabled = true;
        } else if (!state.isDepthWrite() && context.depthWriteEnabled) {
            gl.glDepthMask(false);
            context.depthWriteEnabled = false;
        }

        if (state.isColorWrite() && !context.colorWriteEnabled) {
            gl.glColorMask(true, true, true, true);
            context.colorWriteEnabled = true;
        } else if (!state.isColorWrite() && context.colorWriteEnabled) {
            gl.glColorMask(false, false, false, false);
            context.colorWriteEnabled = false;
        }

        if (state.isPolyOffset()) {
            if (!context.polyOffsetEnabled) {
                gl.glEnable(GL.GL_POLYGON_OFFSET_FILL);
                gl.glPolygonOffset(state.getPolyOffsetFactor(),
                        state.getPolyOffsetUnits());
                context.polyOffsetEnabled = true;
                context.polyOffsetFactor = state.getPolyOffsetFactor();
                context.polyOffsetUnits = state.getPolyOffsetUnits();
            } else {
                if (state.getPolyOffsetFactor() != context.polyOffsetFactor
                        || state.getPolyOffsetUnits() != context.polyOffsetUnits) {
                    gl.glPolygonOffset(state.getPolyOffsetFactor(),
                            state.getPolyOffsetUnits());
                    context.polyOffsetFactor = state.getPolyOffsetFactor();
                    context.polyOffsetUnits = state.getPolyOffsetUnits();
                }
            }
        } else {
            if (context.polyOffsetEnabled) {
                gl.glDisable(GL.GL_POLYGON_OFFSET_FILL);
                context.polyOffsetEnabled = false;
                context.polyOffsetFactor = 0;
                context.polyOffsetUnits = 0;
            }
        }

        if (state.getFaceCullMode() != context.cullMode) {
            if (state.getFaceCullMode() == RenderState.FaceCullMode.Off) {
                gl.glDisable(GL.GL_CULL_FACE);
            } else {
                gl.glEnable(GL.GL_CULL_FACE);
            }

            switch (state.getFaceCullMode()) {
                case Off:
                    break;
                case Back:
                    gl.glCullFace(GL.GL_BACK);
                    break;
                case Front:
                    gl.glCullFace(GL.GL_FRONT);
                    break;
                case FrontAndBack:
                    gl.glCullFace(GL.GL_FRONT_AND_BACK);
                    break;
                default:
                    throw new UnsupportedOperationException("Unrecognized face cull mode: "
                            + state.getFaceCullMode());
            }

            context.cullMode = state.getFaceCullMode();
        }

        if (state.getBlendMode() != context.blendMode) {
            if (state.getBlendMode() == RenderState.BlendMode.Off) {
                gl.glDisable(GL.GL_BLEND);
            } else {
                if (context.blendMode == RenderState.BlendMode.Off) {
                    gl.glEnable(GL.GL_BLEND);
                }
                switch (state.getBlendMode()) {
                    case Off:
                        break;
                    case Additive:
                        gl.glBlendFunc(GL.GL_ONE, GL.GL_ONE);
                        break;
                    case AlphaAdditive:
                        gl.glBlendFunc(GL.GL_SRC_ALPHA, GL.GL_ONE);
                        break;
                    case Alpha:
                        gl.glBlendFunc(GL.GL_SRC_ALPHA, GL.GL_ONE_MINUS_SRC_ALPHA);
                        break;
                    case PremultAlpha:
                        gl.glBlendFunc(GL.GL_ONE, GL.GL_ONE_MINUS_SRC_ALPHA);
                        break;
                    case Modulate:
                        gl.glBlendFunc(GL.GL_DST_COLOR, GL.GL_ZERO);
                        break;
                    case ModulateX2:
                        gl.glBlendFunc(GL.GL_DST_COLOR, GL.GL_SRC_COLOR);
                        break;
                    case Color:
                    case Screen:
                        gl.glBlendFunc(GL.GL_ONE, GL.GL_ONE_MINUS_SRC_COLOR);
                        break;
                    case Exclusion:
                        gl.glBlendFunc(GL.GL_ONE_MINUS_DST_COLOR, GL.GL_ONE_MINUS_SRC_COLOR);
                        break;
                    default:
                        throw new UnsupportedOperationException("Unrecognized blend mode: "
                                + state.getBlendMode());
                }
            }

            context.blendMode = state.getBlendMode();
        }

        if (context.stencilTest != state.isStencilTest()
                || context.frontStencilStencilFailOperation != state.getFrontStencilStencilFailOperation()
                || context.frontStencilDepthFailOperation != state.getFrontStencilDepthFailOperation()
                || context.frontStencilDepthPassOperation != state.getFrontStencilDepthPassOperation()
                || context.backStencilStencilFailOperation != state.getBackStencilStencilFailOperation()
                || context.backStencilDepthFailOperation != state.getBackStencilDepthFailOperation()
                || context.backStencilDepthPassOperation != state.getBackStencilDepthPassOperation()
                || context.frontStencilFunction != state.getFrontStencilFunction()
                || context.backStencilFunction != state.getBackStencilFunction()) {

            context.frontStencilStencilFailOperation = state.getFrontStencilStencilFailOperation();   //terrible looking, I know
            context.frontStencilDepthFailOperation = state.getFrontStencilDepthFailOperation();
            context.frontStencilDepthPassOperation = state.getFrontStencilDepthPassOperation();
            context.backStencilStencilFailOperation = state.getBackStencilStencilFailOperation();
            context.backStencilDepthFailOperation = state.getBackStencilDepthFailOperation();
            context.backStencilDepthPassOperation = state.getBackStencilDepthPassOperation();
            context.frontStencilFunction = state.getFrontStencilFunction();
            context.backStencilFunction = state.getBackStencilFunction();

            if (state.isStencilTest()) {
                gl.glEnable(GL.GL_STENCIL_TEST);
                gl.glStencilOpSeparate(GL.GL_FRONT,
                        convertStencilOperation(state.getFrontStencilStencilFailOperation()),
                        convertStencilOperation(state.getFrontStencilDepthFailOperation()),
                        convertStencilOperation(state.getFrontStencilDepthPassOperation()));
                gl.glStencilOpSeparate(GL.GL_BACK,
                        convertStencilOperation(state.getBackStencilStencilFailOperation()),
                        convertStencilOperation(state.getBackStencilDepthFailOperation()),
                        convertStencilOperation(state.getBackStencilDepthPassOperation()));
                gl.glStencilFuncSeparate(GL.GL_FRONT,
                        convertTestFunction(state.getFrontStencilFunction()),
                        0, Integer.MAX_VALUE);
                gl.glStencilFuncSeparate(GL.GL_BACK,
                        convertTestFunction(state.getBackStencilFunction()),
                        0, Integer.MAX_VALUE);
            } else {
                gl.glDisable(GL.GL_STENCIL_TEST);
            }
        }
        if (context.lineWidth != state.getLineWidth()) {
            gl.glLineWidth(state.getLineWidth());
            context.lineWidth = state.getLineWidth();
        }
    }

    private int convertStencilOperation(StencilOperation stencilOp) {
        switch (stencilOp) {
            case Keep:
                return GL.GL_KEEP;
            case Zero:
                return GL.GL_ZERO;
            case Replace:
                return GL.GL_REPLACE;
            case Increment:
                return GL.GL_INCR;
            case IncrementWrap:
                return GL.GL_INCR_WRAP;
            case Decrement:
                return GL.GL_DECR;
            case DecrementWrap:
                return GL.GL_DECR_WRAP;
            case Invert:
                return GL.GL_INVERT;
            default:
                throw new UnsupportedOperationException("Unrecognized stencil operation: " + stencilOp);
        }
    }

    private int convertTestFunction(TestFunction testFunc) {
        switch (testFunc) {
            case Never:
                return GL.GL_NEVER;
            case Less:
                return GL.GL_LESS;
            case LessOrEqual:
                return GL.GL_LEQUAL;
            case Greater:
                return GL.GL_GREATER;
            case GreaterOrEqual:
                return GL.GL_GEQUAL;
            case Equal:
                return GL.GL_EQUAL;
            case NotEqual:
                return GL.GL_NOTEQUAL;
            case Always:
                return GL.GL_ALWAYS;
            default:
                throw new UnsupportedOperationException("Unrecognized test function: " + testFunc);
        }
    }

    /*********************************************************************\
     |* Camera and World transforms                                       *|
     \*********************************************************************/
    public void setViewPort(int x, int y, int w, int h) {
        if (x != vpX || vpY != y || vpW != w || vpH != h) {
            gl.glViewport(x, y, w, h);
            vpX = x;
            vpY = y;
            vpW = w;
            vpH = h;
        }
    }

    public void setClipRect(int x, int y, int width, int height) {
        if (!context.clipRectEnabled) {
            gl.glEnable(GL.GL_SCISSOR_TEST);
            context.clipRectEnabled = true;
        }
        if (clipX != x || clipY != y || clipW != width || clipH != height) {
            gl.glScissor(x, y, width, height);
            clipX = x;
            clipY = y;
            clipW = width;
            clipH = height;
        }
    }

    public void clearClipRect() {
        if (context.clipRectEnabled) {
            gl.glDisable(GL.GL_SCISSOR_TEST);
            context.clipRectEnabled = false;

            clipX = 0;
            clipY = 0;
            clipW = 0;
            clipH = 0;
        }
    }

    public void postFrame() {
        objManager.deleteUnused(this);
        frameReader.updateReadRequests();
        gl.resetStats();
    }

    /*********************************************************************\
     |* Shaders                                                           *|
     \*********************************************************************/
    protected void updateUniformLocation(Shader shader, Uniform uniform) {
        int loc = gl.glGetUniformLocation(shader.getId(), uniform.getName());
        if (loc < 0) {
            uniform.setLocation(-1);
            // uniform is not declared in shader
            logger.log(Level.FINE, "Uniform {0} is not declared in shader {1}.", new Object[]{uniform.getName(), shader.getSources()});
        } else {
            uniform.setLocation(loc);
        }
    }

    protected void bindProgram(Shader shader) {
        int shaderId = shader.getId();
        if (context.boundShaderProgram != shaderId) {
            gl.glUseProgram(shaderId);
            statistics.onShaderUse(shader, true);
            context.boundShader = shader;
            context.boundShaderProgram = shaderId;
        } else {
            statistics.onShaderUse(shader, false);
        }
    }

    protected void updateUniform(Shader shader, Uniform uniform) {
        int shaderId = shader.getId();

        assert uniform.getName() != null;
        assert shader.getId() > 0;

        bindProgram(shader);

        int loc = uniform.getLocation();
        if (loc == -1) {
            return;
        }

        if (loc == -2) {
            // get uniform location
            updateUniformLocation(shader, uniform);
            if (uniform.getLocation() == -1) {
                // not declared, ignore
                uniform.clearUpdateNeeded();
                return;
            }
            loc = uniform.getLocation();
        }

        if (uniform.getVarType() == null) {
            return; // value not set yet..
        }
        statistics.onUniformSet();

        uniform.clearUpdateNeeded();
        FloatBuffer fb;
        IntBuffer ib;
        switch (uniform.getVarType()) {
            case Float:
                Float f = (Float) uniform.getValue();
                gl.glUniform1f(loc, f.floatValue());
                break;
            case Vector2:
                Vector2f v2 = (Vector2f) uniform.getValue();
                gl.glUniform2f(loc, v2.getX(), v2.getY());
                break;
            case Vector3:
                Vector3f v3 = (Vector3f) uniform.getValue();
                gl.glUniform3f(loc, v3.getX(), v3.getY(), v3.getZ());
                break;
            case Vector4:
                Object val = uniform.getValue();
                if (val instanceof ColorRGBA) {
                    ColorRGBA c = (ColorRGBA) val;
                    gl.glUniform4f(loc, c.r, c.g, c.b, c.a);
                } else if (val instanceof Vector4f) {
                    Vector4f c = (Vector4f) val;
                    gl.glUniform4f(loc, c.x, c.y, c.z, c.w);
                } else {
                    Quaternion c = (Quaternion) uniform.getValue();
                    gl.glUniform4f(loc, c.getX(), c.getY(), c.getZ(), c.getW());
                }
                break;
            case Boolean:
                Boolean b = (Boolean) uniform.getValue();
                gl.glUniform1i(loc, b.booleanValue() ? GL.GL_TRUE : GL.GL_FALSE);
                break;
            case Matrix3:
                fb = uniform.getMultiData();
                assert fb.remaining() == 9;
                gl.glUniformMatrix3(loc, false, fb);
                break;
            case Matrix4:
                fb = uniform.getMultiData();
                assert fb.remaining() == 16;
                gl.glUniformMatrix4(loc, false, fb);
                break;
            case IntArray:
                ib = (IntBuffer) uniform.getValue();
                gl.glUniform1(loc, ib);
                break;
            case FloatArray:
                fb = uniform.getMultiData();
                gl.glUniform1(loc, fb);
                break;
            case Vector2Array:
                fb = uniform.getMultiData();
                gl.glUniform2(loc, fb);
                break;
            case Vector3Array:
                fb = uniform.getMultiData();
                gl.glUniform3(loc, fb);
                break;
            case Vector4Array:
                fb = uniform.getMultiData();
                gl.glUniform4(loc, fb);
                break;
            case Matrix4Array:
                fb = uniform.getMultiData();
                gl.glUniformMatrix4(loc, false, fb);
                break;
            case Int:
                Integer i = (Integer) uniform.getValue();
                gl.glUniform1i(loc, i.intValue());
                break;
            default:
                throw new UnsupportedOperationException("Unsupported uniform type: " + uniform.getVarType());
        }
    }

    protected void updateShaderUniforms(Shader shader) {
        ListMap<String, Uniform> uniforms = shader.getUniformMap();
        for (int i = 0; i < uniforms.size(); i++) {
            Uniform uniform = uniforms.getValue(i);
            if (uniform.isUpdateNeeded()) {
                updateUniform(shader, uniform);
            }
        }
    }

    protected void resetUniformLocations(Shader shader) {
        ListMap<String, Uniform> uniforms = shader.getUniformMap();
        for (int i = 0; i < uniforms.size(); i++) {
            Uniform uniform = uniforms.getValue(i);
            uniform.reset(); // e.g check location again
        }
    }

    public int convertShaderType(ShaderType type) {
        switch (type) {
            case Fragment:
                return GL.GL_FRAGMENT_SHADER;
            case Vertex:
                return GL.GL_VERTEX_SHADER;
            case Geometry:
                return GL3.GL_GEOMETRY_SHADER;
            case TessellationControl:
                return GL4.GL_TESS_CONTROL_SHADER;
            case TessellationEvaluation:
                return GL4.GL_TESS_EVALUATION_SHADER;
            default:
                throw new UnsupportedOperationException("Unrecognized shader type.");
        }
    }

    public void updateShaderSourceData(ShaderSource source) {
        int id = source.getId();
        if (id == -1) {
            // Create id
            id = gl.glCreateShader(convertShaderType(source.getType()));
            if (id <= 0) {
                throw new RendererException("Invalid ID received when trying to create shader.");
            }

            source.setId(id);
        } else {
            throw new RendererException("Cannot recompile shader source");
        }

        boolean gles2 = caps.contains(Caps.OpenGLES20);
        String language = source.getLanguage();

        if (gles2 && !language.equals("GLSL100")) {
            throw new RendererException("This shader cannot run in OpenGL ES 2. "
                    + "Only GLSL 1.00 shaders are supported.");
        }

        // Upload shader source.
        // Merge the defines and source code.
        stringBuf.setLength(0);
        if (language.startsWith("GLSL")) {
            int version = Integer.parseInt(language.substring(4));
            if (version > 100) {
                stringBuf.append("#version ");
                stringBuf.append(language.substring(4));
                if (version >= 150) {
                    stringBuf.append(" core");
                }
                stringBuf.append("\n");
            } else {
                if (gles2) {
                    // request GLSL ES (1.00) when compiling under GLES2.
                    stringBuf.append("#version 100\n");

                    if (source.getType() == ShaderType.Fragment) {
                        // GLES2 requires precision qualifier.
                        stringBuf.append("precision mediump float;\n");
                    }
                } else {
                    // version 100 does not exist in desktop GLSL.
                    // put version 110 in that case to enable strict checking
                    // (Only enabled for desktop GL)
                    stringBuf.append("#version 110\n");
                }
            }
        }

        if (linearizeSrgbImages) {
            stringBuf.append("#define SRGB 1\n");
        }
        stringBuf.append("#define ").append(source.getType().name().toUpperCase()).append("_SHADER 1\n");

        stringBuf.append(source.getDefines());
        stringBuf.append(source.getSource());

        intBuf1.clear();
        intBuf1.put(0, stringBuf.length());
        gl.glShaderSource(id, new String[]{ stringBuf.toString() }, intBuf1);
        gl.glCompileShader(id);

        gl.glGetShader(id, GL.GL_COMPILE_STATUS, intBuf1);

        boolean compiledOK = intBuf1.get(0) == GL.GL_TRUE;
        String infoLog = null;

        if (VALIDATE_SHADER || !compiledOK) {
            // even if compile succeeded, check
            // log for warnings
            gl.glGetShader(id, GL.GL_INFO_LOG_LENGTH, intBuf1);
            int length = intBuf1.get(0);
            if (length > 3) {
                // get infos
                infoLog = gl.glGetShaderInfoLog(id, length);
            }
        }

        if (compiledOK) {
            if (infoLog != null) {
                logger.log(Level.WARNING, "{0} compiled successfully, compiler warnings: \n{1}",
                        new Object[]{source.getName(), infoLog});
            } else {
                logger.log(Level.FINE, "{0} compiled successfully.", source.getName());
            }
            source.clearUpdateNeeded();
        } else {
            logger.log(Level.WARNING, "Bad compile of:\n{0}",
                    new Object[]{ShaderDebug.formatShaderSource(stringBuf.toString())});
            if (infoLog != null) {
                throw new RendererException("compile error in: " + source + "\n" + infoLog);
            } else {
                throw new RendererException("compile error in: " + source + "\nerror: <not provided>");
            }
        }
    }

    public void updateShaderData(Shader shader) {
        int id = shader.getId();
        boolean needRegister = false;
        if (id == -1) {
            // create program
            id = gl.glCreateProgram();
            if (id == 0) {
                throw new RendererException("Invalid ID (" + id + ") received when trying to create shader program.");
            }

            shader.setId(id);
            needRegister = true;
        }

        // If using GLSL 1.5, we bind the outputs for the user
        // For versions 3.3 and up, user should use layout qualifiers instead.
        boolean bindFragDataRequired = false;

        for (ShaderSource source : shader.getSources()) {
            if (source.isUpdateNeeded()) {
                updateShaderSourceData(source);
            }
            if (source.getType() == ShaderType.Fragment
                    && source.getLanguage().equals("GLSL150")) {
                bindFragDataRequired = true;
            }
            gl.glAttachShader(id, source.getId());
        }

        if (bindFragDataRequired) {
            // Check if GLSL version is 1.5 for shader
            gl3.glBindFragDataLocation(id, 0, "outFragColor");
            // For MRT
            for (int i = 0; i < limits.get(Limits.FrameBufferMrtAttachments); i++) {
                gl3.glBindFragDataLocation(id, i, "outFragData[" + i + "]");
            }
        }

        // Link shaders to program
        gl.glLinkProgram(id);

        // Check link status
        gl.glGetProgram(id, GL.GL_LINK_STATUS, intBuf1);
        boolean linkOK = intBuf1.get(0) == GL.GL_TRUE;
        String infoLog = null;

        if (VALIDATE_SHADER || !linkOK) {
            gl.glGetProgram(id, GL.GL_INFO_LOG_LENGTH, intBuf1);
            int length = intBuf1.get(0);
            if (length > 3) {
                // get infos
                infoLog = gl.glGetProgramInfoLog(id, length);
            }
        }

        if (linkOK) {
            if (infoLog != null) {
                logger.log(Level.WARNING, "Shader linked successfully. Linker warnings: \n{0}", infoLog);
            } else {
                logger.fine("Shader linked successfully.");
            }
            shader.clearUpdateNeeded();
            if (needRegister) {
                // Register shader for clean up if it was created in this method.
                objManager.registerObject(shader);
                statistics.onNewShader();
            } else {
                // OpenGL spec: uniform locations may change after re-link
                resetUniformLocations(shader);
            }
        } else {
            if (infoLog != null) {
                throw new RendererException("Shader failed to link, shader:" + shader + "\n" + infoLog);
            } else {
                throw new RendererException("Shader failed to link, shader:" + shader + "\ninfo: <not provided>");
            }
        }
    }

    public void setShader(Shader shader) {
        if (shader == null) {
            throw new IllegalArgumentException("Shader cannot be null");
        } else {
            if (shader.isUpdateNeeded()) {
                updateShaderData(shader);
            }

            // NOTE: might want to check if any of the
            // sources need an update?

            assert shader.getId() > 0;

            updateShaderUniforms(shader);
            bindProgram(shader);
        }
    }

    public void deleteShaderSource(ShaderSource source) {
        if (source.getId() < 0) {
            logger.warning("Shader source is not uploaded to GPU, cannot delete.");
            return;
        }
        source.clearUpdateNeeded();
        gl.glDeleteShader(source.getId());
        source.resetObject();
    }

    public void deleteShader(Shader shader) {
        if (shader.getId() == -1) {
            logger.warning("Shader is not uploaded to GPU, cannot delete.");
            return;
        }

        for (ShaderSource source : shader.getSources()) {
            if (source.getId() != -1) {
                gl.glDetachShader(shader.getId(), source.getId());
                deleteShaderSource(source);
            }
        }

        gl.glDeleteProgram(shader.getId());
        statistics.onDeleteShader();
        shader.resetObject();
    }

    /*********************************************************************\
     |* Framebuffers                                                      *|
     \*********************************************************************/
    public void copyFrameBuffer(FrameBuffer src, FrameBuffer dst) {
        copyFrameBuffer(src, dst, true);
    }

    public void copyFrameBuffer(FrameBuffer src, FrameBuffer dst, boolean copyDepth) {
        if (caps.contains(Caps.FrameBufferBlit)) {
            int srcX0 = 0;
            int srcY0 = 0;
            int srcX1;
            int srcY1;

            int dstX0 = 0;
            int dstY0 = 0;
            int dstX1;
            int dstY1;

            int prevFBO = context.boundFBO;

            if (mainFbOverride != null) {
                if (src == null) {
                    src = mainFbOverride;
                }
                if (dst == null) {
                    dst = mainFbOverride;
                }
            }

            if (src != null && src.isUpdateNeeded()) {
                updateFrameBuffer(src);
            }

            if (dst != null && dst.isUpdateNeeded()) {
                updateFrameBuffer(dst);
            }

            if (src == null) {
                glfbo.glBindFramebufferEXT(GLFbo.GL_READ_FRAMEBUFFER_EXT, 0);
                srcX0 = vpX;
                srcY0 = vpY;
                srcX1 = vpX + vpW;
                srcY1 = vpY + vpH;
            } else {
                glfbo.glBindFramebufferEXT(GLFbo.GL_READ_FRAMEBUFFER_EXT, src.getId());
                srcX1 = src.getWidth();
                srcY1 = src.getHeight();
            }
            if (dst == null) {
                glfbo.glBindFramebufferEXT(GLFbo.GL_DRAW_FRAMEBUFFER_EXT, 0);
                dstX0 = vpX;
                dstY0 = vpY;
                dstX1 = vpX + vpW;
                dstY1 = vpY + vpH;
            } else {
                glfbo.glBindFramebufferEXT(GLFbo.GL_DRAW_FRAMEBUFFER_EXT, dst.getId());
                dstX1 = dst.getWidth();
                dstY1 = dst.getHeight();
            }
            int mask = GL.GL_COLOR_BUFFER_BIT;
            if (copyDepth) {
                mask |= GL.GL_DEPTH_BUFFER_BIT;
            }
            glfbo.glBlitFramebufferEXT(srcX0, srcY0, srcX1, srcY1,
                    dstX0, dstY0, dstX1, dstY1, mask,
                    GL.GL_NEAREST);


            glfbo.glBindFramebufferEXT(GLFbo.GL_FRAMEBUFFER_EXT, prevFBO);
        } else {
            throw new RendererException("Framebuffer blitting not supported by the video hardware");
        }
    }

    private void checkFrameBufferError() {
        int status = glfbo.glCheckFramebufferStatusEXT(GLFbo.GL_FRAMEBUFFER_EXT);
        switch (status) {
            case GLFbo.GL_FRAMEBUFFER_COMPLETE_EXT:
                break;
            case GLFbo.GL_FRAMEBUFFER_UNSUPPORTED_EXT:
                //Choose different formats
                throw new IllegalStateException("Framebuffer object format is "
                        + "unsupported by the video hardware.");
            case GLFbo.GL_FRAMEBUFFER_INCOMPLETE_ATTACHMENT_EXT:
                throw new IllegalStateException("Framebuffer has erronous attachment.");
            case GLFbo.GL_FRAMEBUFFER_INCOMPLETE_MISSING_ATTACHMENT_EXT:
                throw new IllegalStateException("Framebuffer doesn't have any renderbuffers attached.");
            case GLFbo.GL_FRAMEBUFFER_INCOMPLETE_DIMENSIONS_EXT:
                throw new IllegalStateException("Framebuffer attachments must have same dimensions.");
            case GLFbo.GL_FRAMEBUFFER_INCOMPLETE_FORMATS_EXT:
                throw new IllegalStateException("Framebuffer attachments must have same formats.");
            case GLFbo.GL_FRAMEBUFFER_INCOMPLETE_DRAW_BUFFER_EXT:
                throw new IllegalStateException("Incomplete draw buffer.");
            case GLFbo.GL_FRAMEBUFFER_INCOMPLETE_READ_BUFFER_EXT:
                throw new IllegalStateException("Incomplete read buffer.");
            case GLFbo.GL_FRAMEBUFFER_INCOMPLETE_MULTISAMPLE_EXT:
                throw new IllegalStateException("Incomplete multisample buffer.");
            default:
                //Programming error; will fail on all hardware
                throw new IllegalStateException("Some video driver error "
                        + "or programming error occured. "
                        + "Framebuffer object status is invalid. ");
        }
    }

    private void updateRenderBuffer(FrameBuffer fb, RenderBuffer rb) {
        int id = rb.getId();
        if (id == -1) {
            glfbo.glGenRenderbuffersEXT(intBuf1);
            id = intBuf1.get(0);
            rb.setId(id);
        }

        if (context.boundRB != id) {
            glfbo.glBindRenderbufferEXT(GLFbo.GL_RENDERBUFFER_EXT, id);
            context.boundRB = id;
        }

        int rbSize = limits.get(Limits.RenderBufferSize);
        if (fb.getWidth() > rbSize || fb.getHeight() > rbSize) {
            throw new RendererException("Resolution " + fb.getWidth()
                    + ":" + fb.getHeight() + " is not supported.");
        }

        GLImageFormat glFmt = texUtil.getImageFormatWithError(rb.getFormat(), fb.isSrgb());

        if (fb.getSamples() > 1 && caps.contains(Caps.FrameBufferMultisample)) {
            int samples = fb.getSamples();
            int maxSamples = limits.get(Limits.FrameBufferSamples);
            if (maxSamples < samples) {
                samples = maxSamples;
            }
            glfbo.glRenderbufferStorageMultisampleEXT(GLFbo.GL_RENDERBUFFER_EXT,
                    samples,
                    glFmt.internalFormat,
                    fb.getWidth(),
                    fb.getHeight());
        } else {
            glfbo.glRenderbufferStorageEXT(GLFbo.GL_RENDERBUFFER_EXT,
                    glFmt.internalFormat,
                    fb.getWidth(),
                    fb.getHeight());
        }
    }

    private int convertAttachmentSlot(int attachmentSlot) {
        // can also add support for stencil here
        if (attachmentSlot == FrameBuffer.SLOT_DEPTH) {
            return GLFbo.GL_DEPTH_ATTACHMENT_EXT;
        } else if (attachmentSlot == FrameBuffer.SLOT_DEPTH_STENCIL) {
            // NOTE: Using depth stencil format requires GL3, this is already
            // checked via render caps.
            return GL3.GL_DEPTH_STENCIL_ATTACHMENT;
        } else if (attachmentSlot < 0 || attachmentSlot >= 16) {
            throw new UnsupportedOperationException("Invalid FBO attachment slot: " + attachmentSlot);
        }

        return GLFbo.GL_COLOR_ATTACHMENT0_EXT + attachmentSlot;
    }

    public void updateRenderTexture(FrameBuffer fb, RenderBuffer rb) {
        Texture tex = rb.getTexture();
        Image image = tex.getImage();
        if (image.isUpdateNeeded()) {
            // Check NPOT requirements
            checkNonPowerOfTwo(tex);

            updateTexImageData(image, tex.getType(), 0, false);

            // NOTE: For depth textures, sets nearest/no-mips mode
            // Required to fix "framebuffer unsupported"
            // for old NVIDIA drivers!
            setupTextureParams(0, tex);
        }

        glfbo.glFramebufferTexture2DEXT(GLFbo.GL_FRAMEBUFFER_EXT,
                convertAttachmentSlot(rb.getSlot()),
                convertTextureType(tex.getType(), image.getMultiSamples(), rb.getFace()),
                image.getId(),
                0);
    }

    public void updateFrameBufferAttachment(FrameBuffer fb, RenderBuffer rb) {
        boolean needAttach;
        if (rb.getTexture() == null) {
            // if it hasn't been created yet, then attach is required.
            needAttach = rb.getId() == -1;
            updateRenderBuffer(fb, rb);
        } else {
            needAttach = false;
            updateRenderTexture(fb, rb);
        }
        if (needAttach) {
            glfbo.glFramebufferRenderbufferEXT(GLFbo.GL_FRAMEBUFFER_EXT,
                    convertAttachmentSlot(rb.getSlot()),
                    GLFbo.GL_RENDERBUFFER_EXT,
                    rb.getId());
        }
    }

    private void bindFrameBuffer(FrameBuffer fb) {
        if (fb == null) {
            if (context.boundFBO != 0) {
                glfbo.glBindFramebufferEXT(GLFbo.GL_FRAMEBUFFER_EXT, 0);
                statistics.onFrameBufferUse(null, true);
                context.boundFBO = 0;
                context.boundFB = null;
            }
        } else {
            assert fb.getId() != -1 && fb.getId() != 0;
            if (context.boundFBO != fb.getId()) {
                glfbo.glBindFramebufferEXT(GLFbo.GL_FRAMEBUFFER_EXT, fb.getId());
                context.boundFBO = fb.getId();
                context.boundFB = fb;
                statistics.onFrameBufferUse(fb, true);
            } else {
                statistics.onFrameBufferUse(fb, false);
            }
        }
    }

    public void updateFrameBuffer(FrameBuffer fb) {
        if (fb.getNumColorBuffers() == 0 && fb.getDepthBuffer() == null) {
            throw new IllegalArgumentException("The framebuffer: " + fb
                    + "\nDoesn't have any color/depth buffers");
        }

        int id = fb.getId();
        if (id == -1) {
            glfbo.glGenFramebuffersEXT(intBuf1);
            id = intBuf1.get(0);
            fb.setId(id);
            objManager.registerObject(fb);
            statistics.onNewFrameBuffer();
        }

        bindFrameBuffer(fb);

        for (int i = 0; i < fb.getNumColorBuffers(); i++) {
            FrameBuffer.RenderBuffer colorBuf = fb.getColorBuffer(i);
            updateFrameBufferAttachment(fb, colorBuf);
        }

        FrameBuffer.RenderBuffer depthBuf = fb.getDepthBuffer();
        if (depthBuf != null) {
            updateFrameBufferAttachment(fb, depthBuf);
        }

        setReadDrawBuffers(fb);
        checkFrameBufferError();

        fb.clearUpdateNeeded();
    }

    public Vector2f[] getFrameBufferSamplePositions(FrameBuffer fb) {
        if (fb.getSamples() <= 1) {
            throw new IllegalArgumentException("Framebuffer must be multisampled");
        }
        if (!caps.contains(Caps.TextureMultisample)) {
            throw new RendererException("Multisampled textures are not supported");
        }

        setFrameBuffer(fb);

        Vector2f[] samplePositions = new Vector2f[fb.getSamples()];
        FloatBuffer samplePos = BufferUtils.createFloatBuffer(2);
        for (int i = 0; i < samplePositions.length; i++) {
            glext.glGetMultisample(GLExt.GL_SAMPLE_POSITION, i, samplePos);
            samplePos.clear();
            samplePositions[i] = new Vector2f(samplePos.get(0) - 0.5f,
                    samplePos.get(1) - 0.5f);
        }
        return samplePositions;
    }

    public void setMainFrameBufferOverride(FrameBuffer fb) {
        mainFbOverride = null;
        if (context.boundFBO == 0) {
            // Main FB is now set to fb, make sure its bound
            setFrameBuffer(fb);
        }
        mainFbOverride = fb;
    }

    public void setReadDrawBuffers(FrameBuffer fb) {
        if (gl2 == null) {
            return;
        }

        final int NONE    = -2;
        final int INITIAL = -1;
        final int MRT_OFF = 100;

        if (fb == null) {
            // Set Read/Draw buffers to initial value.
            if (context.boundDrawBuf != INITIAL) {
                gl2.glDrawBuffer(context.initialDrawBuf);
                context.boundDrawBuf = INITIAL;
            }
            if (context.boundReadBuf != INITIAL) {
                gl2.glReadBuffer(context.initialReadBuf);
                context.boundReadBuf = INITIAL;
            }
        } else {
            if (fb.getNumColorBuffers() == 0) {
                // make sure to select NONE as draw buf
                // no color buffer attached.
                if (gl2 != null) {
                    if (context.boundDrawBuf != NONE) {
                        gl2.glDrawBuffer(GL.GL_NONE);
                        context.boundDrawBuf = NONE;
                    }
                    if (context.boundReadBuf != NONE) {
                        gl2.glReadBuffer(GL.GL_NONE);
                        context.boundReadBuf = NONE;
                    }
                }
            } else {
                if (fb.getNumColorBuffers() > limits.get(Limits.FrameBufferAttachments)) {
                    throw new RendererException("Framebuffer has more color "
                            + "attachments than are supported"
                            + " by the video hardware!");
                }
                if (fb.isMultiTarget()) {
                    if (!caps.contains(Caps.FrameBufferMRT)) {
                        throw new RendererException("Multiple render targets "
                                + " are not supported by the video hardware");
                    }
                    if (fb.getNumColorBuffers() > limits.get(Limits.FrameBufferMrtAttachments)) {
                        throw new RendererException("Framebuffer has more"
                                + " multi targets than are supported"
                                + " by the video hardware!");
                    }

                    if (context.boundDrawBuf != MRT_OFF + fb.getNumColorBuffers()) {
                        intBuf16.clear();
                        for (int i = 0; i < fb.getNumColorBuffers(); i++) {
                            intBuf16.put(GLFbo.GL_COLOR_ATTACHMENT0_EXT + i);
                        }

                        intBuf16.flip();
                        glext.glDrawBuffers(intBuf16);
                        context.boundDrawBuf = MRT_OFF + fb.getNumColorBuffers();
                    }
                } else {
                    RenderBuffer rb = fb.getColorBuffer(fb.getTargetIndex());
                    // select this draw buffer
                    if (gl2 != null) {
                        if (context.boundDrawBuf != rb.getSlot()) {
                            gl2.glDrawBuffer(GLFbo.GL_COLOR_ATTACHMENT0_EXT + rb.getSlot());
                            context.boundDrawBuf = rb.getSlot();
                        }
                    }
                }
            }
        }

    }

    public void setFrameBuffer(FrameBuffer fb) {
        if (fb == null && mainFbOverride != null) {
            fb = mainFbOverride;
        }

        if (context.boundFB == fb) {
            if (fb == null || !fb.isUpdateNeeded()) {
                return;
            }
        }

        if (!caps.contains(Caps.FrameBuffer)) {
            throw new RendererException("Framebuffer objects are not supported"
                    + " by the video hardware");
        }

        // generate mipmaps for last FB if needed
        if (context.boundFB != null) {
            for (int i = 0; i < context.boundFB.getNumColorBuffers(); i++) {
                RenderBuffer rb = context.boundFB.getColorBuffer(i);
                Texture tex = rb.getTexture();
                if (tex != null
                        && tex.getMinFilter().usesMipMapLevels()) {
                    setTexture(0, rb.getTexture());

                    int textureType = convertTextureType(tex.getType(), tex.getImage().getMultiSamples(), rb.getFace());
                    glfbo.glGenerateMipmapEXT(textureType);
                }
            }
        }

        if (fb == null) {
            bindFrameBuffer(null);
            setReadDrawBuffers(null);
        } else {
            if (fb.isUpdateNeeded()) {
                updateFrameBuffer(fb);
            } else {
                bindFrameBuffer(fb);
                setReadDrawBuffers(fb);
            }

            // update viewport to reflect framebuffer's resolution
            setViewPort(0, 0, fb.getWidth(), fb.getHeight());

            assert fb.getId() > 0;
            assert context.boundFBO == fb.getId();

            context.boundFB = fb;
        }
    }

    public Future<ByteBuffer> readFrameBufferLater(FrameBuffer fb, ByteBuffer byteBuf) {
      return frameReader.readFrameBufferLater(fb, byteBuf);
    }

    void readFrameBufferWithGLFormat(FrameBuffer fb, ByteBuffer byteBuf, int glFormat, int dataType, int pboId) {
        if (fb != null) {
            RenderBuffer rb = fb.getColorBuffer();
            if (rb == null) {
                throw new IllegalArgumentException("Specified framebuffer"
                        + " does not have a colorbuffer");
            }

            setFrameBuffer(fb);
            if (gl2 != null) {
                if (context.boundReadBuf != rb.getSlot()) {
                    gl2.glReadBuffer(GLFbo.GL_COLOR_ATTACHMENT0_EXT + rb.getSlot());
                    context.boundReadBuf = rb.getSlot();
                }
            }
        } else {
            setFrameBuffer(null);
        }

        if (context.boundPixelPackPBO != pboId) {
            gl.glBindBuffer(GLExt.GL_PIXEL_PACK_BUFFER_ARB, pboId);
            context.boundPixelPackPBO = pboId;
        }

        if (byteBuf == null) {
            gl.glReadPixels(vpX, vpY, vpW, vpH, glFormat, dataType, 0);
        } else {
            gl.glReadPixels(vpX, vpY, vpW, vpH, glFormat, dataType, byteBuf);
        }

        if (context.boundPixelPackPBO != 0) {
            gl.glBindBuffer(GLExt.GL_PIXEL_PACK_BUFFER_ARB, 0);
            context.boundPixelPackPBO = 0;
        }
    }

    public void readFrameBufferWithFormat(FrameBuffer fb, ByteBuffer byteBuf, Image.Format format) {
        GLImageFormat glFormat = texUtil.getImageFormatWithError(format, false);
        readFrameBufferWithGLFormat(fb, byteBuf, glFormat.format, glFormat.dataType, 0);
    }

    public void readFrameBuffer(FrameBuffer fb, ByteBuffer byteBuf) {
        readFrameBufferWithFormat(fb, byteBuf, Image.Format.RGBA8);
    }

    private void deleteRenderBuffer(FrameBuffer fb, RenderBuffer rb) {
        intBuf1.put(0, rb.getId());
        glfbo.glDeleteRenderbuffersEXT(intBuf1);
    }

    public void deleteFrameBuffer(FrameBuffer fb) {
        if (fb.getId() != -1) {
            if (context.boundFBO == fb.getId()) {
                glfbo.glBindFramebufferEXT(GLFbo.GL_FRAMEBUFFER_EXT, 0);
                context.boundFBO = 0;
            }

            if (fb.getDepthBuffer() != null) {
                deleteRenderBuffer(fb, fb.getDepthBuffer());
            }
            if (fb.getColorBuffer() != null) {
                deleteRenderBuffer(fb, fb.getColorBuffer());
            }

            intBuf1.put(0, fb.getId());
            glfbo.glDeleteFramebuffersEXT(intBuf1);
            fb.resetObject();

            statistics.onDeleteFrameBuffer();
        }
    }

    /*********************************************************************\
     |* Textures                                                          *|
     \*********************************************************************/
    private int convertTextureType(Texture.Type type, int samples, int face) {
        if (samples > 1 && !caps.contains(Caps.TextureMultisample)) {
            throw new RendererException("Multisample textures are not supported" +
                    " by the video hardware.");
        }

        switch (type) {
            case TwoDimensional:
                if (samples > 1) {
                    return GLExt.GL_TEXTURE_2D_MULTISAMPLE;
                } else {
                    return GL.GL_TEXTURE_2D;
                }
            case TwoDimensionalArray:
                if (!caps.contains(Caps.TextureArray)) {
                    throw new RendererException("Array textures are not supported"
                            + " by the video hardware.");
                }
                if (samples > 1) {
                    return GLExt.GL_TEXTURE_2D_MULTISAMPLE_ARRAY;
                } else {
                    return GLExt.GL_TEXTURE_2D_ARRAY_EXT;
                }
            case ThreeDimensional:
                if (!caps.contains(Caps.OpenGL20)) {
                    throw new RendererException("3D textures are not supported" +
                            " by the video hardware.");
                }
                return GL2.GL_TEXTURE_3D;
            case CubeMap:
                if (face < 0) {
                    return GL.GL_TEXTURE_CUBE_MAP;
                } else if (face < 6) {
                    return GL.GL_TEXTURE_CUBE_MAP_POSITIVE_X + face;
                } else {
                    throw new UnsupportedOperationException("Invalid cube map face index: " + face);
                }
            default:
                throw new UnsupportedOperationException("Unknown texture type: " + type);
        }
    }

    private int convertMagFilter(Texture.MagFilter filter) {
        switch (filter) {
            case Bilinear:
                return GL.GL_LINEAR;
            case Nearest:
                return GL.GL_NEAREST;
            default:
                throw new UnsupportedOperationException("Unknown mag filter: " + filter);
        }
    }

    private int convertMinFilter(Texture.MinFilter filter, boolean haveMips) {
        if (haveMips){
            switch (filter) {
                case Trilinear:
                    return GL.GL_LINEAR_MIPMAP_LINEAR;
                case BilinearNearestMipMap:
                    return GL.GL_LINEAR_MIPMAP_NEAREST;
                case NearestLinearMipMap:
                    return GL.GL_NEAREST_MIPMAP_LINEAR;
                case NearestNearestMipMap:
                    return GL.GL_NEAREST_MIPMAP_NEAREST;
                case BilinearNoMipMaps:
                    return GL.GL_LINEAR;
                case NearestNoMipMaps:
                    return GL.GL_NEAREST;
                default:
                    throw new UnsupportedOperationException("Unknown min filter: " + filter);
            }
        } else {
            switch (filter) {
                case Trilinear:
                case BilinearNearestMipMap:
                case BilinearNoMipMaps:
                    return GL.GL_LINEAR;
                case NearestLinearMipMap:
                case NearestNearestMipMap:
                case NearestNoMipMaps:
                    return GL.GL_NEAREST;
                default:
                    throw new UnsupportedOperationException("Unknown min filter: " + filter);
            }
        }
    }

    private int convertWrapMode(Texture.WrapMode mode) {
        switch (mode) {
            case BorderClamp:
            case Clamp:
            case EdgeClamp:
                // Falldown intentional.
                return GL.GL_CLAMP_TO_EDGE;
            case Repeat:
                return GL.GL_REPEAT;
            case MirroredRepeat:
                return GL.GL_MIRRORED_REPEAT;
            default:
                throw new UnsupportedOperationException("Unknown wrap mode: " + mode);
        }
    }

    @SuppressWarnings("fallthrough")
    private void setupTextureParams(int unit, Texture tex) {
        Image image = tex.getImage();
        int target = convertTextureType(tex.getType(), image != null ? image.getMultiSamples() : 1, -1);

        boolean haveMips = true;
        if (image != null) {
            haveMips = image.isGeneratedMipmapsRequired() || image.hasMipmaps();
        }

        LastTextureState curState = image.getLastTextureState();

        if (curState.magFilter != tex.getMagFilter()) {
            bindTextureAndUnit(target, image, unit);
            gl.glTexParameteri(target, GL.GL_TEXTURE_MAG_FILTER, convertMagFilter(tex.getMagFilter()));
            curState.magFilter = tex.getMagFilter();
        }
        if (curState.minFilter != tex.getMinFilter()) {
            bindTextureAndUnit(target, image, unit);
            gl.glTexParameteri(target, GL.GL_TEXTURE_MIN_FILTER, convertMinFilter(tex.getMinFilter(), haveMips));
            curState.minFilter = tex.getMinFilter();
        }
        if (caps.contains(Caps.TextureFilterAnisotropic)
                && curState.anisoFilter != tex.getAnisotropicFilter()) {
            bindTextureAndUnit(target, image, unit);
            gl.glTexParameterf(target,
                    GLExt.GL_TEXTURE_MAX_ANISOTROPY_EXT,
                    tex.getAnisotropicFilter());
            curState.anisoFilter = tex.getAnisotropicFilter();
        }

        switch (tex.getType()) {
            case ThreeDimensional:
            case CubeMap: // cubemaps use 3D coords
                if (gl2 != null && curState.rWrap != tex.getWrap(WrapAxis.R)) {
                    bindTextureAndUnit(target, image, unit);
                    gl2.glTexParameteri(target, GL2.GL_TEXTURE_WRAP_R, convertWrapMode(tex.getWrap(WrapAxis.R)));
                    curState.rWrap = tex.getWrap(WrapAxis.R);
                }
                //There is no break statement on purpose here
            case TwoDimensional:
            case TwoDimensionalArray:
                if (curState.tWrap != tex.getWrap(WrapAxis.T)) {
                    bindTextureAndUnit(target, image, unit);
                    gl.glTexParameteri(target, GL.GL_TEXTURE_WRAP_T, convertWrapMode(tex.getWrap(WrapAxis.T)));
                    image.getLastTextureState().tWrap = tex.getWrap(WrapAxis.T);
                }
                if (curState.sWrap != tex.getWrap(WrapAxis.S)) {
                    bindTextureAndUnit(target, image, unit);
                    gl.glTexParameteri(target, GL.GL_TEXTURE_WRAP_S, convertWrapMode(tex.getWrap(WrapAxis.S)));
                    curState.sWrap = tex.getWrap(WrapAxis.S);
                }
                break;
            default:
                throw new UnsupportedOperationException("Unknown texture type: " + tex.getType());
        }

        ShadowCompareMode texCompareMode = tex.getShadowCompareMode();
        if (gl2 != null && curState.shadowCompareMode != texCompareMode) {
            bindTextureAndUnit(target, image, unit);
            if (texCompareMode != ShadowCompareMode.Off) {
                gl2.glTexParameteri(target, GL2.GL_TEXTURE_COMPARE_MODE, GL2.GL_COMPARE_REF_TO_TEXTURE);
                if (texCompareMode == ShadowCompareMode.GreaterOrEqual) {
                    gl2.glTexParameteri(target, GL2.GL_TEXTURE_COMPARE_FUNC, GL.GL_GEQUAL);
                } else {
                    gl2.glTexParameteri(target, GL2.GL_TEXTURE_COMPARE_FUNC, GL.GL_LEQUAL);
                }
            } else {
                gl2.glTexParameteri(target, GL2.GL_TEXTURE_COMPARE_MODE, GL.GL_NONE);
            }
            curState.shadowCompareMode = texCompareMode;
        }

        // If at this point we didn't bind the texture, bind it now
        bindTextureOnly(target, image, unit);
    }

    /**
     * Validates if a potentially NPOT texture is supported by the hardware.
     * <p>
     * Textures with power-of-2 dimensions are supported on all hardware, however
     * non-power-of-2 textures may or may not be supported depending on which
     * texturing features are used.
     *
     * @param tex The texture to validate.
     * @throws RendererException If the texture is not supported by the hardware
     */
    private void checkNonPowerOfTwo(Texture tex) {
        if (!tex.getImage().isNPOT()) {
            // Texture is power-of-2, safe to use.
            return;
        }

        if (caps.contains(Caps.NonPowerOfTwoTextures)) {
            // Texture is NPOT but it is supported by video hardware.
            return;
        }

        // Maybe we have some / partial support for NPOT?
        if (!caps.contains(Caps.PartialNonPowerOfTwoTextures)) {
            // Cannot use any type of NPOT texture (uncommon)
            throw new RendererException("non-power-of-2 textures are not "
                    + "supported by the video hardware");
        }

        // Partial NPOT supported..
        if (tex.getMinFilter().usesMipMapLevels()) {
            throw new RendererException("non-power-of-2 textures with mip-maps "
                    + "are not supported by the video hardware");
        }

        switch (tex.getType()) {
            case CubeMap:
            case ThreeDimensional:
                if (tex.getWrap(WrapAxis.R) != Texture.WrapMode.EdgeClamp) {
                    throw new RendererException("repeating non-power-of-2 textures "
                            + "are not supported by the video hardware");
                }
                // fallthrough intentional!!!
            case TwoDimensionalArray:
            case TwoDimensional:
                if (tex.getWrap(WrapAxis.S) != Texture.WrapMode.EdgeClamp
                        || tex.getWrap(WrapAxis.T) != Texture.WrapMode.EdgeClamp) {
                    throw new RendererException("repeating non-power-of-2 textures "
                            + "are not supported by the video hardware");
                }
                break;
            default:
                throw new UnsupportedOperationException("unrecongized texture type");
        }
    }

    /**
     * Ensures that the texture is bound to the given unit
     * and that the unit is currently active (for modification).
     *
     * @param target The texture target, one of GL_TEXTURE_***
     * @param img The image texture to bind
     * @param unit At what unit to bind the texture.
     */
    private void bindTextureAndUnit(int target, Image img, int unit) {
        if (context.boundTextureUnit != unit) {
            gl.glActiveTexture(GL.GL_TEXTURE0 + unit);
            context.boundTextureUnit = unit;
        }
        if (context.boundTextures[unit] != img) {
            gl.glBindTexture(target, img.getId());
            context.boundTextures[unit] = img;
            statistics.onTextureUse(img, true);
        } else {
            statistics.onTextureUse(img, false);
        }
    }

    /**
     * Ensures that the texture is bound to the given unit,
     * but does not care if the unit is active (for rendering).
     *
     * @param target The texture target, one of GL_TEXTURE_***
     * @param img The image texture to bind
     * @param unit At what unit to bind the texture.
     */
    private void bindTextureOnly(int target, Image img, int unit) {
        if (context.boundTextures[unit] != img) {
            if (context.boundTextureUnit != unit) {
                gl.glActiveTexture(GL.GL_TEXTURE0 + unit);
                context.boundTextureUnit = unit;
            }
            gl.glBindTexture(target, img.getId());
            context.boundTextures[unit] = img;
            statistics.onTextureUse(img, true);
        } else {
            statistics.onTextureUse(img, false);
        }
    }

    /**
     * Uploads the given image to the GL driver.
     *
     * @param img The image to upload
     * @param type How the data in the image argument should be interpreted.
     * @param unit The texture slot to be used to upload the image, not important
     * @param scaleToPot If true, the image will be scaled to power-of-2 dimensions
     * before being uploaded.
     */
    public void updateTexImageData(Image img, Texture.Type type, int unit, boolean scaleToPot) {
        int texId = img.getId();
        if (texId == -1) {
            // create texture
            gl.glGenTextures(intBuf1);
            texId = intBuf1.get(0);
            img.setId(texId);
            objManager.registerObject(img);

            statistics.onNewTexture();
        }

        // bind texture
        int target = convertTextureType(type, img.getMultiSamples(), -1);

        bindTextureAndUnit(target, img, unit);

        if (!img.hasMipmaps() && img.isGeneratedMipmapsRequired()) {
            // Image does not have mipmaps, but they are required.
            // Generate from base level.

            if (!caps.contains(Caps.FrameBuffer) && gl2 != null) {
                gl2.glTexParameteri(target, GL2.GL_GENERATE_MIPMAP, GL.GL_TRUE);
                img.setMipmapsGenerated(true);
            } else {
                // For OpenGL3 and up.
                // We'll generate mipmaps via glGenerateMipmapEXT (see below)
            }
        } else if (img.hasMipmaps()) {
            // Image already has mipmaps, set the max level based on the
            // number of mipmaps we have.
            gl.glTexParameteri(target, GL.GL_TEXTURE_MAX_LEVEL, img.getMipMapSizes().length - 1);
        } else {
            // Image does not have mipmaps and they are not required.
            // Specify that that the texture has no mipmaps.
            gl.glTexParameteri(target, GL.GL_TEXTURE_MAX_LEVEL, 0);
        }

        int imageSamples = img.getMultiSamples();
        if (imageSamples > 1) {
            if (img.getFormat().isDepthFormat()) {
                img.setMultiSamples(Math.min(limits.get(Limits.DepthTextureSamples), imageSamples));
            } else {
                img.setMultiSamples(Math.min(limits.get(Limits.ColorTextureSamples), imageSamples));
            }
        }

        // Check if graphics card doesn't support multisample textures
        if (!caps.contains(Caps.TextureMultisample)) {
            if (img.getMultiSamples() > 1) {
                throw new RendererException("Multisample textures are not supported by the video hardware");
            }
        }

        // Check if graphics card doesn't support depth textures
        if (img.getFormat().isDepthFormat() && !caps.contains(Caps.DepthTexture)) {
            throw new RendererException("Depth textures are not supported by the video hardware");
        }

        if (target == GL.GL_TEXTURE_CUBE_MAP) {
            // Check max texture size before upload
            int cubeSize = limits.get(Limits.CubemapSize);
            if (img.getWidth() > cubeSize || img.getHeight() > cubeSize) {
                throw new RendererException("Cannot upload cubemap " + img + ". The maximum supported cubemap resolution is " + cubeSize);
            }
            if (img.getWidth() != img.getHeight()) {
                throw new RendererException("Cubemaps must have square dimensions");
            }
        } else {
            int texSize = limits.get(Limits.TextureSize);
            if (img.getWidth() > texSize || img.getHeight() > texSize) {
                throw new RendererException("Cannot upload texture " + img + ". The maximum supported texture resolution is " + texSize);
            }
        }

        Image imageForUpload;
        if (scaleToPot) {
            imageForUpload = MipMapGenerator.resizeToPowerOf2(img);
        } else {
            imageForUpload = img;
        }
        if (target == GL.GL_TEXTURE_CUBE_MAP) {
            List<ByteBuffer> data = imageForUpload.getData();
            if (data.size() != 6) {
                logger.log(Level.WARNING, "Invalid texture: {0}\n"
                        + "Cubemap textures must contain 6 data units.", img);
                return;
            }
            for (int i = 0; i < 6; i++) {
                texUtil.uploadTexture(imageForUpload, GL.GL_TEXTURE_CUBE_MAP_POSITIVE_X + i, i, linearizeSrgbImages);
            }
        } else if (target == GLExt.GL_TEXTURE_2D_ARRAY_EXT) {
            if (!caps.contains(Caps.TextureArray)) {
                throw new RendererException("Texture arrays not supported by graphics hardware");
            }

            List<ByteBuffer> data = imageForUpload.getData();

            // -1 index specifies prepare data for 2D Array
            texUtil.uploadTexture(imageForUpload, target, -1, linearizeSrgbImages);

            for (int i = 0; i < data.size(); i++) {
                // upload each slice of 2D array in turn
                // this time with the appropriate index
                texUtil.uploadTexture(imageForUpload, target, i, linearizeSrgbImages);
            }
        } else {
            texUtil.uploadTexture(imageForUpload, target, 0, linearizeSrgbImages);
        }

        if (img.getMultiSamples() != imageSamples) {
            img.setMultiSamples(imageSamples);
        }

        if (caps.contains(Caps.FrameBuffer) || gl2 == null) {
            if (!img.hasMipmaps() && img.isGeneratedMipmapsRequired() && img.getData(0) != null) {
                glfbo.glGenerateMipmapEXT(target);
                img.setMipmapsGenerated(true);
            }
        }

        img.clearUpdateNeeded();
    }

    @Override
    public void setTexture(int unit, Texture tex) {
        Image image = tex.getImage();
        if (image.isUpdateNeeded() || (image.isGeneratedMipmapsRequired() && !image.isMipmapsGenerated())) {
            // Check NPOT requirements
            boolean scaleToPot = false;

            try {
                checkNonPowerOfTwo(tex);
            } catch (RendererException ex) {
                if (logger.isLoggable(Level.WARNING)) {
                    int nextWidth = FastMath.nearestPowerOfTwo(tex.getImage().getWidth());
                    int nextHeight = FastMath.nearestPowerOfTwo(tex.getImage().getHeight());
                    logger.log(Level.WARNING,
                            "Non-power-of-2 textures are not supported! Scaling texture '" + tex.getName() +
                                    "' of size " + tex.getImage().getWidth() + "x" + tex.getImage().getHeight() +
                                    " to " + nextWidth + "x" + nextHeight);
                }
                scaleToPot = true;
            }

            updateTexImageData(image, tex.getType(), unit, scaleToPot);
        }

        int texId = image.getId();
        assert texId != -1;

        setupTextureParams(unit, tex);
    }

    public void modifyTexture(Texture tex, Image pixels, int x, int y) {
        setTexture(0, tex);
        int target = convertTextureType(tex.getType(), pixels.getMultiSamples(), -1);
        texUtil.uploadSubTexture(pixels, target, 0, x, y, linearizeSrgbImages);
    }

    public void deleteImage(Image image) {
        int texId = image.getId();
        if (texId != -1) {
            intBuf1.put(0, texId);
            intBuf1.position(0).limit(1);
            gl.glDeleteTextures(intBuf1);
            image.resetObject();

            statistics.onDeleteTexture();
        }
    }

    /*********************************************************************\
     |* Vertex Buffers and Attributes                                     *|
     \*********************************************************************/
    private int convertUsage(Usage usage) {
        switch (usage) {
            case Static:
                return GL.GL_STATIC_DRAW;
            case Dynamic:
                return GL.GL_DYNAMIC_DRAW;
            case Stream:
                return GL.GL_STREAM_DRAW;
            default:
                throw new UnsupportedOperationException("Unknown usage type.");
        }
    }

    private int convertFormat(Format format) {
        switch (format) {
            case Byte:
                return GL.GL_BYTE;
            case UnsignedByte:
                return GL.GL_UNSIGNED_BYTE;
            case Short:
                return GL.GL_SHORT;
            case UnsignedShort:
                return GL.GL_UNSIGNED_SHORT;
            case Int:
                return GL.GL_INT;
            case UnsignedInt:
                return GL.GL_UNSIGNED_INT;
            case Float:
                return GL.GL_FLOAT;
            case Double:
                return GL.GL_DOUBLE;
            default:
                throw new UnsupportedOperationException("Unknown buffer format.");

        }
    }

    public void updateBufferData(VertexBuffer vb) {
        int bufId = vb.getId();
        boolean created = false;
        if (bufId == -1) {
            // create buffer
            gl.glGenBuffers(intBuf1);
            bufId = intBuf1.get(0);
            vb.setId(bufId);
            objManager.registerObject(vb);

            //statistics.onNewVertexBuffer();

            created = true;
        }

        // bind buffer
        int target;
        if (vb.getBufferType() == VertexBuffer.Type.Index) {
            target = GL.GL_ELEMENT_ARRAY_BUFFER;
            if (context.boundElementArrayVBO != bufId) {
                gl.glBindBuffer(target, bufId);
                context.boundElementArrayVBO = bufId;
                //statistics.onVertexBufferUse(vb, true);
            } else {
                //statistics.onVertexBufferUse(vb, false);
            }
        } else {
            target = GL.GL_ARRAY_BUFFER;
            if (context.boundArrayVBO != bufId) {
                gl.glBindBuffer(target, bufId);
                context.boundArrayVBO = bufId;
                //statistics.onVertexBufferUse(vb, true);
            } else {
                //statistics.onVertexBufferUse(vb, false);
            }
        }

        int usage = convertUsage(vb.getUsage());
        vb.getData().rewind();

        switch (vb.getFormat()) {
            case Byte:
            case UnsignedByte:
                gl.glBufferData(target, (ByteBuffer) vb.getData(), usage);
                break;
            case Short:
            case UnsignedShort:
                gl.glBufferData(target, (ShortBuffer) vb.getData(), usage);
                break;
            case Int:
            case UnsignedInt:
                glext.glBufferData(target, (IntBuffer) vb.getData(), usage);
                break;
            case Float:
                gl.glBufferData(target, (FloatBuffer) vb.getData(), usage);
                break;
            default:
                throw new UnsupportedOperationException("Unknown buffer format.");
        }

        vb.clearUpdateNeeded();
    }

    public void deleteBuffer(VertexBuffer vb) {
        int bufId = vb.getId();
        if (bufId != -1) {
            // delete buffer
            intBuf1.put(0, bufId);
            intBuf1.position(0).limit(1);
            gl.glDeleteBuffers(intBuf1);
            vb.resetObject();

            //statistics.onDeleteVertexBuffer();
        }
    }

    public void clearVertexAttribs() {
        IDList attribList = context.attribIndexList;
        for (int i = 0; i < attribList.oldLen; i++) {
            int idx = attribList.oldList[i];
            gl.glDisableVertexAttribArray(idx);
            if (context.boundAttribs[idx].isInstanced()) {
                glext.glVertexAttribDivisorARB(idx, 0);
            }
            context.boundAttribs[idx] = null;
        }
        context.attribIndexList.copyNewToOld();
    }

    private int updateAttributeLocation(Shader shader, VertexBuffer.Type attribType) {
        Attribute attrib = shader.getAttribute(attribType);
        int loc = attrib.getLocation();
        if (loc == -1) {
            return -1; // not defined
        }
        if (loc == -2) {
            loc = gl.glGetAttribLocation(context.boundShaderProgram, "in" + attribType.name());

            // not really the name of it in the shader (inPosition) but
            // the internal name of the enum (Position).
            if (loc < 0) {
                attrib.setLocation(-1);
                return -1; // not available in shader.
            } else {
                attrib.setLocation(loc);
            }
        }
        return loc;
    }

    public void setVertexAttrib(VertexBuffer vb, VertexBuffer idb) {
        if (vb.getBufferType() == VertexBuffer.Type.Index) {
            throw new IllegalArgumentException("Index buffers not allowed to be set to vertex attrib");
        }

        Shader shader = context.boundShader;
        int location = updateAttributeLocation(shader, vb.getBufferType());
        if (location == -1) {
            return;
        }

        if (vb.isInstanced()) {
            if (!caps.contains(Caps.MeshInstancing)) {
                throw new RendererException("Instancing is required, "
                        + "but not supported by the "
                        + "graphics hardware");
            }
        }
        int slotsRequired = 1;
        if (vb.getNumComponents() > 4) {
            if (vb.getNumComponents() % 4 != 0) {
                throw new RendererException("Number of components in multi-slot "
                        + "buffers must be divisible by 4");
            }
            slotsRequired = vb.getNumComponents() / 4;
        }

        if (vb.isUpdateNeeded() && idb == null) {
            updateBufferData(vb);
        }

        VertexBuffer[] attribs = context.boundAttribs;
        for (int i = 0; i < slotsRequired; i++) {
            if (!context.attribIndexList.moveToNew(location + i)) {
                gl.glEnableVertexAttribArray(location + i);
            }
        }
        if (attribs[location] != vb) {
            // NOTE: Use id from interleaved buffer if specified
            int bufId = idb != null ? idb.getId() : vb.getId();
            assert bufId != -1;
            if (context.boundArrayVBO != bufId) {
                gl.glBindBuffer(GL.GL_ARRAY_BUFFER, bufId);
                context.boundArrayVBO = bufId;
                //statistics.onVertexBufferUse(vb, true);
            } else {
                //statistics.onVertexBufferUse(vb, false);
            }

            if (slotsRequired == 1) {
                gl.glVertexAttribPointer(location,
                                         vb.getNumComponents(),
                                         convertFormat(vb.getFormat()),
                                         vb.isNormalized(),
                                         vb.getStride(),
                                         vb.getOffset());
            } else {
                for (int i = 0; i < slotsRequired; i++) {
                    // The pointer maps the next 4 floats in the slot.
                    // E.g.
                    // P1: XXXX____________XXXX____________
                    // P2: ____XXXX____________XXXX________
                    // P3: ________XXXX____________XXXX____
                    // P4: ____________XXXX____________XXXX
                    // stride = 4 bytes in float * 4 floats in slot * num slots
                    // offset = 4 bytes in float * 4 floats in slot * slot index
                    gl.glVertexAttribPointer(location + i,
                                             4,
                                             convertFormat(vb.getFormat()),
                                             vb.isNormalized(),
                                             4 * 4 * slotsRequired,
                                             4 * 4 * i);
                }
            }

            for (int i = 0; i < slotsRequired; i++) {
                int slot = location + i;
                if (vb.isInstanced() && (attribs[slot] == null || !attribs[slot].isInstanced())) {
                    // non-instanced -> instanced
                    glext.glVertexAttribDivisorARB(slot, vb.getInstanceSpan());
                } else if (!vb.isInstanced() && attribs[slot] != null && attribs[slot].isInstanced()) {
                    // instanced -> non-instanced
                    glext.glVertexAttribDivisorARB(slot, 0);
                }
                attribs[slot] = vb;
            }
        }
    }

    /**
     * Set VBO on VAO. Assumes a brand new mesh or modified mesh with new buffer.
     *
     * @param vb
     * @param idb
     */
    public void setVertexAttribVAO(VertexBuffer vb, VertexBuffer idb) {
        if (vb.getBufferType() == VertexBuffer.Type.Index) {
            throw new IllegalArgumentException("Index buffers not allowed to be set to vertex attrib");
        }

        Shader shader = context.boundShader;
        int location = updateAttributeLocation(shader, vb.getBufferType());
        if (location == -1) {
            return;
        }

        if (vb.isInstanced()) {
            if (!caps.contains(Caps.MeshInstancing)) {
                throw new RendererException("Instancing is required, "
                        + "but not supported by the "
                        + "graphics hardware");
            }
        }
        int slotsRequired = 1;
        if (vb.getNumComponents() > 4) {
            if (vb.getNumComponents() % 4 != 0) {
                throw new RendererException("Number of components in multi-slot "
                        + "buffers must be divisible by 4");
            }
            slotsRequired = vb.getNumComponents() / 4;
        }

        if (vb.isUpdateNeeded() && idb == null) {
            updateBufferData(vb);
        }

        for (int i = 0; i < slotsRequired; i++) {
            gl.glEnableVertexAttribArray(location + i);
        }

        // NOTE: Use id from interleaved buffer if specified
        int bufId = idb != null ? idb.getId() : vb.getId();
        assert bufId != -1;
        if (context.boundArrayVBO != bufId) {
            gl.glBindBuffer(GL.GL_ARRAY_BUFFER, bufId);
            context.boundArrayVBO = bufId;
            //statistics.onVertexBufferUse(vb, true);
        } else {
            //statistics.onVertexBufferUse(vb, false);
        }

        if (slotsRequired == 1) {
            gl.glVertexAttribPointer(location,
                                     vb.getNumComponents(),
                                     convertFormat(vb.getFormat()),
                                     vb.isNormalized(),
                                     vb.getStride(),
                                     vb.getOffset());
        } else {
            for (int i = 0; i < slotsRequired; i++) {
                // The pointer maps the next 4 floats in the slot.
                // E.g.
                // P1: XXXX____________XXXX____________
                // P2: ____XXXX____________XXXX________
                // P3: ________XXXX____________XXXX____
                // P4: ____________XXXX____________XXXX
                // stride = 4 bytes in float * 4 floats in slot * num slots
                // offset = 4 bytes in float * 4 floats in slot * slot index
                gl.glVertexAttribPointer(location + i,
                                         4,
                                         convertFormat(vb.getFormat()),
                                         vb.isNormalized(),
                                         4 * 4 * slotsRequired,
                                         4 * 4 * i);
            }
        }

        for (int i = 0; i < slotsRequired; i++) {
            int slot = location + i;
            if (vb.isInstanced()) {
                glext.glVertexAttribDivisorARB(slot, vb.getInstanceSpan());
            }
        }
    }

    public void setVertexAttrib(VertexBuffer vb) {
        setVertexAttrib(vb, null);
    }

    public void drawTriangleArray(Mesh.Mode mode, int count, int vertCount) {
        if (count > 1) {
            glext.glDrawArraysInstancedARB(convertElementMode(mode), 0,
                    vertCount, count);
        } else {
            gl.glDrawArrays(convertElementMode(mode), 0, vertCount);
        }
    }

    public void drawTriangleList(VertexBuffer indexBuf, Mesh mesh, int count) {
        if (indexBuf.getBufferType() != VertexBuffer.Type.Index) {
            throw new IllegalArgumentException("Only index buffers are allowed as triangle lists.");
        }

        switch (indexBuf.getFormat()) {
            case UnsignedShort:
                // OK: Works on all platforms.
                break;
            case UnsignedInt:
                // Requres extension on OpenGL ES 2.
                if (!caps.contains(Caps.IntegerIndexBuffer)) {
                    throw new RendererException("32-bit index buffers are not supported by the video hardware");
                }
                break;
            default:
                // What is this?
                throw new RendererException("Unexpected format for index buffer: " + indexBuf.getFormat());
        }

        if (indexBuf.isUpdateNeeded()) {
            updateBufferData(indexBuf);
        }

        int bufId = indexBuf.getId();
        assert bufId != -1;

        if (context.boundElementArrayVBO != bufId) {
            gl.glBindBuffer(GL.GL_ELEMENT_ARRAY_BUFFER, bufId);
            context.boundElementArrayVBO = bufId;
            //statistics.onVertexBufferUse(indexBuf, true);
        } else {
            //statistics.onVertexBufferUse(indexBuf, true);
        }

        int vertCount = mesh.getVertexCount();
        boolean useInstancing = count > 1 && caps.contains(Caps.MeshInstancing);
        if (useInstancing) {
            glext.glDrawElementsInstancedARB(convertElementMode(mesh.getMode()),
                    indexBuf.getData().limit(),
                    convertFormat(indexBuf.getFormat()),
                    0,
                    count);
        } else {
            gl.glDrawRangeElements(convertElementMode(mesh.getMode()),
                    0,
                    vertCount,
                    indexBuf.getData().limit(),
                    convertFormat(indexBuf.getFormat()),
                    0);
        }
    }

    /*********************************************************************\
     |* Render Calls                                                      *|
     \*********************************************************************/
    public int convertElementMode(Mesh.Mode mode) {
        switch (mode) {
            case Points:
                return GL.GL_POINTS;
            case Lines:
                return GL.GL_LINES;
            case LineLoop:
                return GL.GL_LINE_LOOP;
            case LineStrip:
                return GL.GL_LINE_STRIP;
            case Triangles:
                return GL.GL_TRIANGLES;
            case TriangleFan:
                return GL.GL_TRIANGLE_FAN;
            case TriangleStrip:
                return GL.GL_TRIANGLE_STRIP;
            case Patch:
                return GL4.GL_PATCHES;
            default:
                throw new UnsupportedOperationException("Unrecognized mesh mode: " + mode);
        }
    }

    private void setupVertexBuffersLegacy(Mesh mesh, VertexBuffer[] instanceData) {
        VertexBuffer interleavedData = mesh.getBuffer(Type.InterleavedData);
        if (interleavedData != null && interleavedData.isUpdateNeeded()) {
            updateBufferData(interleavedData);
        }

        if (instanceData != null) {
            for (VertexBuffer vb : instanceData) {
                setVertexAttrib(vb, null);
            }
        }

        for (VertexBuffer vb : mesh.getBufferList().getArray()) {
            if (vb.getBufferType() == Type.InterleavedData
                    || vb.getUsage() == Usage.CpuOnly // ignore cpu-only buffers
                    || vb.getBufferType() == Type.Index) {
                continue;
            }

            if (vb.getStride() == 0) {
                // not interleaved
                setVertexAttrib(vb);
            } else {
                // interleaved
                setVertexAttrib(vb, interleavedData);
            }
        }
    }

    private void setupVertexBuffers(Mesh mesh, VertexBuffer[] instanceData) {
        VertexBuffer interleavedData = mesh.getBuffer(Type.InterleavedData);
        if (interleavedData != null && interleavedData.isUpdateNeeded()) {
            updateBufferData(interleavedData);
        }

        if (instanceData != null) {
            for (VertexBuffer vb : instanceData) {
                setVertexAttribVAO(vb, null);
            }
        }

        for (VertexBuffer vb : mesh.getBufferList().getArray()) {
            if (vb.getBufferType() == Type.InterleavedData
                    || vb.getUsage() == Usage.CpuOnly // ignore cpu-only buffers
                    || vb.getBufferType() == Type.Index) {
                continue;
            }

            if (vb.getStride() == 0) {
                // not interleaved
                setVertexAttribVAO(vb, null);
            } else {
                // interleaved
                setVertexAttribVAO(vb, interleavedData);
            }
        }

        mesh.clearUpdateNeeded();
    }

    private void updateVertexBuffers(Mesh mesh, VertexBuffer[] instanceData) {
        VertexBuffer interleavedData = mesh.getBuffer(Type.InterleavedData);

        if (instanceData != null) {
            for (VertexBuffer vb : instanceData) {
                if (vb.isUpdateNeeded()) {
                    updateBufferData(vb);
                }
            }
        }

        if (interleavedData != null) {
            if (interleavedData.isUpdateNeeded()) {
                updateBufferData(interleavedData);
            }
            return;
        }

        for (VertexBuffer vb : mesh.getBufferList().getArray()) {
            if (vb.getBufferType() == Type.InterleavedData
                    || vb.getUsage() == Usage.CpuOnly // ignore cpu-only buffers
                    || vb.getBufferType() == Type.Index
                    || !vb.isUpdateNeeded()
                    || !context.boundShader.isAttributeDefined(vb.getBufferType())) {
                continue;
            }
            updateBufferData(vb);
        }
    }

    private VertexBuffer getIndexBuffer(Mesh mesh, int lod) {
        VertexBuffer indices;
        if (mesh.getNumLodLevels() > 0) {
            indices = mesh.getLodLevel(lod);
        } else {
            indices = mesh.getBuffer(Type.Index);
        }
        return indices;
    }

    private void setVertexArrayObject(Mesh mesh) {
        int id = mesh.getId();

        if (id == -1) {
            IntBuffer temp = intBuf1;
            gl3.glGenVertexArrays(temp);
            id = temp.get(0);
            mesh.setId(id);

            objManager.registerObject(mesh);
        }

        if (context.boundVertexArray != id) {
            gl3.glBindVertexArray(id);
            context.boundVertexArray = id;
        }
    }

    private void renderMeshDefault(Mesh mesh, int lod, int count, VertexBuffer[] instanceData) {
        setVertexArrayObject(mesh);

        // VAO clears current bound VBO automatically
        context.boundElementArrayVBO = 0;
        context.boundArrayVBO = 0;

        VertexBuffer indices = getIndexBuffer(mesh, lod);
        if (mesh.isUpdateNeeded()) {
            setupVertexBuffers(mesh, instanceData);
            if (indices != null) {
                updateBufferData(indices);
            }
        } else {
            updateVertexBuffers(mesh, instanceData);
            if (indices != null) {
                // NOTE: context.boundElementArrayVBO gets captured in the VAO.
                // Make everyone think its already bound.
                context.boundElementArrayVBO = indices.getId();
            }
        }

        if (indices != null) {
            if (indices.isUpdateNeeded()) {
                updateBufferData(indices);
            }

            drawTriangleList(indices, mesh, count);

            context.boundElementArrayVBO = 0;
        } else {
            drawTriangleArray(mesh.getMode(), count, mesh.getVertexCount());
        }
    }

    private void renderMeshLegacy(Mesh mesh, int lod, int count, VertexBuffer[] instanceData) {
        setupVertexBuffersLegacy(mesh, instanceData);
        VertexBuffer indices = getIndexBuffer(mesh, lod);

        clearVertexAttribs();

        if (indices != null) {
            drawTriangleList(indices, mesh, count);
        } else {
            drawTriangleArray(mesh.getMode(), count, mesh.getVertexCount());
        }

    }

    public void renderMesh(Mesh mesh, int lod, int count, VertexBuffer[] instanceData) {
        if (mesh.getVertexCount() == 0 || mesh.getTriangleCount() == 0 || count == 0) {
            return;
        }

<<<<<<< HEAD
        if (count > 1 && !caps.contains(Caps.MeshInstancing)) {
            throw new RendererException("Mesh instancing is not supported by the video hardware");
        }

        if (context.lineWidth != mesh.getLineWidth()) {
=======
        //this is kept for backward compatibility.
        if (mesh.getLineWidth() != -1 && context.lineWidth != mesh.getLineWidth()) {
>>>>>>> 47b37a08
            gl.glLineWidth(mesh.getLineWidth());
            context.lineWidth = mesh.getLineWidth();
        }

        if (gl4 != null && mesh.getMode().equals(Mode.Patch)) {
            gl4.glPatchParameter(mesh.getPatchVertexCount());
        }

        statistics.onMeshDrawn(mesh, lod, count);

        // Here while count is still passed in.  Can be removed when/if
        // the method is collapsed again.  -pspeed
        count = Math.max(mesh.getInstanceCount(), count);

        if (caps.contains(Caps.VertexBufferArray)) {
            renderMeshDefault(mesh, lod, count, instanceData);
        } else {
            renderMeshLegacy(mesh, lod, count, instanceData);
        }
    }

    @Override
    public void deleteMesh(Mesh mesh) {
        int bufId = mesh.getId();
        if (bufId != -1) {
            // delete vertex array object
            intBuf1.put(0, bufId);
            intBuf1.position(0).limit(1);
            gl3.glDeleteVertexArrays(intBuf1);
            mesh.resetObject();
        }
    }

    public void setMainFrameBufferSrgb(boolean enableSrgb) {
        // Gamma correction
        if (!caps.contains(Caps.Srgb) && enableSrgb) {
            // Not supported, sorry.
            logger.warning("sRGB framebuffer is not supported " +
                    "by video hardware, but was requested.");

            return;
        }

        setFrameBuffer(null);

        if (enableSrgb) {
            if (!getBoolean(GLExt.GL_FRAMEBUFFER_SRGB_CAPABLE_EXT)) {
                logger.warning("Driver claims that default framebuffer "
                        + "is not sRGB capable. Enabling anyway.");
            }

            gl.glEnable(GLExt.GL_FRAMEBUFFER_SRGB_EXT);

            logger.log(Level.FINER, "SRGB FrameBuffer enabled (Gamma Correction)");
        } else {
            gl.glDisable(GLExt.GL_FRAMEBUFFER_SRGB_EXT);
        }
    }

    public void setLinearizeSrgbImages(boolean linearize) {
        if (caps.contains(Caps.Srgb)) {
            linearizeSrgbImages = linearize;
        }
    }
}<|MERGE_RESOLUTION|>--- conflicted
+++ resolved
@@ -152,7 +152,7 @@
             int major = Integer.parseInt(m.group(1));
             int minor = Integer.parseInt(m.group(2));
             if (minor >= 10 && minor % 10 == 0) {
-                // some versions can look like "1.30" instead of "1.3".
+                // some versions can look like "1.30" instead of "1.3". 
                 // make sure to correct for this
                 minor /= 10;
             }
@@ -524,7 +524,7 @@
 
         // Initialize default state..
         gl.glPixelStorei(GL.GL_UNPACK_ALIGNMENT, 1);
-
+        
         if (caps.contains(Caps.SeamlessCubemap)) {
             // Enable this globally. Should be OK.
             gl.glEnable(GLExt.GL_TEXTURE_CUBE_MAP_SEAMLESS);
@@ -644,7 +644,7 @@
             gl.glDepthFunc(convertTestFunction(state.getDepthFunc()));
             context.depthFunc = state.getDepthFunc();
         }
-
+        
         if (state.isDepthWrite() && !context.depthWriteEnabled) {
             gl.glDepthMask(true);
             context.depthWriteEnabled = true;
@@ -1098,7 +1098,7 @@
                 if (gles2) {
                     // request GLSL ES (1.00) when compiling under GLES2.
                     stringBuf.append("#version 100\n");
-
+                    
                     if (source.getType() == ShaderType.Fragment) {
                         // GLES2 requires precision qualifier.
                         stringBuf.append("precision mediump float;\n");
@@ -1485,7 +1485,7 @@
                     rb.getId());
         }
     }
-
+    
     private void bindFrameBuffer(FrameBuffer fb) {
         if (fb == null) {
             if (context.boundFBO != 0) {
@@ -1534,6 +1534,7 @@
             updateFrameBufferAttachment(fb, depthBuf);
         }
 
+        
         setReadDrawBuffers(fb);
         checkFrameBufferError();
 
@@ -1574,11 +1575,11 @@
         if (gl2 == null) {
             return;
         }
-
+        
         final int NONE    = -2;
         final int INITIAL = -1;
         final int MRT_OFF = 100;
-
+        
         if (fb == null) {
             // Set Read/Draw buffers to initial value.
             if (context.boundDrawBuf != INITIAL) {
@@ -1642,9 +1643,9 @@
                 }
             }
         }
-
-    }
-
+        
+    }
+    
     public void setFrameBuffer(FrameBuffer fb) {
         if (fb == null && mainFbOverride != null) {
             fb = mainFbOverride;
@@ -1888,7 +1889,7 @@
         if (image != null) {
             haveMips = image.isGeneratedMipmapsRequired() || image.hasMipmaps();
         }
-
+        
         LastTextureState curState = image.getLastTextureState();
 
         if (curState.magFilter != tex.getMagFilter()) {
@@ -1951,7 +1952,7 @@
             }
             curState.shadowCompareMode = texCompareMode;
         }
-
+        
         // If at this point we didn't bind the texture, bind it now
         bindTextureOnly(target, image, unit);
     }
@@ -1959,7 +1960,7 @@
     /**
      * Validates if a potentially NPOT texture is supported by the hardware.
      * <p>
-     * Textures with power-of-2 dimensions are supported on all hardware, however
+     * Textures with power-of-2 dimensions are supported on all hardware, however 
      * non-power-of-2 textures may or may not be supported depending on which
      * texturing features are used.
      *
@@ -2014,7 +2015,7 @@
     /**
      * Ensures that the texture is bound to the given unit
      * and that the unit is currently active (for modification).
-     *
+     * 
      * @param target The texture target, one of GL_TEXTURE_***
      * @param img The image texture to bind
      * @param unit At what unit to bind the texture.
@@ -2032,11 +2033,11 @@
             statistics.onTextureUse(img, false);
         }
     }
-
+    
     /**
      * Ensures that the texture is bound to the given unit,
      * but does not care if the unit is active (for rendering).
-     *
+     * 
      * @param target The texture target, one of GL_TEXTURE_***
      * @param img The image texture to bind
      * @param unit At what unit to bind the texture.
@@ -2054,7 +2055,7 @@
             statistics.onTextureUse(img, false);
         }
     }
-
+    
     /**
      * Uploads the given image to the GL driver.
      *
@@ -2078,7 +2079,6 @@
 
         // bind texture
         int target = convertTextureType(type, img.getMultiSamples(), -1);
-
         bindTextureAndUnit(target, img, unit);
 
         if (!img.hasMipmaps() && img.isGeneratedMipmapsRequired()) {
@@ -2093,7 +2093,7 @@
                 // We'll generate mipmaps via glGenerateMipmapEXT (see below)
             }
         } else if (img.hasMipmaps()) {
-            // Image already has mipmaps, set the max level based on the
+            // Image already has mipmaps, set the max level based on the 
             // number of mipmaps we have.
             gl.glTexParameteri(target, GL.GL_TEXTURE_MAX_LEVEL, img.getMipMapSizes().length - 1);
         } else {
@@ -2825,16 +2825,12 @@
             return;
         }
 
-<<<<<<< HEAD
         if (count > 1 && !caps.contains(Caps.MeshInstancing)) {
             throw new RendererException("Mesh instancing is not supported by the video hardware");
         }
 
-        if (context.lineWidth != mesh.getLineWidth()) {
-=======
         //this is kept for backward compatibility.
         if (mesh.getLineWidth() != -1 && context.lineWidth != mesh.getLineWidth()) {
->>>>>>> 47b37a08
             gl.glLineWidth(mesh.getLineWidth());
             context.lineWidth = mesh.getLineWidth();
         }
