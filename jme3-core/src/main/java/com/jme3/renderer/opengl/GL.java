/*
 * Copyright (c) 2009-2014 jMonkeyEngine
 * All rights reserved.
 *
 * Redistribution and use in source and binary forms, with or without
 * modification, are permitted provided that the following conditions are
 * met:
 *
 * * Redistributions of source code must retain the above copyright
 *   notice, this list of conditions and the following disclaimer.
 *
 * * Redistributions in binary form must reproduce the above copyright
 *   notice, this list of conditions and the following disclaimer in the
 *   documentation and/or other materials provided with the distribution.
 *
 * * Neither the name of 'jMonkeyEngine' nor the names of its contributors
 *   may be used to endorse or promote products derived from this software
 *   without specific prior written permission.
 *
 * THIS SOFTWARE IS PROVIDED BY THE COPYRIGHT HOLDERS AND CONTRIBUTORS
 * "AS IS" AND ANY EXPRESS OR IMPLIED WARRANTIES, INCLUDING, BUT NOT LIMITED
 * TO, THE IMPLIED WARRANTIES OF MERCHANTABILITY AND FITNESS FOR A PARTICULAR
 * PURPOSE ARE DISCLAIMED. IN NO EVENT SHALL THE COPYRIGHT OWNER OR
 * CONTRIBUTORS BE LIABLE FOR ANY DIRECT, INDIRECT, INCIDENTAL, SPECIAL,
 * EXEMPLARY, OR CONSEQUENTIAL DAMAGES (INCLUDING, BUT NOT LIMITED TO,
 * PROCUREMENT OF SUBSTITUTE GOODS OR SERVICES; LOSS OF USE, DATA, OR
 * PROFITS; OR BUSINESS INTERRUPTION) HOWEVER CAUSED AND ON ANY THEORY OF
 * LIABILITY, WHETHER IN CONTRACT, STRICT LIABILITY, OR TORT (INCLUDING
 * NEGLIGENCE OR OTHERWISE) ARISING IN ANY WAY OUT OF THE USE OF THIS
 * SOFTWARE, EVEN IF ADVISED OF THE POSSIBILITY OF SUCH DAMAGE.
 */
package com.jme3.renderer.opengl;

import java.nio.ByteBuffer;
import java.nio.FloatBuffer;
import java.nio.IntBuffer;
import java.nio.ShortBuffer;

/**
 * Baseline GL methods that must be available on all platforms.
 * <p>
 * This is the subset of vanilla desktop OpenGL 2 and OpenGL ES 2.
 *
 * @author Kirill Vainer
 */
public interface GL {

    public static final int GL_ALPHA = 0x1906;
    public static final int GL_ALWAYS = 0x207;
    public static final int GL_ARRAY_BUFFER = 0x8892;
    public static final int GL_BACK = 0x405;
    public static final int GL_BLEND = 0xBE2;
    public static final int GL_BLUE = 0x1905;
    public static final int GL_BYTE = 0x1400;
    public static final int GL_CLAMP_TO_EDGE = 0x812F;
    public static final int GL_COLOR_BUFFER_BIT = 0x4000;
    public static final int GL_COMPILE_STATUS = 0x8B81;
    public static final int GL_CULL_FACE = 0xB44;
    public static final int GL_DECR = 0x1E03;
    public static final int GL_DECR_WRAP = 0x8508;
    public static final int GL_DEPTH_BUFFER_BIT = 0x100;
    public static final int GL_DEPTH_COMPONENT = 0x1902;
    public static final int GL_DEPTH_COMPONENT16 = 0x81A5;
    public static final int GL_DEPTH_TEST = 0xB71;
    public static final int GL_DOUBLE = 0x140A;
    public static final int GL_DST_ALPHA = 0x0304;
    public static final int GL_DST_COLOR = 0x306;
    public static final int GL_DYNAMIC_DRAW = 0x88E8;
    public static final int GL_DYNAMIC_READ = 0x88E9;
    public static final int GL_DYNAMIC_COPY = 0x88EA;
    public static final int GL_ELEMENT_ARRAY_BUFFER = 0x8893;
    public static final int GL_EQUAL = 0x202;
    public static final int GL_EXTENSIONS = 0x1F03;
    public static final int GL_FALSE = 0x0;
    public static final int GL_FLOAT = 0x1406;
    public static final int GL_FRAGMENT_SHADER = 0x8B30;
    public static final int GL_FRONT = 0x404;
    public static final int GL_FUNC_ADD = 0x8006;
    public static final int GL_FUNC_SUBTRACT = 0x800A;
    public static final int GL_FUNC_REVERSE_SUBTRACT = 0x800B;
    public static final int GL_FRONT_AND_BACK = 0x408;
    public static final int GL_GEQUAL = 0x206;
    public static final int GL_GREATER = 0x204;
    public static final int GL_GREEN = 0x1904;
    public static final int GL_INCR = 0x1E02;
    public static final int GL_INCR_WRAP = 0x8507;
    public static final int GL_INFO_LOG_LENGTH = 0x8B84;
    public static final int GL_INT = 0x1404;
    public static final int GL_INVALID_ENUM = 0x500;
    public static final int GL_INVALID_VALUE = 0x501;
    public static final int GL_INVALID_OPERATION = 0x502;
    public static final int GL_INVERT = 0x150A;
    public static final int GL_KEEP = 0x1E00;
    public static final int GL_LEQUAL = 0x203;
    public static final int GL_LESS = 0x201;
    public static final int GL_LINEAR = 0x2601;
    public static final int GL_LINEAR_MIPMAP_LINEAR = 0x2703;
    public static final int GL_LINEAR_MIPMAP_NEAREST = 0x2701;
    public static final int GL_LINES = 0x1;
    public static final int GL_LINE_LOOP = 0x2;
    public static final int GL_LINE_STRIP = 0x3;
    public static final int GL_LINK_STATUS = 0x8B82;
    public static final int GL_LUMINANCE = 0x1909;
    public static final int GL_LUMINANCE_ALPHA = 0x190A;
    public static final int GL_MAX = 0x8008;
    public static final int GL_MAX_CUBE_MAP_TEXTURE_SIZE = 0x851C;
    public static final int GL_MAX_FRAGMENT_UNIFORM_COMPONENTS = 0x8B49;
    public static final int GL_MAX_FRAGMENT_UNIFORM_VECTORS = 0x8DFD;
    public static final int GL_MAX_TEXTURE_IMAGE_UNITS = 0x8872;
    public static final int GL_MAX_TEXTURE_SIZE = 0xD33;
    public static final int GL_MAX_VERTEX_ATTRIBS = 0x8869;
    public static final int GL_MAX_VERTEX_TEXTURE_IMAGE_UNITS = 0x8B4C;
    public static final int GL_MAX_VERTEX_UNIFORM_COMPONENTS = 0x8B4A;
    public static final int GL_MAX_VERTEX_UNIFORM_VECTORS = 0x8DFB;
    public static final int GL_MIRRORED_REPEAT = 0x8370;
    public static final int GL_MIN = 0x8007;
    public static final int GL_NEAREST = 0x2600;
    public static final int GL_NEAREST_MIPMAP_LINEAR = 0x2702;
    public static final int GL_NEAREST_MIPMAP_NEAREST = 0x2700;
    public static final int GL_NEVER = 0x200;
    public static final int GL_NO_ERROR = 0x0;
    public static final int GL_NONE = 0x0;
    public static final int GL_NOTEQUAL = 0x205;
    public static final int GL_ONE = 0x1;
    public static final int GL_ONE_MINUS_DST_ALPHA = 0x0305;
    public static final int GL_ONE_MINUS_DST_COLOR = 0x307;
    public static final int GL_ONE_MINUS_SRC_ALPHA = 0x303;
    public static final int GL_ONE_MINUS_SRC_COLOR = 0x301;
    public static final int GL_OUT_OF_MEMORY = 0x505;
    public static final int GL_POINTS = 0x0;
    public static final int GL_POLYGON_OFFSET_FILL = 0x8037;
    public static final int GL_QUERY_RESULT = 0x8866;
    public static final int GL_QUERY_RESULT_AVAILABLE = 0x8867;
    public static final int GL_RED = 0x1903;
    public static final int GL_RENDERER = 0x1F01;
    public static final int GL_REPEAT = 0x2901;
    public static final int GL_REPLACE = 0x1E01;
    public static final int GL_RGB = 0x1907;
    public static final int GL_RGB565 = 0x8D62;
    public static final int GL_RGB5_A1 = 0x8057;
    public static final int GL_RGBA = 0x1908;
    public static final int GL_RGBA4 = 0x8056;
    public static final int GL_SCISSOR_TEST = 0xC11;
    public static final int GL_SHADING_LANGUAGE_VERSION = 0x8B8C;
    public static final int GL_SHORT = 0x1402;
    public static final int GL_SRC_ALPHA = 0x302;
    public static final int GL_SRC_ALPHA_SATURATE = 0x0308;
    public static final int GL_SRC_COLOR = 0x300;
    public static final int GL_STATIC_DRAW = 0x88E4;
    public static final int GL_STATIC_READ = 0x88E5;
    public static final int GL_STATIC_COPY = 0x88E6;
    public static final int GL_STENCIL_BUFFER_BIT = 0x400;
    public static final int GL_STENCIL_TEST = 0xB90;
    public static final int GL_STREAM_DRAW = 0x88E0;
    public static final int GL_STREAM_READ = 0x88E1;
    public static final int GL_STREAM_COPY = 0x88E2;
    public static final int GL_TEXTURE = 0x1702;
    public static final int GL_TEXTURE0 = 0x84C0;
    public static final int GL_TEXTURE1 = 0x84C1;
    public static final int GL_TEXTURE2 = 0x84C2;
    public static final int GL_TEXTURE3 = 0x84C3;
    public static final int GL_TEXTURE4 = 0x84C4;
    public static final int GL_TEXTURE5 = 0x84C5;
    public static final int GL_TEXTURE6 = 0x84C6;
    public static final int GL_TEXTURE7 = 0x84C7;
    public static final int GL_TEXTURE8 = 0x84C8;
    public static final int GL_TEXTURE9 = 0x84C9;
    public static final int GL_TEXTURE10 = 0x84CA;
    public static final int GL_TEXTURE11 = 0x84CB;
    public static final int GL_TEXTURE12 = 0x84CC;
    public static final int GL_TEXTURE13 = 0x84CD;
    public static final int GL_TEXTURE14 = 0x84CE;
    public static final int GL_TEXTURE15 = 0x84CF;
    public static final int GL_TEXTURE_2D = 0xDE1;
    public static final int GL_TEXTURE_CUBE_MAP = 0x8513;
    public static final int GL_TEXTURE_CUBE_MAP_POSITIVE_X = 0x8515;
    public static final int GL_TEXTURE_CUBE_MAP_NEGATIVE_X = 0x8516;
    public static final int GL_TEXTURE_CUBE_MAP_POSITIVE_Y = 0x8517;
    public static final int GL_TEXTURE_CUBE_MAP_NEGATIVE_Y = 0x8518;
    public static final int GL_TEXTURE_CUBE_MAP_POSITIVE_Z = 0x8519;
    public static final int GL_TEXTURE_CUBE_MAP_NEGATIVE_Z = 0x851A;
    public static final int GL_TEXTURE_MAG_FILTER = 0x2800;
    public static final int GL_TEXTURE_MIN_FILTER = 0x2801;
    public static final int GL_TEXTURE_WRAP_S = 0x2802;
    public static final int GL_TEXTURE_WRAP_T = 0x2803;
    public static final int GL_TIME_ELAPSED = 0x88BF;
    public static final int GL_TRIANGLES = 0x4;
    public static final int GL_TRIANGLE_FAN = 0x6;
    public static final int GL_TRIANGLE_STRIP = 0x5;
    public static final int GL_TRUE = 0x1;
    public static final int GL_UNPACK_ALIGNMENT = 0xCF5;
    public static final int GL_UNSIGNED_BYTE = 0x1401;
    public static final int GL_UNSIGNED_INT = 0x1405;
    public static final int GL_UNSIGNED_SHORT = 0x1403;
    public static final int GL_UNSIGNED_SHORT_5_6_5 = 0x8363;
    public static final int GL_UNSIGNED_SHORT_5_5_5_1 = 0x8034;
    public static final int GL_VENDOR = 0x1F00;
    public static final int GL_VERSION = 0x1F02;
    public static final int GL_VERTEX_SHADER = 0x8B31;
    public static final int GL_ZERO = 0x0;
<<<<<<< HEAD
    
    public static final int GL_SAMPLES_PASSED = 35092;
	public static final int GL_QUERY_COUNTER_BITS = 34916;
	public static final int GL_CURRENT_QUERY = 34917;
    
=======
    public static final int GL_UNPACK_ROW_LENGTH = 0x0CF2;

>>>>>>> cdcf0512
    public void resetStats();

    /**
     * <p><a target="_blank" href="http://docs.gl/gl4/glActiveTexture">Reference Page</a></p>
     * <p>
     * Selects which texture unit subsequent texture state calls will affect. The number of texture units an implementation supports is implementation
     * dependent.
     *
     * @param texture which texture unit to make active. One of:<br><table><tr><td>{@link #GL_TEXTURE0 TEXTURE0}</td><td>GL_TEXTURE[1-31]</td></tr></table>
     */
    public void glActiveTexture(int texture);

    /**
     * <p><a target="_blank" href="http://docs.gl/gl4/glAttachShader">Reference Page</a></p>
     * <p>
     * Attaches a shader object to a program object.
     * <p>
     * <p>In order to create a complete shader program, there must be a way to specify the list of things that will be linked together. Program objects provide
     * this mechanism. Shaders that are to be linked together in a program object must first be attached to that program object. glAttachShader attaches the
     * shader object specified by shader to the program object specified by program. This indicates that shader will be included in link operations that will
     * be performed on program.</p>
     * <p>
     * <p>All operations that can be performed on a shader object are valid whether or not the shader object is attached to a program object. It is permissible to
     * attach a shader object to a program object before source code has been loaded into the shader object or before the shader object has been compiled. It
     * is permissible to attach multiple shader objects of the same type because each may contain a portion of the complete shader. It is also permissible to
     * attach a shader object to more than one program object. If a shader object is deleted while it is attached to a program object, it will be flagged for
     * deletion, and deletion will not occur until glDetachShader is called to detach it from all program objects to which it is attached.</p>
     *
     * @param program the program object to which a shader object will be attached.
     * @param shader  the shader object that is to be attached.
     */
    public void glAttachShader(int program, int shader);

    /**
     * <p><a target="_blank" href="http://docs.gl/gl4/glBeginQuery">Reference Page</a></p>
     * <p>
     * Creates a query object and makes it active.
     *
     * @param target the target type of query object established.
     * @param query  the name of a query object.
     */
    public void glBeginQuery(int target, int query);

    /**
     * <p><a target="_blank" href="http://docs.gl/gl4/glBindBuffer">Reference Page</a></p>
     * <p>
     * Binds a named buffer object.
     *
     * @param target the target to which the buffer object is bound.
     * @param buffer the name of a buffer object.
     */
    public void glBindBuffer(int target, int buffer);

    /**
     * <p><a target="_blank" href="http://docs.gl/gl4/glBindTexture">Reference Page</a></p>
     * <p>
     * Binds the a texture to a texture target.
     * <p>
     * <p>While a texture object is bound, GL operations on the target to which it is bound affect the bound object, and queries of the target to which it is
     * bound return state from the bound object. If texture mapping of the dimensionality of the target to which a texture object is bound is enabled, the
     * state of the bound texture object directs the texturing operation.</p>
     *
     * @param target  the texture target.
     * @param texture the texture object to bind.
     */
    public void glBindTexture(int target, int texture);

    /**
     * <p><a target="_blank" href="http://docs.gl/gl4/glBlendEquationSeparate">Reference Page</a></p>
     * <p>
     * Sets the RGB blend equation and the alpha blend equation separately.
     *
     * @param colorMode the RGB blend equation, how the red, green, and blue components of the source and destination colors are combined.
     * @param alphaMode the alpha blend equation, how the alpha component of the source and destination colors are combined
     */
    public void glBlendEquationSeparate(int colorMode, int alphaMode);

    /**
     * <p><a target="_blank" href="http://docs.gl/gl4/glBlendFunc">Reference Page</a></p>
     * <p>
     * Specifies the weighting factors used by the blend equation, for both RGB and alpha functions and for all draw buffers.
     *
     * @param sfactor the source weighting factor.
     * @param dfactor the destination weighting factor.
     */
    public void glBlendFunc(int sfactor, int dfactor);

    /**
     * <p><a target="_blank" href="http://docs.gl/gl4/glBlendFuncSeparate">Reference Page</a></p>
     * <p>
     * Specifies pixel arithmetic for RGB and alpha components separately.
     *
     * @param sfactorRGB   how the red, green, and blue blending factors are computed. The initial value is GL_ONE.
     * @param dfactorRGB   how the red, green, and blue destination blending factors are computed. The initial value is GL_ZERO.
     * @param sfactorAlpha how the alpha source blending factor is computed. The initial value is GL_ONE.
     * @param dfactorAlpha how the alpha destination blending factor is computed. The initial value is GL_ZERO.
     */
    public void glBlendFuncSeparate(int sfactorRGB, int dfactorRGB, int sfactorAlpha, int dfactorAlpha);

    /**
     * <p><a target="_blank" href="http://docs.gl/gl4/glBufferData">Reference Page</a></p>
     * <p>
     * Creates and initializes a buffer object's data store.
     * <p>
     * <p>{@code usage} is a hint to the GL implementation as to how a buffer object's data store will be accessed. This enables the GL implementation to make
     * more intelligent decisions that may significantly impact buffer object performance. It does not, however, constrain the actual usage of the data store.
     * {@code usage} can be broken down into two parts: first, the frequency of access (modification and usage), and second, the nature of that access. The
     * frequency of access may be one of these:</p>
     * <p>
     * <ul>
     * <li><em>STREAM</em> - The data store contents will be modified once and used at most a few times.</li>
     * <li><em>STATIC</em> - The data store contents will be modified once and used many times.</li>
     * <li><em>DYNAMIC</em> - The data store contents will be modified repeatedly and used many times.</li>
     * </ul>
     * <p>
     * <p>The nature of access may be one of these:</p>
     * <p>
     * <ul>
     * <li><em>DRAW</em> - The data store contents are modified by the application, and used as the source for GL drawing and image specification commands.</li>
     * <li><em>READ</em> - The data store contents are modified by reading data from the GL, and used to return that data when queried by the application.</li>
     * <li><em>COPY</em> - The data store contents are modified by reading data from the GL, and used as the source for GL drawing and image specification commands.</li>
     * </ul>
     *
     * @param target   the target buffer object.
     * @param dataSize the size in bytes of the buffer object's new data store
     * @param usage    the expected usage pattern of the data store.
     */
    public void glBufferData(int target, long dataSize, int usage);

    /**
     * <p><a target="_blank" href="http://docs.gl/gl4/glBufferData">Reference Page</a></p>
     * <p>
     * Creates and initializes a buffer object's data store.
     * <p>
     * <p>{@code usage} is a hint to the GL implementation as to how a buffer object's data store will be accessed. This enables the GL implementation to make
     * more intelligent decisions that may significantly impact buffer object performance. It does not, however, constrain the actual usage of the data store.
     * {@code usage} can be broken down into two parts: first, the frequency of access (modification and usage), and second, the nature of that access. The
     * frequency of access may be one of these:</p>
     * <p>
     * <ul>
     * <li><em>STREAM</em> - The data store contents will be modified once and used at most a few times.</li>
     * <li><em>STATIC</em> - The data store contents will be modified once and used many times.</li>
     * <li><em>DYNAMIC</em> - The data store contents will be modified repeatedly and used many times.</li>
     * </ul>
     * <p>
     * <p>The nature of access may be one of these:</p>
     * <p>
     * <ul>
     * <li><em>DRAW</em> - The data store contents are modified by the application, and used as the source for GL drawing and image specification commands.</li>
     * <li><em>READ</em> - The data store contents are modified by reading data from the GL, and used to return that data when queried by the application.</li>
     * <li><em>COPY</em> - The data store contents are modified by reading data from the GL, and used as the source for GL drawing and image specification commands.</li>
     * </ul>
     *
     * @param target the target buffer object.
     * @param data   a pointer to data that will be copied into the data store for initialization, or {@code NULL} if no data is to be copied.
     * @param usage  the expected usage pattern of the data store.
     */
    public void glBufferData(int target, FloatBuffer data, int usage);

    /**
     * <p><a target="_blank" href="http://docs.gl/gl4/glBufferData">Reference Page</a></p>
     * <p>
     * Creates and initializes a buffer object's data store.
     * <p>
     * <p>{@code usage} is a hint to the GL implementation as to how a buffer object's data store will be accessed. This enables the GL implementation to make
     * more intelligent decisions that may significantly impact buffer object performance. It does not, however, constrain the actual usage of the data store.
     * {@code usage} can be broken down into two parts: first, the frequency of access (modification and usage), and second, the nature of that access. The
     * frequency of access may be one of these:</p>
     * <p>
     * <ul>
     * <li><em>STREAM</em> - The data store contents will be modified once and used at most a few times.</li>
     * <li><em>STATIC</em> - The data store contents will be modified once and used many times.</li>
     * <li><em>DYNAMIC</em> - The data store contents will be modified repeatedly and used many times.</li>
     * </ul>
     * <p>
     * <p>The nature of access may be one of these:</p>
     * <p>
     * <ul>
     * <li><em>DRAW</em> - The data store contents are modified by the application, and used as the source for GL drawing and image specification commands.</li>
     * <li><em>READ</em> - The data store contents are modified by reading data from the GL, and used to return that data when queried by the application.</li>
     * <li><em>COPY</em> - The data store contents are modified by reading data from the GL, and used as the source for GL drawing and image specification commands.</li>
     * </ul>
     *
     * @param target the target buffer object.
     * @param data   a pointer to data that will be copied into the data store for initialization, or {@code NULL} if no data is to be copied
     * @param usage  the expected usage pattern of the data store.
     */
    public void glBufferData(int target, ShortBuffer data, int usage);

    /**
     * <p><a target="_blank" href="http://docs.gl/gl4/glBufferData">Reference Page</a></p>
     * <p>
     * Creates and initializes a buffer object's data store.
     * <p>
     * <p>{@code usage} is a hint to the GL implementation as to how a buffer object's data store will be accessed. This enables the GL implementation to make
     * more intelligent decisions that may significantly impact buffer object performance. It does not, however, constrain the actual usage of the data store.
     * {@code usage} can be broken down into two parts: first, the frequency of access (modification and usage), and second, the nature of that access. The
     * frequency of access may be one of these:</p>
     * <p>
     * <ul>
     * <li><em>STREAM</em> - The data store contents will be modified once and used at most a few times.</li>
     * <li><em>STATIC</em> - The data store contents will be modified once and used many times.</li>
     * <li><em>DYNAMIC</em> - The data store contents will be modified repeatedly and used many times.</li>
     * </ul>
     * <p>
     * <p>The nature of access may be one of these:</p>
     * <p>
     * <ul>
     * <li><em>DRAW</em> - The data store contents are modified by the application, and used as the source for GL drawing and image specification commands.</li>
     * <li><em>READ</em> - The data store contents are modified by reading data from the GL, and used to return that data when queried by the application.</li>
     * <li><em>COPY</em> - The data store contents are modified by reading data from the GL, and used as the source for GL drawing and image specification commands.</li>
     * </ul>
     *
     * @param target the target buffer object.
     * @param data   a pointer to data that will be copied into the data store for initialization, or {@code NULL} if no data is to be copied.
     * @param usage  the expected usage pattern of the data store.
     */
    public void glBufferData(int target, ByteBuffer data, int usage);

    /**
     * <p><a target="_blank" href="http://docs.gl/gl4/glBufferSubData">Reference Page</a></p>
     * <p>
     * Updates a subset of a buffer object's data store.
     *
     * @param target the target buffer object.
     * @param offset the offset into the buffer object's data store where data replacement will begin, measured in bytes.
     * @param data   a pointer to the new data that will be copied into the data store.
     */
    public void glBufferSubData(int target, long offset, FloatBuffer data);

    /**
     * <p><a target="_blank" href="http://docs.gl/gl4/glBufferSubData">Reference Page</a></p>
     * <p>
     * Updates a subset of a buffer object's data store.
     *
     * @param target the target buffer object.
     * @param offset the offset into the buffer object's data store where data replacement will begin, measured in bytes.
     * @param data   a pointer to the new data that will be copied into the data store.
     */
    public void glBufferSubData(int target, long offset, ShortBuffer data);

    /**
     * <p><a target="_blank" href="http://docs.gl/gl4/glBufferSubData">Reference Page</a></p>
     * <p>
     * Updates a subset of a buffer object's data store.
     *
     * @param target the target buffer object.
     * @param offset the offset into the buffer object's data store where data replacement will begin, measured in bytes.
     * @param data   a pointer to the new data that will be copied into the data store.
     */
    public void glBufferSubData(int target, long offset, ByteBuffer data);

    /**
     * <p><a target="_blank" href="http://docs.gl/gl4/glClear">Reference Page</a></p>
     * <p>
     * Sets portions of every pixel in a particular buffer to the same value. The value to which each buffer is cleared depends on the setting of the clear
     * value for that buffer.
     *
     * @param mask Zero or the bitwise OR of one or more values indicating which buffers are to be cleared.
     */
    public void glClear(int mask);

    /**
     * <p><a target="_blank" href="http://docs.gl/gl4/glClearColor">Reference Page</a></p>
     *
     * Sets the clear value for fixed-point and floating-point color buffers in RGBA mode. The specified components are stored as floating-point values.
     *
     * @param red   the value to which to clear the R channel of the color buffer.
     * @param green the value to which to clear the G channel of the color buffer.
     * @param blue  the value to which to clear the B channel of the color buffer.
     * @param alpha the value to which to clear the A channel of the color buffer.
     */
    public void glClearColor(float red, float green, float blue, float alpha);

    /**
     * <p><a target="_blank" href="http://docs.gl/gl4/glColorMask">Reference Page</a></p>
     *
     * Masks the writing of R, G, B and A values to all draw buffers. In the initial state, all color values are enabled for writing for all draw buffers.
     *
     * @param red   whether R values are written or not.
     * @param green whether G values are written or not.
     * @param blue  whether B values are written or not.
     * @param alpha whether A values are written or not.
     */
    public void glColorMask(boolean red, boolean green, boolean blue, boolean alpha);

    /**
     * <p><a target="_blank" href="http://docs.gl/gl4/glCompileShader">Reference Page</a></p>
     * <p>
     * Compiles a shader object.
     *
     * @param shader the shader object to be compiled.
     */
    public void glCompileShader(int shader);

    /**
     * <p><a target="_blank" href="http://docs.gl/gl4/glCompressedTexImage2D">Reference Page</a></p>
     * <p>
     * Specifies a two-dimensional texture image in a compressed format.
     *
     * @param target         the target texture.
     * @param level          the level-of-detail number. Level 0 is the base image level. Level n is the nth mipmap reduction image.
     * @param internalFormat the format of the compressed image data.
     * @param width          the width of the texture image
     * @param height         the height of the texture image
     * @param border         must be 0
     * @param data           a pointer to the compressed image data
     */
    public void glCompressedTexImage2D(int target, int level, int internalFormat, int width, int height, int border,
                                ByteBuffer data);

    /**
     * <p><a target="_blank" href="http://docs.gl/gl4/glCompressedTexSubImage2D">Reference Page</a></p>
     * <p>
     * Respecifies only a rectangular subregion of an existing 2D texel array, with incoming data stored in a specific compressed image format.
     *
     * @param target  the target texture.
     * @param level   the level-of-detail number. Level 0 is the base image level. Level n is the nth mipmap reduction image.
     * @param xoffset a texel offset in the x direction within the texture array.
     * @param yoffset a texel offset in the y direction within the texture array.
     * @param width   the width of the texture subimage.
     * @param height  the height of the texture subimage.
     * @param format  the format of the compressed image data stored at address {@code data}.
     * @param data    a pointer to the compressed image data.
     */
    public void glCompressedTexSubImage2D(int target, int level, int xoffset, int yoffset, int width, int height, int format,
                                   ByteBuffer data);

    /**
     * <p><a target="_blank" href="http://docs.gl/gl4/glCreateProgram">Reference Page</a></p>
     * <p>
     * Creates a program object.
     */
    public int glCreateProgram();

    /**
     * <p><a target="_blank" href="http://docs.gl/gl4/glCreateShader">Reference Page</a></p>
     * <p>
     * Creates a shader object.
     *
     * @param shaderType the type of shader to be created. One of:<br><table><tr><td>{@link #GL_VERTEX_SHADER VERTEX_SHADER}</td><td>{@link #GL_FRAGMENT_SHADER FRAGMENT_SHADER}</td><td>{@link GL3#GL_GEOMETRY_SHADER GEOMETRY_SHADER}</td><td>{@link GL4#GL_TESS_CONTROL_SHADER TESS_CONTROL_SHADER}</td></tr><tr><td>{@link GL4#GL_TESS_EVALUATION_SHADER TESS_EVALUATION_SHADER}</td></tr></table>
     */
    public int glCreateShader(int shaderType);

    /**
     * <p><a target="_blank" href="http://docs.gl/gl4/glCullFace">Reference Page</a></p>
     * <p>
     * Specifies which polygon faces are culled if {@link #GL_CULL_FACE CULL_FACE} is enabled. Front-facing polygons are rasterized if either culling is disabled or the
     * CullFace mode is {@link #GL_BACK BACK} while back-facing polygons are rasterized only if either culling is disabled or the CullFace mode is
     * {@link #GL_FRONT FRONT}. The initial setting of the CullFace mode is {@link #GL_BACK BACK}. Initially, culling is disabled.
     *
     * @param mode the CullFace mode. One of:<br><table><tr><td>{@link #GL_FRONT FRONT}</td><td>{@link #GL_BACK BACK}</td><td>{@link #GL_FRONT_AND_BACK FRONT_AND_BACK}</td></tr></table>
     */
    public void glCullFace(int mode);

    /**
     * <p><a target="_blank" href="http://docs.gl/gl4/glDeleteBuffers">Reference Page</a></p>
     * <p>
     * Deletes named buffer objects.
     *
     * @param buffers an array of buffer objects to be deleted.
     */
    public void glDeleteBuffers(IntBuffer buffers);

    /**
     * <p><a target="_blank" href="http://docs.gl/gl4/glDeleteProgram">Reference Page</a></p>
     * <p>
     * Deletes a program object.
     *
     * @param program the program object to be deleted.
     */
    public void glDeleteProgram(int program);

    /**
     * <p><a target="_blank" href="http://docs.gl/gl4/glDeleteShader">Reference Page</a></p>
     * <p>
     * Deletes a shader object.
     *
     * @param shader the shader object to be deleted.
     */
    public void glDeleteShader(int shader);

    /**
     * <p><a target="_blank" href="http://docs.gl/gl4/glDeleteTextures">Reference Page</a></p>
     * <p>
     * Deletes texture objects. After a texture object is deleted, it has no contents or dimensionality, and its name is again unused. If a texture that is
     * currently bound to any of the target bindings of {@link #glBindTexture BindTexture} is deleted, it is as though {@link #glBindTexture BindTexture} had been executed with the
     * same target and texture zero. Additionally, special care must be taken when deleting a texture if any of the images of the texture are attached to a
     * framebuffer object.
     * <p>
     * <p>Unused names in textures that have been marked as used for the purposes of {@link #glGenTextures GenTextures} are marked as unused again. Unused names in textures are
     * silently ignored, as is the name zero.</p>
     *
     * @param textures contains {@code n} names of texture objects to be deleted.
     */
    public void glDeleteTextures(IntBuffer textures);

    /**
     * <p><a target="_blank" href="http://docs.gl/gl4/glDepthFunc">Reference Page</a></p>
     * <p>
     * Specifies the comparison that takes place during the depth buffer test (when {@link #GL_DEPTH_TEST DEPTH_TEST} is enabled).
     *
     * @param func the depth test comparison. One of:<br><table><tr><td>{@link #GL_NEVER NEVER}</td><td>{@link #GL_ALWAYS ALWAYS}</td><td>{@link #GL_LESS LESS}</td><td>{@link #GL_LEQUAL LEQUAL}</td><td>{@link #GL_EQUAL EQUAL}</td><td>{@link #GL_GREATER GREATER}</td><td>{@link #GL_GEQUAL GEQUAL}</td><td>{@link #GL_NOTEQUAL NOTEQUAL}</td></tr></table>
     */
    public void glDepthFunc(int func);

    /**
     * <p><a target="_blank" href="http://docs.gl/gl4/glDepthMask">Reference Page</a></p>
     * <p>
     * Masks the writing of depth values to the depth buffer. In the initial state, the depth buffer is enabled for writing.
     *
     * @param flag whether depth values are written or not.
     */
    public void glDepthMask(boolean flag);

    /**
     * <p><a target="_blank" href="http://docs.gl/gl4/glDepthRange">Reference Page</a></p>
     * <p>
     * Sets the depth range for all viewports to the same values.
     *
     * @param nearVal the near depth range.
     * @param farVal  the far depth range.
     */
    public void glDepthRange(double nearVal, double farVal);

    /**
     * <p><a target="_blank" href="http://docs.gl/gl4/glDetachShader">Reference Page</a></p>
     * <p>
     * Detaches a shader object from a program object to which it is attached.
     *
     * @param program the program object from which to detach the shader object.
     * @param shader  the shader object to be detached.
     */
    public void glDetachShader(int program, int shader);

    /**
     * <p><a target="_blank" href="http://docs.gl/gl4/glDisable">Reference Page</a></p>
     * <p>
     * Disables the specified OpenGL state.
     *
     * @param cap the OpenGL state to disable.
     */
    public void glDisable(int cap);

    /**
     * <p><a target="_blank" href="http://docs.gl/gl4/glDisableVertexAttribArray">Reference Page</a></p>
     * <p>
     * Disables a generic vertex attribute array.
     *
     * @param index the index of the generic vertex attribute to be disabled.
     */
    public void glDisableVertexAttribArray(int index);

    /**
     * <p><a target="_blank" href="http://docs.gl/gl4/glDrawArrays">Reference Page</a></p>
     * <p>
     * Constructs a sequence of geometric primitives by successively transferring elements for {@code count} vertices. Elements {@code first} through
     * <code>first + count &ndash; 1</code> of each enabled non-instanced array are transferred to the GL.
     * <p>
     * <p>If an array corresponding to an attribute required by a vertex shader is not enabled, then the corresponding element is taken from the current attribute
     * state. If an array is enabled, the corresponding current vertex attribute value is unaffected by the execution of this function.</p>
     *
     * @param mode  the kind of primitives being constructed.
     * @param first the first vertex to transfer to the GL.
     * @param count the number of vertices after {@code first} to transfer to the GL.
     */
    public void glDrawArrays(int mode, int first, int count);

    /**
     * <p><a target="_blank" href="http://docs.gl/gl4/glDrawRangeElements">Reference Page</a></p>
     * <p>
     * <p>Implementations denote recommended maximum amounts of vertex and index data, which may be queried by calling glGet with argument
     * {@link GL2#GL_MAX_ELEMENTS_VERTICES MAX_ELEMENTS_VERTICES} and {@link GL2#GL_MAX_ELEMENTS_INDICES MAX_ELEMENTS_INDICES}. If end - start + 1 is greater than the value of GL_MAX_ELEMENTS_VERTICES, or if
     * count is greater than the value of GL_MAX_ELEMENTS_INDICES, then the call may operate at reduced performance. There is no requirement that all vertices
     * in the range start end be referenced. However, the implementation may partially process unused vertices, reducing performance from what could be
     * achieved with an optimal index set.</p>
     * <p>
     * <p>When glDrawRangeElements is called, it uses count sequential elements from an enabled array, starting at start to construct a sequence of geometric
     * primitives. mode specifies what kind of primitives are constructed, and how the array elements construct these primitives. If more than one array is
     * enabled, each is used.</p>
     * <p>
     * <p>Vertex attributes that are modified by glDrawRangeElements have an unspecified value after glDrawRangeElements returns. Attributes that aren't modified
     * maintain their previous values.</p>
     * <p>
     * <h5>Errors</h5>
     * <p>
     * <p>It is an error for indices to lie outside the range start end, but implementations may not check for this situation. Such indices cause
     * implementation-dependent behavior.</p>
     * <p>
     * <ul>
     * <li>GL_INVALID_ENUM is generated if mode is not an accepted value.</li>
     * <li>GL_INVALID_VALUE is generated if count is negative.</li>
     * <li>GL_INVALID_VALUE is generated if end &lt; start.</li>
     * <li>GL_INVALID_OPERATION is generated if a geometry shader is active and mode is incompatible with the input primitive type of the geometry shader in the
     * currently installed program object.</li>
     * <li>GL_INVALID_OPERATION is generated if a non-zero buffer object name is bound to an enabled array or the element array and the buffer object's data
     * store is currently mapped.</li>
     * </ul>
     *
     * @param mode    the kind of primitives to render.
     * @param start   the minimum array index contained in {@code indices}.
     * @param end     the maximum array index contained in {@code indices}.
     * @param count   the number of elements to be rendered.
     * @param type    the type of the values in {@code indices}.
     * @param indices a pointer to the location where the indices are stored.
     */
    public void glDrawRangeElements(int mode, int start, int end, int count, int type, long indices); /// GL2+

    /**
     * <p><a target="_blank" href="http://docs.gl/gl4/glEnable">Reference Page</a></p>
     * <p>
     * Enables the specified OpenGL state.
     *
     * @param cap the OpenGL state to enable.
     */
    public void glEnable(int cap);

    /**
     * <p><a target="_blank" href="http://docs.gl/gl4/glEnableVertexAttribArray">Reference Page</a></p>
     * <p>
     * Enables a generic vertex attribute array.
     *
     * @param index the index of the generic vertex attribute to be enabled.
     */
    public void glEnableVertexAttribArray(int index);

    /**
     * <p><a target="_blank" href="http://docs.gl/gl4/glEndQuery">Reference Page</a></p>
     * <p>
     * Marks the end of the sequence of commands to be tracked for the active query specified by {@code target}.
     *
     * @param target the query object target.
     */
    public void glEndQuery(int target);

    /**
     * <p><a target="_blank" href="http://docs.gl/gl4/glGenBuffers">Reference Page</a></p>
     * <p>
     * Generates buffer object names.
     *
     * @param buffers a buffer in which the generated buffer object names are stored.
     */
    public void glGenBuffers(IntBuffer buffers);

    /**
     * <p><a target="_blank" href="http://docs.gl/gl4/glGenTextures">Reference Page</a></p>
     * <p>
     * Returns n previously unused texture names in textures. These names are marked as used, for the purposes of GenTextures only, but they acquire texture
     * state and a dimensionality only when they are first bound, just as if they were unused.
     *
     * @param textures a scalar or buffer in which to place the returned texture names.
     */
    public void glGenTextures(IntBuffer textures);

    /**
     * <p><a target="_blank" href="http://docs.gl/gl4/glGenQueries">Reference Page</a></p>
     * <p>
     * Generates query object names.
     *
     * @param ids a buffer in which the generated query object names are stored.
     */
    public void glGenQueries(int number, IntBuffer ids);

    /**
     * <p><a target="_blank" href="http://docs.gl/gl4/glGetAttribLocation">Reference Page</a></p>
     * <p>
     * Returns the location of an attribute variable.
     *
     * @param program the program object to be queried.
     * @param name    a null terminated string containing the name of the attribute variable whose location is to be queried.
     */
    public int glGetAttribLocation(int program, String name);

    /**
     * <p><a target="_blank" href="http://docs.gl/gl4/glGetBooleanv">Reference Page</a></p>
     * <p>
     * Returns the current boolean value of the specified state variable.
     * <p>
     * <p><b>LWJGL note</b>: The state that corresponds to the state variable may be a single value or an array of values. In the case of an array of values,
     * LWJGL will <b>not</b> validate if {@code params} has enough space to store that array. Doing so would introduce significant overhead, as the
     * OpenGL state variables are too many. It is the user's responsibility to avoid JVM crashes by ensuring enough space for the returned values.</p>
     *
     * @param pname  the state variable.
     * @param params a scalar or buffer in which to place the returned data.
     */
    public void glGetBoolean(int pname, ByteBuffer params);

    /**
     * <p><a target="_blank" href="http://docs.gl/gl4/glGetBufferSubData">Reference Page</a></p>
     * <p>
     * Returns a subset of a buffer object's data store.
     *
     * @param target the target buffer object.
     * @param offset the offset into the buffer object's data store from which data will be returned, measured in bytes.
     * @param data   a pointer to the location where buffer object data is returned.
     */
    public void glGetBufferSubData(int target, long offset, ByteBuffer data);

    /**
     * <p><a target="_blank" href="http://docs.gl/gl4/glGetError">Reference Page</a></p>
     * <p>
     * Returns error information. Each detectable error is assigned a numeric code. When an error is detected, a flag is set and the code is recorded. Further
     * errors, if they occur, do not affect this recorded code. When {@code GetError} is called, the code is returned and the flag is cleared, so that a
     * further error will again record its code. If a call to {@code GetError} returns {@link #GL_NO_ERROR NO_ERROR}, then there has been no detectable error since
     * the last call to {@code GetError} (or since the GL was initialized).
     */
    public int glGetError();

    /**
     * <p><a target="_blank" href="http://docs.gl/gl4/glGetIntegerv">Reference Page</a></p>
     * <p>
     * Returns the current integer value of the specified state variable.
     * <p>
     * <p><b>LWJGL note</b>: The state that corresponds to the state variable may be a single value or an array of values. In the case of an array of values,
     * LWJGL will <b>not</b> validate if {@code params} has enough space to store that array. Doing so would introduce significant overhead, as the
     * OpenGL state variables are too many. It is the user's responsibility to avoid JVM crashes by ensuring enough space for the returned values.</p>
     *
     * @param pname  the state variable.
     * @param params a scalar or buffer in which to place the returned data.
     */
    public void glGetInteger(int pname, IntBuffer params);

    /**
     * <p><a target="_blank" href="http://docs.gl/gl4/glGetProgram">Reference Page</a></p>
     * <p>
     * Returns a parameter from a program object.
     *
     * @param program the program object to be queried.
     * @param pname   the object parameter.
     * @param params  the requested object parameter.
     */
    public void glGetProgram(int program, int pname, IntBuffer params);

    /**
     * <p><a target="_blank" href="http://docs.gl/gl4/glGetProgramInfoLog">Reference Page</a></p>
     * <p>
     * Returns the information log for a program object.
     *
     * @param program the program object whose information log is to be queried.
     * @param maxSize the size of the character buffer for storing the returned information log.
     */
    public String glGetProgramInfoLog(int program, int maxSize);

    /**
     * Unsigned version.
     *
     * @param query the name of a query object
     * @param pname the symbolic name of a query object parameter
     */
    public long glGetQueryObjectui64(int query, int pname);

    /**
     * <p><a target="_blank" href="http://docs.gl/gl4/glGetQueryObject">Reference Page</a></p>
     * <p>
     * Returns the integer value of a query object parameter.
     *
     * @param query the name of a query object
     * @param pname the symbolic name of a query object parameter. One of:<br><table><tr><td>{@link #GL_QUERY_RESULT QUERY_RESULT}</td><td>{@link #GL_QUERY_RESULT_AVAILABLE QUERY_RESULT_AVAILABLE}</td></tr></table>
     */
    public int glGetQueryObjectiv(int query, int pname);

    /**
     * <p><a target="_blank" href="http://docs.gl/gl4/glGetShader">Reference Page</a></p>
     * <p>
     * Returns a parameter from a shader object.
     *
     * @param shader the shader object to be queried.
     * @param pname  the object parameter.
     * @param params the requested object parameter.
     */
    public void glGetShader(int shader, int pname, IntBuffer params);

    /**
     * <p><a target="_blank" href="http://docs.gl/gl4/glGetShaderInfoLog">Reference Page</a></p>
     * <p>
     * Returns the information log for a shader object.
     *
     * @param shader  the shader object whose information log is to be queried.
     * @param maxSize the size of the character buffer for storing the returned information log.
     */
    public String glGetShaderInfoLog(int shader, int maxSize);

    /**
     * <p><a target="_blank" href="http://docs.gl/gl4/glGetString">Reference Page</a></p>
     * <p>
     * Return strings describing properties of the current GL context.
     *
     * @param name the property to query. One of:<br><table><tr><td>{@link #GL_RENDERER RENDERER}</td><td>{@link #GL_VENDOR VENDOR}</td><td>{@link #GL_EXTENSIONS EXTENSIONS}</td><td>{@link #GL_VERSION VERSION}</td><td>{@link GL2#GL_SHADING_LANGUAGE_VERSION SHADING_LANGUAGE_VERSION}</td></tr></table>
     */
    public String glGetString(int name);

    /**
     * <p><a target="_blank" href="http://docs.gl/gl4/glGetUniformLocation">Reference Page</a></p>
     * <p>
     * Returns the location of a uniform variable.
     *
     * @param program the program object to be queried.
     * @param name    a null terminated string containing the name of the uniform variable whose location is to be queried.
     */
    public int glGetUniformLocation(int program, String name);

    /**
     * <p><a target="_blank" href="http://docs.gl/gl4/glIsEnabled">Reference Page</a></p>
     * <p>
     * Determines if {@code cap} is currently enabled (as with {@link #glEnable Enable}) or disabled.
     *
     * @param cap the enable state to query.
     */
    public boolean glIsEnabled(int cap);

    /**
     * <p><a target="_blank" href="http://docs.gl/gl4/glLineWidth">Reference Page</a></p>
     *
     * Sets the width of rasterized line segments. The default width is 1.0.
     *
     * @param width the line width.
     */
    public void glLineWidth(float width);

    /**
     * <p><a target="_blank" href="http://docs.gl/gl4/glLinkProgram">Reference Page</a></p>
     *
     * Links a program object.
     *
     * @param program the program object to be linked.
     */
    public void glLinkProgram(int program);

    /**
     * <p><a target="_blank" href="http://docs.gl/gl4/glPixelStorei">Reference Page</a></p>
     * <p>
     * Sets the integer value of a pixel store parameter.
     *
     * @param pname the pixel store parameter to set.
     * @param param the parameter value
     */
    public void glPixelStorei(int pname, int param);

    /**
     * <p><a target="_blank" href="http://docs.gl/gl4/glPolygonOffset">Reference Page</a></p>
     * <p>
     * The depth values of all fragments generated by the rasterization of a polygon may be offset by a single value that is computed for that polygon. This
     * function determines that value.
     * <p>
     * <p>{@code factor} scales the maximum depth slope of the polygon, and {@code units} scales an implementation-dependent constant that relates to the usable
     * resolution of the depth buffer. The resulting values are summed to produce the polygon offset value.</p>
     *
     * @param factor the maximum depth slope factor.
     * @param units  the constant scale.
     */
    public void glPolygonOffset(float factor, float units);

    /**
     * <p><a target="_blank" href="http://docs.gl/gl4/glReadPixels">Reference Page</a></p>
     * <p>
     * ReadPixels obtains values from the selected read buffer from each pixel with lower left hand corner at {@code (x + i, y + j)} for {@code 0 <= i < width}
     * and {@code 0 <= j < height}; this pixel is said to be the i<sup>th</sup> pixel in the j<sup>th</sup> row. If any of these pixels lies outside of the
     * window allocated to the current GL context, or outside of the image attached to the currently bound read framebuffer object, then the values obtained
     * for those pixels are undefined. When {@link GLFbo#GL_READ_FRAMEBUFFER_BINDING_EXT READ_FRAMEBUFFER_BINDING} is zero, values are also undefined for individual pixels that are not owned by
     * the current context. Otherwise, {@code ReadPixels} obtains values from the selected buffer, regardless of how those values were placed there.
     *
     * @param x      the left pixel coordinate
     * @param y      the lower pixel coordinate
     * @param width  the number of pixels to read in the x-dimension
     * @param height the number of pixels to read in the y-dimension
     * @param format the pixel format.
     * @param type   the pixel type.
     * @param data   a buffer in which to place the returned pixel data.
     */
    public void glReadPixels(int x, int y, int width, int height, int format, int type, ByteBuffer data);


    /**
     * <p><a target="_blank" href="http://docs.gl/gl4/glReadPixels">Reference Page</a></p>
     * <p>
     * ReadPixels obtains values from the selected read buffer from each pixel with lower left hand corner at {@code (x + i, y + j)} for {@code 0 <= i < width}
     * and {@code 0 <= j < height}; this pixel is said to be the i<sup>th</sup> pixel in the j<sup>th</sup> row. If any of these pixels lies outside of the
     * window allocated to the current GL context, or outside of the image attached to the currently bound read framebuffer object, then the values obtained
     * for those pixels are undefined. When {@link GLFbo#GL_READ_FRAMEBUFFER_BINDING_EXT READ_FRAMEBUFFER_BINDING} is zero, values are also undefined for individual pixels that are not owned by
     * the current context. Otherwise, {@code ReadPixels} obtains values from the selected buffer, regardless of how those values were placed there.
     *
     * @param x      the left pixel coordinate
     * @param y      the lower pixel coordinate
     * @param width  the number of pixels to read in the x-dimension
     * @param height the number of pixels to read in the y-dimension
     * @param format the pixel format.
     * @param type   the pixel type.
     * @param offset a buffer in which to place the returned pixel data/
     */
    public void glReadPixels(int x, int y, int width, int height, int format, int type, long offset);

    /**
     * <p><a target="_blank" href="http://docs.gl/gl4/glScissor">Reference Page</a></p>
     * <p>
     * Defines the scissor rectangle for all viewports. The scissor test is enabled or disabled for all viewports using {@link #glEnable Enable} or {@link #glDisable Disable}
     * with the symbolic constant {@link #GL_SCISSOR_TEST SCISSOR_TEST}. When disabled, it is as if the scissor test always passes. When enabled, if
     * left &lt;= x<sub>w</sub> &lt; left + width and bottom &lt;= y<sub>w</sub> &lt; bottom + height for the scissor rectangle, then the scissor
     * test passes. Otherwise, the test fails and the fragment is discarded.
     *
     * @param x      the left scissor rectangle coordinate.
     * @param y      the bottom scissor rectangle coordinate.
     * @param width  the scissor rectangle width.
     * @param height the scissor rectangle height.
     */
    public void glScissor(int x, int y, int width, int height);

    /**
     * <p><a target="_blank" href="http://docs.gl/gl4/glShaderSource">Reference Page</a></p>
     * <p>
     * Sets the source code in {@code shader} to the source code in the array of strings specified by {@code strings}. Any source code previously stored in the
     * shader object is completely replaced. The number of strings in the array is specified by {@code count}. If {@code length} is {@code NULL}, each string is
     * assumed to be null terminated. If {@code length} is a value other than {@code NULL}, it points to an array containing a string length for each of the
     * corresponding elements of {@code strings}. Each element in the length array may contain the length of the corresponding string (the null character is not
     * counted as part of the string length) or a value less than 0 to indicate that the string is null terminated. The source code strings are not scanned or
     * parsed at this time; they are simply copied into the specified shader object.
     *
     * @param shader  the shader object whose source code is to be replaced,
     * @param strings an array of pointers to strings containing the source code to be loaded into the shader
     */
    public void glShaderSource(int shader, String[] strings, IntBuffer length);

    /**
     * <p><a target="_blank" href="http://docs.gl/gl4/glStencilFuncSeparate">Reference Page</a></p>
     * <p>
     * Sets front and/or back function and reference value for stencil testing.
     *
     * @param face whether front and/or back stencil state is updated. One of:<br><table><tr><td>{@link GL#GL_FRONT FRONT}</td><td>{@link GL#GL_BACK BACK}</td><td>{@link GL#GL_FRONT_AND_BACK FRONT_AND_BACK}</td></tr></table>
     * @param func the test function. The initial value is GL_ALWAYS. One of:<br><table><tr><td>{@link GL#GL_NEVER NEVER}</td><td>{@link GL#GL_LESS LESS}</td><td>{@link GL#GL_LEQUAL LEQUAL}</td><td>{@link GL#GL_GREATER GREATER}</td><td>{@link GL#GL_GEQUAL GEQUAL}</td><td>{@link GL#GL_EQUAL EQUAL}</td><td>{@link GL#GL_NOTEQUAL NOTEQUAL}</td><td>{@link GL#GL_ALWAYS ALWAYS}</td></tr></table>
     * @param ref  the reference value for the stencil test. {@code ref} is clamped to the range [0, 2n &ndash; 1], where {@code n} is the number of bitplanes in the stencil
     *             buffer. The initial value is 0.
     * @param mask a mask that is ANDed with both the reference value and the stored stencil value when the test is done. The initial value is all 1's.
     */
    public void glStencilFuncSeparate(int face, int func, int ref, int mask);

    /**
     * <p><a target="_blank" href="http://docs.gl/gl4/glStencilOpSeparate">Reference Page</a></p>
     * <p>
     * Sets front and/or back stencil test actions.
     *
     * @param face   whether front and/or back stencil state is updated. One of:<br><table><tr><td>{@link GL#GL_FRONT FRONT}</td><td>{@link GL#GL_BACK BACK}</td><td>{@link GL#GL_FRONT_AND_BACK FRONT_AND_BACK}</td></tr></table>
     * @param sfail  the action to take when the stencil test fails. The initial value is GL_KEEP. One of:<br><table><tr><td>{@link GL#GL_KEEP KEEP}</td><td>{@link GL#GL_ZERO ZERO}</td><td>{@link GL#GL_REPLACE REPLACE}</td><td>{@link GL#GL_INCR INCR}</td><td>{@link GL#GL_INCR_WRAP INCR_WRAP}</td><td>{@link GL#GL_DECR DECR}</td><td>{@link GL#GL_DECR_WRAP DECR_WRAP}</td><td>{@link GL#GL_INVERT INVERT}</td></tr></table>
     * @param dpfail the stencil action when the stencil test passes, but the depth test fails. The initial value is GL_KEEP.
     * @param dppass the stencil action when both the stencil test and the depth test pass, or when the stencil test passes and either there is no depth buffer or depth
     *               testing is not enabled. The initial value is GL_KEEP.
     */
    public void glStencilOpSeparate(int face, int sfail, int dpfail, int dppass);

    /**
     * <p><a target="_blank" href="http://docs.gl/gl4/glTexImage2D">Reference Page</a></p>
     * <p>
     * Specifies a two-dimensional texture image.
     *
     * @param target         the texture target.
     * @param level          the level-of-detail number.
     * @param internalFormat the texture internal format.
     * @param width          the texture width.
     * @param height         the texture height.
     * @param border         the texture border width.
     * @param format         the texel data format.
     * @param type           the texel data type.
     * @param data           the texel data.
     */
    public void glTexImage2D(int target, int level, int internalFormat, int width, int height, int border, int format,
                      int type, ByteBuffer data);

    /**
     * <p><a target="_blank" href="http://docs.gl/gl4/glTexParameterf">Reference Page</a></p>
     * <p>
     * Float version of {@link #glTexParameteri TexParameteri}.
     *
     * @param target the texture target.
     * @param pname  the parameter to set.
     * @param param  the parameter value.
     */
    public void glTexParameterf(int target, int pname, float param);

    /**
     * <p><a target="_blank" href="http://docs.gl/gl4/glTexParameteri">Reference Page</a></p>
     * <p>
     * Sets the integer value of a texture parameter, which controls how the texel array is treated when specified or changed, and when applied to a fragment.
     *
     * @param target the texture target.
     * @param pname  the parameter to set.
     * @param param  the parameter value.
     */
    public void glTexParameteri(int target, int pname, int param);

    /**
     * <p><a target="_blank" href="http://docs.gl/gl4/glTexSubImage2D">Reference Page</a></p>
     * <p>
     * Respecifies a rectangular subregion of an existing texel array. No change is made to the internalformat, width, height, depth, or border parameters of
     * the specified texel array, nor is any change made to texel values outside the specified subregion.
     *
     * @param target  the texture target.
     * @param level   the level-of-detail-number
     * @param xoffset the left coordinate of the texel subregion
     * @param yoffset the bottom coordinate of the texel subregion
     * @param width   the subregion width
     * @param height  the subregion height
     * @param format  the pixel data format.
     * @param type    the pixel data type.
     * @param data    the pixel data.
     */
    public void glTexSubImage2D(int target, int level, int xoffset, int yoffset, int width, int height, int format, int type,
                         ByteBuffer data);

    /**
     * <p><a target="_blank" href="http://docs.gl/gl4/glUniform">Reference Page</a></p>
     * <p>
     * Specifies the value of a single float uniform variable or a float uniform variable array for the current program object.
     *
     * @param location the location of the uniform variable to be modified.
     * @param value    a pointer to an array of {@code count} values that will be used to update the specified uniform variable.
     */
    public void glUniform1(int location, FloatBuffer value);

    /**
     * <p><a target="_blank" href="http://docs.gl/gl4/glUniform">Reference Page</a></p>
     * <p>
     * Specifies the value of a single int uniform variable or a int uniform variable array for the current program object.
     *
     * @param location the location of the uniform variable to be modified.
     * @param value    a pointer to an array of {@code count} values that will be used to update the specified uniform variable.
     */
    public void glUniform1(int location, IntBuffer value);

    /**
     * <p><a target="_blank" href="http://docs.gl/gl4/glUniform">Reference Page</a></p>
     * <p>
     * Specifies the value of a float uniform variable for the current program object.
     *
     * @param location the location of the uniform variable to be modified.
     * @param v0       the uniform value.
     */
    public void glUniform1f(int location, float v0);

    /**
     * <p><a target="_blank" href="http://docs.gl/gl4/glUniform">Reference Page</a></p>
     * <p>
     * Specifies the value of an int uniform variable for the current program object.
     *
     * @param location the location of the uniform variable to be modified.
     * @param v0       the uniform value.
     */
    public void glUniform1i(int location, int v0);

    /**
     * <p><a target="_blank" href="http://docs.gl/gl4/glUniform">Reference Page</a></p>
     * <p>
     * Specifies the value of a single ivec2 uniform variable or an ivec2 uniform variable array for the current program object.
     *
     * @param location the location of the uniform variable to be modified.
     * @param value    a pointer to an array of {@code count} values that will be used to update the specified uniform variable.
     */
    public void glUniform2(int location, IntBuffer value);

    /**
     * <p><a target="_blank" href="http://docs.gl/gl4/glUniform">Reference Page</a></p>
     * <p>
     * Specifies the value of a single vec2 uniform variable or a vec2 uniform variable array for the current program object.
     *
     * @param location the location of the uniform variable to be modified.
     * @param value    a pointer to an array of {@code count} values that will be used to update the specified uniform variable.
     */
    public void glUniform2(int location, FloatBuffer value);

    /**
     * <p><a target="_blank" href="http://docs.gl/gl4/glUniform">Reference Page</a></p>
     * <p>
     * Specifies the value of a vec2 uniform variable for the current program object.
     *
     * @param location the location of the uniform variable to be modified.
     * @param v0       the uniform x value.
     * @param v1       the uniform y value.
     */
    public void glUniform2f(int location, float v0, float v1);

    /**
     * <p><a target="_blank" href="http://docs.gl/gl4/glUniform">Reference Page</a></p>
     * <p>
     * Specifies the value of a single ivec3 uniform variable or an ivec3 uniform variable array for the current program object.
     *
     * @param location the location of the uniform variable to be modified.
     * @param value    a pointer to an array of {@code count} values that will be used to update the specified uniform variable.
     */
    public void glUniform3(int location, IntBuffer value);

    /**
     * <p><a target="_blank" href="http://docs.gl/gl4/glUniform">Reference Page</a></p>
     * <p>
     * Specifies the value of a single vec3 uniform variable or a vec3 uniform variable array for the current program object.
     *
     * @param location the location of the uniform variable to be modified.
     * @param value    a pointer to an array of {@code count} values that will be used to update the specified uniform variable.
     */
    public void glUniform3(int location, FloatBuffer value);

    /**
     * <p><a target="_blank" href="http://docs.gl/gl4/glUniform">Reference Page</a></p>
     * <p>
     * Specifies the value of a vec3 uniform variable for the current program object.
     *
     * @param location the location of the uniform variable to be modified.
     * @param v0       the uniform x value.
     * @param v1       the uniform y value.
     * @param v2       the uniform z value.
     */
    public void glUniform3f(int location, float v0, float v1, float v2);

    /**
     * <p><a target="_blank" href="http://docs.gl/gl4/glUniform">Reference Page</a></p>
     * <p>
     * Specifies the value of a single vec4 uniform variable or a vec4 uniform variable array for the current program object.
     *
     * @param location the location of the uniform variable to be modified.
     * @param value    a pointer to an array of {@code count} values that will be used to update the specified uniform variable.
     */
    public void glUniform4(int location, FloatBuffer value);

    /**
     * <p><a target="_blank" href="http://docs.gl/gl4/glUniform">Reference Page</a></p>
     * <p>
     * Specifies the value of a single ivec4 uniform variable or an ivec4 uniform variable array for the current program object.
     *
     * @param location the location of the uniform variable to be modified.
     * @param value    a pointer to an array of {@code count} values that will be used to update the specified uniform variable.
     */
    public void glUniform4(int location, IntBuffer value);

    /**
     * <p><a target="_blank" href="http://docs.gl/gl4/glUniform">Reference Page</a></p>
     * <p>
     * Specifies the value of a vec4 uniform variable for the current program object.
     *
     * @param location the location of the uniform variable to be modified.
     * @param v0       the uniform x value.
     * @param v1       the uniform y value.
     * @param v2       the uniform z value.
     * @param v3       the uniform w value.
     */
    public void glUniform4f(int location, float v0, float v1, float v2, float v3);

    /**
     * <p><a target="_blank" href="http://docs.gl/gl4/glUniform">Reference Page</a></p>
     * <p>
     * Specifies the value of a single mat3 uniform variable or a mat3 uniform variable array for the current program object.
     *
     * @param location  the location of the uniform variable to be modified.
     * @param transpose whether to transpose the matrix as the values are loaded into the uniform variable.
     * @param value     a pointer to an array of {@code count} values that will be used to update the specified uniform variable.
     */
    public void glUniformMatrix3(int location, boolean transpose, FloatBuffer value);

    /**
     * <p><a target="_blank" href="http://docs.gl/gl4/glUniform">Reference Page</a></p>
     * <p>
     * Specifies the value of a single mat4 uniform variable or a mat4 uniform variable array for the current program object.
     *
     * @param location  the location of the uniform variable to be modified.
     * @param transpose whether to transpose the matrix as the values are loaded into the uniform variable.
     * @param value     a pointer to an array of {@code count} values that will be used to update the specified uniform variable.
     */
    public void glUniformMatrix4(int location, boolean transpose, FloatBuffer value);

    /**
     * <p><a target="_blank" href="http://docs.gl/gl4/glUseProgram">Reference Page</a></p>
     * <p>
     * Installs a program object as part of current rendering state.
     *
     * @param program the program object whose executables are to be used as part of current rendering state.
     */
    public void glUseProgram(int program);

    /**
     * <p><a target="_blank" href="http://docs.gl/gl4/glVertexAttribPointer">Reference Page</a></p>
     * <p>
     * Specifies the location and organization of a vertex attribute array.
     *
     * @param index      the index of the generic vertex attribute to be modified
     * @param size       the number of values per vertex that are stored in the array.
     * @param type       the data type of each component in the array. The initial value is GL_FLOAT.
     * @param normalized whether fixed-point data values should be normalized or converted directly as fixed-point values when they are accessed
     * @param stride     the byte offset between consecutive generic vertex attributes. If stride is 0, the generic vertex attributes are understood to be tightly packed in
     *                   the array. The initial value is 0.
     * @param pointer    the vertex attribute data or the offset of the first component of the first generic vertex attribute in the array in the data store of the buffer
     *                   currently bound to the {@link GL#GL_ARRAY_BUFFER ARRAY_BUFFER} target. The initial value is 0.
     */
    public void glVertexAttribPointer(int index, int size, int type, boolean normalized, int stride, long pointer);

    /**
     * <p><a target="_blank" href="http://docs.gl/gl4/glViewport">Reference Page</a></p>
     * <p>
     * Specifies the viewport transformation parameters for all viewports.
     * <p>
     * <p>In the initial state, {@code width} and {@code height} for each viewport are set to the width and height, respectively, of the window into which the GL is to do
     * its rendering. If the default framebuffer is bound but no default framebuffer is associated with the GL context, then {@code width} and {@code height} are
     * initially set to zero.</p>
     *
     * @param x      the left viewport coordinate.
     * @param y      the bottom viewport coordinate.
     * @param width  the viewport width.
     * @param height the viewport height.
     */
    public void glViewport(int x, int y, int width, int height);
    /**
     * <p><a target="_blank" href="http://docs.gl/gl4/glGetQueryiv">Reference Page</a></p>
     * Returns parameters of a query object target
     * 
     * @param target query target
     * @param pname GL_CURRENT_QUERY or GL_QUERY_COUNTER_BITS
     * @param value pointer to buffer to store the result
     */
    public void glGetQuery(int target, int pname, IntBuffer value);
    /**
     * <p><a target="_blank" href="http://docs.gl/gl4/glDeleteQueries">Reference Page</a></p>
     * Deletes named query objects.
     * @param ib an array of query objects to be deleted.
     */
    public void glDeleteQueries(IntBuffer ib);
}<|MERGE_RESOLUTION|>--- conflicted
+++ resolved
@@ -198,16 +198,13 @@
     public static final int GL_VERSION = 0x1F02;
     public static final int GL_VERTEX_SHADER = 0x8B31;
     public static final int GL_ZERO = 0x0;
-<<<<<<< HEAD
     
     public static final int GL_SAMPLES_PASSED = 35092;
-	public static final int GL_QUERY_COUNTER_BITS = 34916;
-	public static final int GL_CURRENT_QUERY = 34917;
+    public static final int GL_QUERY_COUNTER_BITS = 34916;
+    public static final int GL_CURRENT_QUERY = 34917;
     
-=======
     public static final int GL_UNPACK_ROW_LENGTH = 0x0CF2;
 
->>>>>>> cdcf0512
     public void resetStats();
 
     /**
