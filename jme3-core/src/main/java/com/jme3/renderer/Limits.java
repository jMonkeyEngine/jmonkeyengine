/*
 * Copyright (c) 2009-2015 jMonkeyEngine
 * All rights reserved.
 *
 * Redistribution and use in source and binary forms, with or without
 * modification, are permitted provided that the following conditions are
 * met:
 *
 * * Redistributions of source code must retain the above copyright
 *   notice, this list of conditions and the following disclaimer.
 *
 * * Redistributions in binary form must reproduce the above copyright
 *   notice, this list of conditions and the following disclaimer in the
 *   documentation and/or other materials provided with the distribution.
 *
 * * Neither the name of 'jMonkeyEngine' nor the names of its contributors
 *   may be used to endorse or promote products derived from this software
 *   without specific prior written permission.
 *
 * THIS SOFTWARE IS PROVIDED BY THE COPYRIGHT HOLDERS AND CONTRIBUTORS
 * "AS IS" AND ANY EXPRESS OR IMPLIED WARRANTIES, INCLUDING, BUT NOT LIMITED
 * TO, THE IMPLIED WARRANTIES OF MERCHANTABILITY AND FITNESS FOR A PARTICULAR
 * PURPOSE ARE DISCLAIMED. IN NO EVENT SHALL THE COPYRIGHT OWNER OR
 * CONTRIBUTORS BE LIABLE FOR ANY DIRECT, INDIRECT, INCIDENTAL, SPECIAL,
 * EXEMPLARY, OR CONSEQUENTIAL DAMAGES (INCLUDING, BUT NOT LIMITED TO,
 * PROCUREMENT OF SUBSTITUTE GOODS OR SERVICES; LOSS OF USE, DATA, OR
 * PROFITS; OR BUSINESS INTERRUPTION) HOWEVER CAUSED AND ON ANY THEORY OF
 * LIABILITY, WHETHER IN CONTRACT, STRICT LIABILITY, OR TORT (INCLUDING
 * NEGLIGENCE OR OTHERWISE) ARISING IN ANY WAY OUT OF THE USE OF THIS
 * SOFTWARE, EVEN IF ADVISED OF THE POSSIBILITY OF SUCH DAMAGE.
 */
package com.jme3.renderer;

/**
 * <code>Limits</code> allows querying the limits of certain features in 
 * {@link Renderer}.
 * <p>
 * For example, maximum texture sizes or number of samples.
 * 
 * @author Kirill Vainer
 */
public enum Limits {
    /**
     * Maximum number of vertex texture units, or number of textures
     * that can be used in the vertex shader.
     */
    VertexTextureUnits,
    
    /**
     * Maximum number of fragment texture units, or number of textures
     * that can be used in the fragment shader.
     */
    FragmentTextureUnits,
    
    FragmentUniforms,
    
    VertexAttributes,
    
    FrameBufferSamples,
    
    FrameBufferAttachments,
    
    FrameBufferMrtAttachments,
    
    RenderBufferSize,
    
    TextureSize,
    
    CubemapSize,
    
    VertexCount,
    
    TriangleCount,
    
    ColorTextureSamples,
    
    DepthTextureSamples,

<<<<<<< HEAD
    VertexUniformComponents,
=======
    VertexUniformVectors,
>>>>>>> 129faf00
}<|MERGE_RESOLUTION|>--- conflicted
+++ resolved
@@ -76,9 +76,5 @@
     
     DepthTextureSamples,
 
-<<<<<<< HEAD
-    VertexUniformComponents,
-=======
     VertexUniformVectors,
->>>>>>> 129faf00
 }