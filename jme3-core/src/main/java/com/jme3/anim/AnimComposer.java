--- conflicted
+++ resolved
@@ -314,13 +314,8 @@
      * @param mask The desired mask for the new layer (alias created)
      * @return a new layer
      */
-<<<<<<< HEAD
     public AnimLayer makeLayer(String name, AnimationMask mask) {
         AnimLayer l = new AnimLayer(this, name, mask);
-=======
-    public void makeLayer(String name, AnimationMask mask) {
-        AnimLayer l = new AnimLayer(name, mask);
->>>>>>> b711c776
         layers.put(name, l);
         return l;
     }
