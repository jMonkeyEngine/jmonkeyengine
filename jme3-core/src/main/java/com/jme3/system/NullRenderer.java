--- conflicted
+++ resolved
@@ -207,22 +207,24 @@
     @Override
     public void setDefaultAnisotropicFilter(int level) {
     }
-
-    @Override
-<<<<<<< HEAD
+    @Override
+    public boolean getAlphaToCoverage() {
+        return false;
+    }
+    @Override
+    public int getDefaultAnisotropicFilter() {
+        return 0;
+    }
+
+    @Override
     public void setTransformFeedbackOutput(TransformFeedbackOutput output) {
     }
 
     @Override
     public boolean isQueryResultReady(QueryObject q) {
-=======
-    public boolean getAlphaToCoverage() {
->>>>>>> 2ab03192
-        return false;
-    }
-
-    @Override
-<<<<<<< HEAD
+
+    
+    @Override
     public long getQueryResult(QueryObject q) {
         return 0;
     }
@@ -241,9 +243,4 @@
     public void deleteQuery(QueryObject q) {
 
     }
-=======
-    public int getDefaultAnisotropicFilter() {
-        return 0;
-    }
->>>>>>> 2ab03192
 }