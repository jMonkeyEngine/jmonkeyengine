/*
 * Copyright (c) 2009-2012 jMonkeyEngine
 * All rights reserved.
 *
 * Redistribution and use in source and binary forms, with or without
 * modification, are permitted provided that the following conditions are
 * met:
 *
 * * Redistributions of source code must retain the above copyright
 *   notice, this list of conditions and the following disclaimer.
 *
 * * Redistributions in binary form must reproduce the above copyright
 *   notice, this list of conditions and the following disclaimer in the
 *   documentation and/or other materials provided with the distribution.
 *
 * * Neither the name of 'jMonkeyEngine' nor the names of its contributors
 *   may be used to endorse or promote products derived from this software
 *   without specific prior written permission.
 *
 * THIS SOFTWARE IS PROVIDED BY THE COPYRIGHT HOLDERS AND CONTRIBUTORS
 * "AS IS" AND ANY EXPRESS OR IMPLIED WARRANTIES, INCLUDING, BUT NOT LIMITED
 * TO, THE IMPLIED WARRANTIES OF MERCHANTABILITY AND FITNESS FOR A PARTICULAR
 * PURPOSE ARE DISCLAIMED. IN NO EVENT SHALL THE COPYRIGHT OWNER OR
 * CONTRIBUTORS BE LIABLE FOR ANY DIRECT, INDIRECT, INCIDENTAL, SPECIAL,
 * EXEMPLARY, OR CONSEQUENTIAL DAMAGES (INCLUDING, BUT NOT LIMITED TO,
 * PROCUREMENT OF SUBSTITUTE GOODS OR SERVICES; LOSS OF USE, DATA, OR
 * PROFITS; OR BUSINESS INTERRUPTION) HOWEVER CAUSED AND ON ANY THEORY OF
 * LIABILITY, WHETHER IN CONTRACT, STRICT LIABILITY, OR TORT (INCLUDING
 * NEGLIGENCE OR OTHERWISE) ARISING IN ANY WAY OUT OF THE USE OF THIS
 * SOFTWARE, EVEN IF ADVISED OF THE POSSIBILITY OF SUCH DAMAGE.
 */
package com.jme3.collision.bih;

import com.jme3.math.FastMath;
import com.jme3.math.Vector3f;

public final class BIHTriangle {

    private final Vector3f pointA = new Vector3f();
    private final Vector3f pointB = new Vector3f();
    private final Vector3f pointC = new Vector3f();
    private final Vector3f center = new Vector3f();

    public BIHTriangle(Vector3f p1, Vector3f p2, Vector3f p3) {
        pointA.set(p1);
        pointB.set(p2);
        pointC.set(p3);
        center.set(pointA);
        center.addLocal(pointB).addLocal(pointC).multLocal(FastMath.ONE_THIRD);
    }

<<<<<<< HEAD
    public Vector3f get1(){
        return pointA;
    }

    public Vector3f get2(){
        return pointB;
    }

    public Vector3f get3(){
        return pointC;
=======
    public Vector3f get1() {
        return pointa;
    }

    public Vector3f get2() {
        return pointb;
    }

    public Vector3f get3() {
        return pointc;
>>>>>>> 2da55439
    }

    public Vector3f getCenter() {
        return center;
    }

<<<<<<< HEAD
    public Vector3f getNormal(){
        Vector3f normal = new Vector3f(pointB);
        normal.subtractLocal(pointA).crossLocal(pointC.x- pointA.x, pointC.y- pointA.y, pointC.z- pointA.z);
=======
    public Vector3f getNormal() {
        Vector3f normal = new Vector3f(pointb);
        normal.subtractLocal(pointa)
                .crossLocal(pointc.x - pointa.x, pointc.y - pointa.y, pointc.z - pointa.z);
>>>>>>> 2da55439
        normal.normalizeLocal();
        return normal;
    }

    public float getExtreme(int axis, boolean left) {
        float v1, v2, v3;
<<<<<<< HEAD
        switch (axis){
            case 0: v1 = pointA.x; v2 = pointB.x; v3 = pointC.x; break;
            case 1: v1 = pointA.y; v2 = pointB.y; v3 = pointC.y; break;
            case 2: v1 = pointA.z; v2 = pointB.z; v3 = pointC.z; break;
            default: assert false; return 0;
=======
        switch (axis) {
            case 0:
                v1 = pointa.x;
                v2 = pointb.x;
                v3 = pointc.x;
                break;
            case 1:
                v1 = pointa.y;
                v2 = pointb.y;
                v3 = pointc.y;
                break;
            case 2:
                v1 = pointa.z;
                v2 = pointb.z;
                v3 = pointc.z;
                break;
            default:
                assert false;
                return 0;
>>>>>>> 2da55439
        }
        if (left) {
            if (v1 < v2) {
                if (v1 < v3)
                    return v1;
                else
                    return v3;
            } else {
                if (v2 < v3)
                    return v2;
                else
                    return v3;
            }
        } else {
            if (v1 > v2) {
                if (v1 > v3)
                    return v1;
                else
                    return v3;
            } else {
                if (v2 > v3)
                    return v2;
                else
                    return v3;
            }
        }
    }
}<|MERGE_RESOLUTION|>--- conflicted
+++ resolved
@@ -49,78 +49,51 @@
         center.addLocal(pointB).addLocal(pointC).multLocal(FastMath.ONE_THIRD);
     }
 
-<<<<<<< HEAD
-    public Vector3f get1(){
+    public Vector3f get1() {
         return pointA;
     }
 
-    public Vector3f get2(){
+    public Vector3f get2() {
         return pointB;
     }
 
-    public Vector3f get3(){
+    public Vector3f get3() {
         return pointC;
-=======
-    public Vector3f get1() {
-        return pointa;
-    }
-
-    public Vector3f get2() {
-        return pointb;
-    }
-
-    public Vector3f get3() {
-        return pointc;
->>>>>>> 2da55439
     }
 
     public Vector3f getCenter() {
         return center;
     }
 
-<<<<<<< HEAD
-    public Vector3f getNormal(){
+    public Vector3f getNormal() {
         Vector3f normal = new Vector3f(pointB);
-        normal.subtractLocal(pointA).crossLocal(pointC.x- pointA.x, pointC.y- pointA.y, pointC.z- pointA.z);
-=======
-    public Vector3f getNormal() {
-        Vector3f normal = new Vector3f(pointb);
-        normal.subtractLocal(pointa)
-                .crossLocal(pointc.x - pointa.x, pointc.y - pointa.y, pointc.z - pointa.z);
->>>>>>> 2da55439
+        normal.subtractLocal(pointA)
+                .crossLocal(pointC.x - pointA.x, pointC.y - pointA.y, pointC.z - pointA.z);
         normal.normalizeLocal();
         return normal;
     }
 
     public float getExtreme(int axis, boolean left) {
         float v1, v2, v3;
-<<<<<<< HEAD
-        switch (axis){
-            case 0: v1 = pointA.x; v2 = pointB.x; v3 = pointC.x; break;
-            case 1: v1 = pointA.y; v2 = pointB.y; v3 = pointC.y; break;
-            case 2: v1 = pointA.z; v2 = pointB.z; v3 = pointC.z; break;
-            default: assert false; return 0;
-=======
         switch (axis) {
             case 0:
-                v1 = pointa.x;
-                v2 = pointb.x;
-                v3 = pointc.x;
+                v1 = pointA.x;
+                v2 = pointB.x;
+                v3 = pointC.x;
                 break;
             case 1:
-                v1 = pointa.y;
-                v2 = pointb.y;
-                v3 = pointc.y;
+                v1 = pointA.y;
+                v2 = pointB.y;
+                v3 = pointC.y;
                 break;
             case 2:
-                v1 = pointa.z;
-                v2 = pointb.z;
-                v3 = pointc.z;
+                v1 = pointA.z;
+                v2 = pointB.z;
+                v3 = pointC.z;
                 break;
             default:
                 assert false;
                 return 0;
->>>>>>> 2da55439
         }
         if (left) {
             if (v1 < v2) {
