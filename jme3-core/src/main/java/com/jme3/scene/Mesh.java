--- conflicted
+++ resolved
@@ -43,7 +43,6 @@
 import com.jme3.math.Triangle;
 import com.jme3.math.Vector2f;
 import com.jme3.math.Vector3f;
-import com.jme3.renderer.Renderer;
 import com.jme3.scene.VertexBuffer.Format;
 import com.jme3.scene.VertexBuffer.Type;
 import com.jme3.scene.VertexBuffer.Usage;
@@ -51,7 +50,6 @@
 import com.jme3.util.BufferUtils;
 import com.jme3.util.IntMap;
 import com.jme3.util.IntMap.Entry;
-import com.jme3.util.NativeObject;
 import com.jme3.util.SafeArrayList;
 import com.jme3.util.clone.Cloner;
 import com.jme3.util.clone.JmeCloneable;
@@ -76,11 +74,7 @@
  *
  * @author Kirill Vainer
  */
-<<<<<<< HEAD
-public class Mesh extends NativeObject implements Savable {
-=======
-public class Mesh implements Savable, Cloneable, JmeCloneable {
->>>>>>> 47b37a08
+public class Mesh extends NativeObject implements Savable, Cloneable, JmeCloneable {
 
     /**
      * The mode of the Mesh specifies both the type of primitive represented
@@ -135,27 +129,14 @@
          * with the very first vertex to make a triangle.
          */
         TriangleFan(false),
-<<<<<<< HEAD
         
         Reserved(false),
         
-=======
-
-        /**
-         * A combination of various triangle modes. It is best to avoid
-         * using this mode as it may not be supported by all renderers.
-         * The {@link Mesh#setModeStart(int[]) mode start points} and
-         * {@link Mesh#setElementLengths(int[]) element lengths} must
-         * be specified for this mode.
-         */
-        Hybrid(false),
->>>>>>> 47b37a08
         /**
          * Used for Tesselation only. Requires to set the number of vertices
          * for each patch (default is 3 for triangle tesselation)
          */
         Patch(true);
-        
         private boolean listMode = false;
 
         private Mode(boolean listMode){
@@ -235,7 +216,6 @@
      * @return a deep clone of this mesh.
      */
     public Mesh deepClone(){
-<<<<<<< HEAD
         Mesh clone = (Mesh) super.clone();
         clone.meshBound = meshBound != null ? meshBound.clone() : null;
 
@@ -249,38 +229,6 @@
             VertexBuffer bufClone = vb.clone();
             clone.buffers.put(vb.getBufferType().ordinal(), bufClone);
             clone.buffersList.add(bufClone);
-=======
-        try{
-            Mesh clone = (Mesh) super.clone();
-            clone.meshBound = meshBound != null ? meshBound.clone() : null;
-
-            // TODO: Collision tree cloning
-            //clone.collisionTree = collisionTree != null ? collisionTree : null;
-            clone.collisionTree = null; // it will get re-generated in any case
-
-            clone.buffers = new IntMap<VertexBuffer>();
-            clone.buffersList = new SafeArrayList<VertexBuffer>(VertexBuffer.class);
-            for (VertexBuffer vb : buffersList.getArray()){
-                VertexBuffer bufClone = vb.clone();
-                clone.buffers.put(vb.getBufferType().ordinal(), bufClone);
-                clone.buffersList.add(bufClone);
-            }
-
-            clone.vertexArrayID = -1;
-            clone.vertCount = vertCount;
-            clone.elementCount = elementCount;
-            clone.instanceCount = instanceCount;
-
-            // although this could change
-            // if the bone weight/index buffers are modified
-            clone.maxNumWeights = maxNumWeights;
-
-            clone.elementLengths = elementLengths != null ? elementLengths.clone() : null;
-            clone.modeStart = modeStart != null ? modeStart.clone() : null;
-            return clone;
-        }catch (CloneNotSupportedException ex){
-            throw new AssertionError();
->>>>>>> 47b37a08
         }
 
         clone.vertCount = vertCount;
@@ -337,7 +285,6 @@
     public Mesh jmeClone() {
         try {
             Mesh clone = (Mesh)super.clone();
-            clone.vertexArrayID = -1;
             return clone;
         } catch (CloneNotSupportedException ex) {
             throw new AssertionError();
@@ -357,8 +304,6 @@
         this.buffersList = cloner.clone(buffersList);
         this.buffers = cloner.clone(buffers);
         this.lodLevels = cloner.clone(lodLevels);
-        this.elementLengths = cloner.clone(elementLengths);
-        this.modeStart = cloner.clone(modeStart);
     }
 
     /**
@@ -423,7 +368,6 @@
      */
     public void prepareForAnim(boolean forSoftwareAnim){
         if (forSoftwareAnim) {
-<<<<<<< HEAD
             // convert indices to ubytes on the heap		
             VertexBuffer indices = getBuffer(Type.BoneIndex);		
             if (!indices.getData().hasArray()) {		
@@ -449,28 +393,6 @@
                     throw new UnsupportedOperationException("Not yet supported");
                 }
             }		
-=======
-            // convert indices to ubytes on the heap
-            VertexBuffer indices = getBuffer(Type.BoneIndex);
-            if (!indices.getData().hasArray()) {
-                ByteBuffer originalIndex = (ByteBuffer) indices.getData();
-                ByteBuffer arrayIndex = ByteBuffer.allocate(originalIndex.capacity());
-                originalIndex.clear();
-                arrayIndex.put(originalIndex);
-                indices.updateData(arrayIndex);
-            }
-            indices.setUsage(Usage.CpuOnly);
-
-            // convert weights on the heap
-            VertexBuffer weights = getBuffer(Type.BoneWeight);
-            if (!weights.getData().hasArray()) {
-                FloatBuffer originalWeight = (FloatBuffer) weights.getData();
-                FloatBuffer arrayWeight = FloatBuffer.allocate(originalWeight.capacity());
-                originalWeight.clear();
-                arrayWeight.put(originalWeight);
-                weights.updateData(arrayWeight);
-            }
->>>>>>> 47b37a08
             weights.setUsage(Usage.CpuOnly);
             // position, normal, and tanget buffers to be in "Stream" mode
             VertexBuffer positions = getBuffer(Type.Position);
@@ -565,45 +487,8 @@
     public VertexBuffer getLodLevel(int lod){
         return lodLevels[lod];
     }
-
-    /**
-<<<<<<< HEAD
-=======
-     * Get the element lengths for {@link Mode#Hybrid} mesh mode.
-     *
-     * @return element lengths
-     */
-    public int[] getElementLengths() {
-        return elementLengths;
-    }
-
-    /**
-     * Set the element lengths for {@link Mode#Hybrid} mesh mode.
-     *
-     * @param elementLengths The element lengths to set
-     */
-    public void setElementLengths(int[] elementLengths) {
-        this.elementLengths = elementLengths;
-    }
-
-    /**
-     * Set the mode start indices for {@link Mode#Hybrid} mesh mode.
-     *
-     * @return mode start indices
-     */
-    public int[] getModeStart() {
-        return modeStart;
-    }
-
-    /**
-     * Get the mode start indices for {@link Mode#Hybrid} mesh mode.
-     */
-    public void setModeStart(int[] modeStart) {
-        this.modeStart = modeStart;
-    }
-
-    /**
->>>>>>> 47b37a08
+    
+    /**
      * Returns the mesh mode
      *
      * @return the mesh mode
@@ -880,7 +765,7 @@
             elementCount = computeNumElements(ib.getData().limit());
         }else{
             elementCount = computeNumElements(vertCount);
-        }
+        }        
         instanceCount = computeInstanceCount();
     }
 
@@ -1006,26 +891,6 @@
     }
 
     /**
-<<<<<<< HEAD
-=======
-     * Returns the mesh's VAO ID. Internal use only.
-     */
-    public int getId(){
-        return vertexArrayID;
-    }
-
-    /**
-     * Sets the mesh's VAO ID. Internal use only.
-     */
-    public void setId(int id){
-        if (vertexArrayID != -1)
-            throw new IllegalStateException("ID has already been set.");
-
-        vertexArrayID = id;
-    }
-
-    /**
->>>>>>> 47b37a08
      * Generates a collision tree for the mesh.
      * Called automatically by {@link #collideWith(com.jme3.collision.Collidable,
      * com.jme3.math.Matrix4f,
@@ -1218,27 +1083,17 @@
      * @return A virtual or wrapped index buffer to read the data as a list
      */
     public IndexBuffer getIndicesAsList(){
-<<<<<<< HEAD
-=======
-        if (mode == Mode.Hybrid)
-            throw new UnsupportedOperationException("Hybrid mode not supported");
-
->>>>>>> 47b37a08
         IndexBuffer ib = getIndexBuffer();
-        if (ib != null) {
-            if (mode.isListMode()) {
+        if (ib != null){
+            if (mode.isListMode()){
                 // already in list mode
                 return ib;
-<<<<<<< HEAD
-            } else {
-=======
             }else{
->>>>>>> 47b37a08
                 // not in list mode but it does have an index buffer
                 // wrap it so the data is converted to list format
                 return new WrappedIndexBuffer(this);
             }
-        } else {
+        }else{
             // return a virtual index buffer that will supply
             // "fake" indices in list format
             return new VirtualIndexBuffer(vertCount, mode);
@@ -1533,7 +1388,7 @@
         out.write(mode, "mode", Mode.Triangles);
         out.write(collisionTree, "collisionTree", null);
         out.write(pointSize, "pointSize", 1f);
-
+        
         //Removing HW skinning buffers to not save them
         VertexBuffer hwBoneIndex = null;
         VertexBuffer hwBoneWeight = null;
@@ -1574,9 +1429,9 @@
         for (Entry<VertexBuffer> entry : buffers){
             buffersList.add(entry.getValue());
         }
-
+        
         //creating hw animation buffers empty so that they are put in the cache
-        if (isAnimated()) {
+        if(isAnimated()){
             VertexBuffer hwBoneIndex = new VertexBuffer(Type.HWBoneIndex);
             hwBoneIndex.setUsage(Usage.CpuOnly);
             setBuffer(hwBoneIndex);
@@ -1584,7 +1439,7 @@
             hwBoneWeight.setUsage(Usage.CpuOnly);
             setBuffer(hwBoneWeight);
         }
-
+        
         Savable[] lodLevelsSavable = in.readSavableArray("lodLevels", null);
         if (lodLevelsSavable != null) {
             lodLevels = new VertexBuffer[lodLevelsSavable.length];
