/*
 * Copyright (c) 2009-2021 jMonkeyEngine
 * All rights reserved.
 *
 * Redistribution and use in source and binary forms, with or without
 * modification, are permitted provided that the following conditions are
 * met:
 *
 * * Redistributions of source code must retain the above copyright
 *   notice, this list of conditions and the following disclaimer.
 *
 * * Redistributions in binary form must reproduce the above copyright
 *   notice, this list of conditions and the following disclaimer in the
 *   documentation and/or other materials provided with the distribution.
 *
 * * Neither the name of 'jMonkeyEngine' nor the names of its contributors
 *   may be used to endorse or promote products derived from this software
 *   without specific prior written permission.
 *
 * THIS SOFTWARE IS PROVIDED BY THE COPYRIGHT HOLDERS AND CONTRIBUTORS
 * "AS IS" AND ANY EXPRESS OR IMPLIED WARRANTIES, INCLUDING, BUT NOT LIMITED
 * TO, THE IMPLIED WARRANTIES OF MERCHANTABILITY AND FITNESS FOR A PARTICULAR
 * PURPOSE ARE DISCLAIMED. IN NO EVENT SHALL THE COPYRIGHT OWNER OR
 * CONTRIBUTORS BE LIABLE FOR ANY DIRECT, INDIRECT, INCIDENTAL, SPECIAL,
 * EXEMPLARY, OR CONSEQUENTIAL DAMAGES (INCLUDING, BUT NOT LIMITED TO,
 * PROCUREMENT OF SUBSTITUTE GOODS OR SERVICES; LOSS OF USE, DATA, OR
 * PROFITS; OR BUSINESS INTERRUPTION) HOWEVER CAUSED AND ON ANY THEORY OF
 * LIABILITY, WHETHER IN CONTRACT, STRICT LIABILITY, OR TORT (INCLUDING
 * NEGLIGENCE OR OTHERWISE) ARISING IN ANY WAY OUT OF THE USE OF THIS
 * SOFTWARE, EVEN IF ADVISED OF THE POSSIBILITY OF SUCH DAMAGE.
 */
package com.jme3.input;

import java.io.IOException;
import java.io.InputStream;
import java.net.URL;
import java.util.Collections;
import java.util.Enumeration;
import java.util.HashMap;
import java.util.Map;
import java.util.Properties;
import java.util.logging.Level;
import java.util.logging.Logger;
import java.util.regex.Matcher;
import java.util.regex.Pattern;


/**
 * Provides compatibility mapping to different joysticks
 * that both report their name in a unique way and require
 * remapping to achieve a proper default layout.
 *
 * <p>All mappings MUST be defined before the joystick support
 * has been initialized in the InputManager.</p>
 *
 * @author Paul Speed
 * @author Markil3
 */
public class JoystickCompatibilityMappings {

    private static final Logger logger = Logger.getLogger(JoystickCompatibilityMappings.class.getName());

    static {
        logger.setLevel(Level.FINE);
    }

    // List of resource paths to check for the joystick-mapping.properties
    // files.
<<<<<<< HEAD
    private static String[] searchPaths = {"joystick-mapping.properties"};

    private static Map<String, Map<String, String>> joystickMappings = new HashMap<String, Map<String, String>>();
    private static Map<String, Map<String, AxisData>> axisMappings = new HashMap<String, Map<String, AxisData>>();
    private static Map<JoystickAxis, float[]> axisRangeMappings = new HashMap<>();
    private static Map<String, Map<String, String>> buttonMappings = new HashMap<String, Map<String, String>>();
=======
    final private static String[] searchPaths = { "joystick-mapping.properties" };  

    final private static Map<String,Map<String,String>> joystickMappings = new HashMap<String,Map<String,String>>();
>>>>>>> c4e7a283

    // Remaps names by regex.
    final private static Map<Pattern, String> nameRemappings = new HashMap<>();
    final private static Map<String, String> nameCache = new HashMap<>();

    static {
        loadDefaultMappings();
    }

<<<<<<< HEAD
    protected static Map<String, String> getMappings(String joystickName, boolean create) {
        Map<String, String> result = joystickMappings.get(joystickName.trim());
        if (result == null && create) {
            result = new HashMap<String, String>();
            joystickMappings.put(joystickName.trim(), result);
        }
        return result;
    }

    /**
     * Obtains mappings specific to the joystick axis
     *
     * @param joystickName - The name of the joystick type to obtain mappings for.
     * @param create       - If there are no mappings present and this parameter is true, then a new entry for this joystick is created.
     * @return The various axis remappings for the requested joystick, or null of there are none.
     * @author Markil3
     */
    protected static Map<String, AxisData> getAxisMappings(String joystickName, boolean create) {
        Map<String, AxisData> result = axisMappings.get(joystickName.trim());
        if (result == null && create) {
            result = new HashMap<String, AxisData>();
            axisMappings.put(joystickName.trim(), result);
        }
        return result;
    }

    /**
     * Obtains mappings specific to the joystick buttons
     *
     * @param joystickName - The name of the joystick type to obtain mappings for.
     * @param create       - If there are no mappings present and this parameter is true, then a new entry for this joystick is created.
     * @return The various button remappings for the requested joystick, or null of there are none.
     * @author Markil3
     */
    protected static Map<String, String> getButtonMappings(String joystickName, boolean create) {
        Map<String, String> result = buttonMappings.get(joystickName.trim());
        if (result == null && create) {
            result = new HashMap<String, String>();
            buttonMappings.put(joystickName.trim(), result);
        }
        return result;
    }

    /**
     * This method will take a "raw" axis value from the system and rescale it based on what the remapper has specified. For example, if the remapper specified an axis to be scaled to [0.0,1.0], then a raw value of -0.5 would be converted to 0.25.
     *
     * @param axis         - The axis to remap.
     * @param currentValue - The raw value the system is outputting, on a scale of -1.0 to 1.0.
     * @return The new value that will be provided to listeners, on a scale specified by the remappings file.
     * @author Markil3
     */
    public static float remapAxisRange(JoystickAxis axis, float currentValue) {
        String joyName = axis.getJoystick().getName();
        Map<String, AxisData> map;
        float[] range = axisRangeMappings.get(axis);
        if (range == null) {
            map = getAxisMappings(joyName, false);
            if (map != null && map.containsKey(axis.getName())) {
                range = map.get(axis.getName()).range;
                axisRangeMappings.put(axis, range);
            } else {
                // Try the normalized name
                joyName = getNormalizedName(joyName);
                if (joyName != null) {
                    map = getAxisMappings(joyName, false);
                    if (map != null && map.containsKey(axis.getName())) {
                        range = map.get(axis.getName()).range;
                        axisRangeMappings.put(axis, range);
                    }
                }
            }
        }
        if (range == null) {
            axisRangeMappings.put(axis, new float[0]);
            return currentValue;
        }

        /*
         * If we have an array of size 0, that means we have acknowledged this axis (so we don't
         * need to go searching for it every tick), but that there is no remapping.
         */
        if (range.length == 0) {
            return currentValue;
        }

        return (currentValue + range[1] + range[0]) * ((range[1] - range[0]) / 2);
    }

    /**
     * Takes the original name of an axis, specifically, and returns the new name it will function under.
     *
     * @param joystickName - The joystick type the axis comes from.
     * @param componentId  - The system-provided name for the axis.
     * @return The new name for the axis, or just componentId if no remapping was provided.
     * @author Markil3
     */
    public static String remapAxis(String joystickName, String componentId) {
        logger.log(Level.FINE, "remapAxis(" + joystickName + ", " + componentId + ")");

        // Always try the specific name first.
        joystickName = joystickName.trim();
        Map map = getAxisMappings(joystickName, false);
        if (map != null && map.containsKey(componentId)) {
            logger.log(Level.FINE, "returning remapped axis:" + map.get(componentId));
            return ((AxisData) map.get(componentId)).name;
        }

        map = getMappings(joystickName, false);
        if (map != null && map.containsKey(componentId)) {
            logger.log(Level.FINE, "returning remapped axis:" + map.get(componentId));
            return ((String) map.get(componentId));
        }

        // Try the normalized name
        joystickName = getNormalizedName(joystickName);
        logger.log(Level.FINE, "normalized joystick name:" + joystickName);
        if (joystickName == null) {
            return componentId;
        }

        map = getAxisMappings(joystickName, false);
        if (map != null && map.containsKey(componentId)) {
            logger.log(Level.FINE, "returning remapped:" + map.get(componentId));
            return ((AxisData) map.get(componentId)).name;
        }

        map = getMappings(joystickName, false);
        if (map != null && map.containsKey(componentId)) {
            logger.log(Level.FINE, "returning remapped:" + map.get(componentId));
            return ((String) map.get(componentId));
=======
    /**
     * A private constructor to inhibit instantiation of this class.
     */
    private JoystickCompatibilityMappings() {
    }

    protected static Map<String,String> getMappings( String joystickName, boolean create ) {
        Map<String,String> result = joystickMappings.get(joystickName.trim());
        if( result == null && create ) {
            result = new HashMap<String,String>();
            joystickMappings.put(joystickName.trim(),result);
>>>>>>> c4e7a283
        }

        return componentId;
    }

    /**
     * Takes the original name of an button, specifically, and returns the new name it will function under.
     *
     * @param joystickName - The joystick type the axis comes from.
     * @param componentId  - The system-provided name for the button.
     * @return The new name for the button, or just componentId if no remapping was provided.
     * @author Markil3
     */
    public static String remapButton(String joystickName, String componentId) {
        logger.log(Level.FINE, "remapAxis(" + joystickName + ", " + componentId + ")");


        // Always try the specific name first.
        joystickName = joystickName.trim();
        Map<String, String> map = getButtonMappings(joystickName, false);
        if (map != null && map.containsKey(componentId)) {
            logger.log(Level.FINE, "returning remapped axis:" + map.get(componentId));
            return map.get(componentId);
        }

        map = getMappings(joystickName, false);
        if (map != null && map.containsKey(componentId)) {
            logger.log(Level.FINE, "returning remapped axis:" + map.get(componentId));
            return map.get(componentId);
        }

        // Try the normalized name
        joystickName = getNormalizedName(joystickName);
        logger.log(Level.FINE, "normalized joystick name:" + joystickName);
        if (joystickName == null) {
            return componentId;
        }

        map = getButtonMappings(joystickName, false);
        if (map != null && map.containsKey(componentId)) {
            logger.log(Level.FINE, "returning remapped:" + map.get(componentId));
            return map.get(componentId);
        }

        map = getMappings(joystickName, false);
        if (map != null && map.containsKey(componentId)) {
            logger.log(Level.FINE, "returning remapped:" + map.get(componentId));
            return map.get(componentId);
        }

        return componentId;
    }

    /**
     * Returns the remapped version of the axis/button name if there
     * is a mapping for it otherwise it returns the original name.
     */
    public static String remapComponent(String joystickName, String componentId) {
        logger.log(Level.FINE, "remapComponent(" + joystickName + ", " + componentId + ")");

        // Always try the specific name first.
        joystickName = joystickName.trim();
        Map<String, String> map = getMappings(joystickName, false);
        if (map != null && map.containsKey(componentId)) {
            logger.log(Level.FINE, "returning remapped:" + map.get(componentId));
            return map.get(componentId);
        }
        // Try the normalized name
        joystickName = getNormalizedName(joystickName);
        logger.log(Level.FINE, "normalized joystick name:" + joystickName);
        if (joystickName == null) {
            return componentId;
        }
        map = getMappings(joystickName, false);
        if (map == null) {
            return componentId;
        }
        if (!map.containsKey(componentId)) {
            return componentId;
        }
        logger.log(Level.FINE, "returning remapped:" + map.get(componentId));
        return map.get(componentId);
    }

    /**
     * Returns a set of Joystick axis name remappings if they exist otherwise
     * it returns an empty map.
     *
     * @author Markil3
     */
    public static Map<String, AxisData> getJoystickAxisMappings(String joystickName) {
        Map<String, AxisData> result = getAxisMappings(joystickName.trim(), false);
        if (result == null)
            return Collections.emptyMap();
        return Collections.unmodifiableMap(result);
    }

    /**
     * Returns a set of Joystick button name remappings if they exist otherwise
     * it returns an empty map.
     *
     * @author Markil3
     */
    public static Map<String, String> getJoystickButtonMappings(String joystickName) {
        Map<String, String> result = getButtonMappings(joystickName.trim(), false);
        if (result == null)
            return Collections.emptyMap();
        return Collections.unmodifiableMap(result);
    }

    /**
     * Returns a set of Joystick axis/button name remappings if they exist otherwise
     * it returns an empty map.
     */
    public static Map<String, String> getJoystickMappings(String joystickName) {
        Map<String, String> result = getMappings(joystickName.trim(), false);
        if (result == null)
            return Collections.emptyMap();
        return Collections.unmodifiableMap(result);
    }

    /**
     * Adds a single Joystick axis or button remapping based on the
     * joystick's name and axis/button name.  The "remap" value will be
     * used instead.
     *
     * @author Markil3
     */
    public static void addAxisMapping(String stickName, String sourceComponentId, String remapId) {
        logger.log(Level.FINE, "addAxisMapping(" + stickName + ", " + sourceComponentId + ", " + remapId + ")");
        getAxisMappings(stickName, true).put(sourceComponentId, new AxisData(remapId, new float[0]));
    }

    /**
     * Adds a single Joystick axis or button remapping based on the
     * joystick's name and axis/button name.  The "remap" value will be
     * used instead.
     *
     * @author Markil3
     */
    public static void addAxisMapping(String stickName, String sourceComponentId, String remapId, float[] range) {
        logger.log(Level.FINE, "addAxisMapping(" + stickName + ", " + sourceComponentId + ", " + remapId + ")");
        if (range.length != 2) {
            throw new IllegalArgumentException("The range must have exactly 2 elements");
        }
        getAxisMappings(stickName, true).put(sourceComponentId, new AxisData(remapId, range));
    }

    /**
     * Adds a single Joystick axis or button remapping based on the
     * joystick's name and axis/button name.  The "remap" value will be
     * used instead.
     *
     * @author Markil3
     */
    public static void addButtonMapping(String stickName, String sourceComponentId, String remapId) {
        logger.log(Level.FINE, "addButtonMapping(" + stickName + ", " + sourceComponentId + ", " + remapId + ")");
        getButtonMappings(stickName, true).put(sourceComponentId, remapId);
    }

    /**
     * Adds a single Joystick axis or button remapping based on the
     * joystick's name and axis/button name.  The "remap" value will be
     * used instead.
     */
    public static void addMapping(String stickName, String sourceComponentId, String remapId) {
        logger.log(Level.FINE, "addMapping(" + stickName + ", " + sourceComponentId + ", " + remapId + ")");
        getMappings(stickName, true).put(sourceComponentId, remapId);
    }

    /**
     * Adds a preconfigured set of mappings in Properties object
     * form where the names are dot notation
     * "axis"/"button"/"". "joystick"."axis/button name"
     * and the values are the remapped component name.  This calls
     * addMapping(stickName, sourceComponent, remap) for every property
     * that it is able to parse.
     *
     * @author Paul Speed
     * @author Markil 3
     */
    public static void addMappings(Properties p) {
        final String AXIS_LABEL = "axis";
        final String BUTTON_LABEL = "button";

        float[] range;
        int lBrackIndex, rBrackIndex, commaIndex;

        for (Map.Entry<Object, Object> e : p.entrySet()) {
            range = null;
            String key = String.valueOf(e.getKey()).trim();

            int firstSplit = key.indexOf('.');
            int split = key.lastIndexOf('.');
            if (split < 0) {
                logger.log(Level.WARNING, "Skipping mapping:{0}", e);
                continue;
            }

            String type;
            if (firstSplit >= 0 && firstSplit != split) {
                type = key.substring(0, firstSplit).trim();
                if (!type.equals(AXIS_LABEL) && !type.equals(BUTTON_LABEL)) {
                    /*
                     * In this case, the "type" is probably a part of the
                     * joystick name.
                     */
                    firstSplit = -1;
                    type = "";
                }
            } else {
                firstSplit = -1;
                type = "";
            }
            String stick = key.substring(firstSplit + 1, split).trim();
            String component = key.substring(split + 1).trim();
            String value = String.valueOf(e.getValue()).trim();
            if ("regex".equals(component)) {
                // It's a name remapping
                addJoystickNameRegex(value, stick);
            }
            if ((lBrackIndex = value.indexOf('[')) > 0) {
                /*
                 * This means that there is an axis range.
                 */
                range = new float[2];
                rBrackIndex = value.indexOf(']');
                commaIndex = value.indexOf(',');
                if (rBrackIndex > -1 && commaIndex > -1) {
                    try {
                        range[0] = Float.parseFloat(value.substring(lBrackIndex + 1, commaIndex).trim());
                        range[1] = Float.parseFloat(value.substring(commaIndex + 1, rBrackIndex).trim());
                        value = value.substring(0, lBrackIndex).trim();
                        type = AXIS_LABEL;
                    } catch (NumberFormatException nfe) {
                        logger.log(Level.SEVERE, "Could not parse axis range \"" + value.substring(lBrackIndex) + "\"", nfe);
                    }
                }
            }
            switch (type) {
                case AXIS_LABEL:
                    if (range == null) {
                        addAxisMapping(stick, component, value);
                    } else {
                        addAxisMapping(stick, component, value, range);
                    }
                    break;
                case BUTTON_LABEL:
                    addButtonMapping(stick, component, value);
                    break;
                default:
                    addMapping(stick, component, value);
            }
        }
    }

    /**
     * Maps a regular expression to a normalized name for that joystick.
     */
    public static void addJoystickNameRegex(String regex, String name) {
        logger.log(Level.FINE, "addJoystickNameRegex(" + regex + ", " + name + ")");
        nameRemappings.put(Pattern.compile(regex), name);
    }

    protected static String getNormalizedName(String name) {
        String result = nameCache.get(name);
        if (result != null) {
            return result;
        }
        for (Map.Entry<Pattern, String> e : nameRemappings.entrySet()) {
            Pattern p = e.getKey();
            Matcher m = p.matcher(name);
            if (m.matches()) {
                nameCache.put(name, e.getValue());
                return e.getValue();
            }
        }
        return null;
    }

    /**
     * Loads a set of compatibility mappings from the property file
     * specified by the given URL.
     */
    public static void loadMappingProperties(URL u) throws IOException {
        logger.log(Level.FINE, "Loading mapping properties:{0}", u);
        InputStream in = u.openStream();
        try {
            Properties p = new Properties();
            p.load(in);
            addMappings(p);
        } finally {
            in.close();
        }
    }

    protected static void loadMappings(ClassLoader cl, String path) throws IOException {
        logger.log(Level.FINE, "Searching for mappings for path:{0}", path);
        for (Enumeration<URL> en = cl.getResources(path); en.hasMoreElements(); ) {
            URL u = en.nextElement();
            try {
                loadMappingProperties(u);
            } catch (IOException e) {
                logger.log(Level.SEVERE, "Error loading:" + u, e);
            }
        }

    }

    /**
     * Loads the default compatibility mappings by looking for
     * joystick-mapping.properties files on the classpath.
     */
    protected static void loadDefaultMappings() {
        for (String s : searchPaths) {
            try {
                loadMappings(JoystickCompatibilityMappings.class.getClassLoader(), s);
            } catch (IOException e) {
                logger.log(Level.SEVERE, "Error searching resource path:{0}", s);
            }
        }
    }

    private static class AxisData {
        String name;
        float[] range;

        AxisData(String name, float[] range) {
            this.name = name;
            this.range = range;
        }
    }
}<|MERGE_RESOLUTION|>--- conflicted
+++ resolved
@@ -66,18 +66,12 @@
 
     // List of resource paths to check for the joystick-mapping.properties
     // files.
-<<<<<<< HEAD
     private static String[] searchPaths = {"joystick-mapping.properties"};
 
     private static Map<String, Map<String, String>> joystickMappings = new HashMap<String, Map<String, String>>();
     private static Map<String, Map<String, AxisData>> axisMappings = new HashMap<String, Map<String, AxisData>>();
     private static Map<JoystickAxis, float[]> axisRangeMappings = new HashMap<>();
     private static Map<String, Map<String, String>> buttonMappings = new HashMap<String, Map<String, String>>();
-=======
-    final private static String[] searchPaths = { "joystick-mapping.properties" };  
-
-    final private static Map<String,Map<String,String>> joystickMappings = new HashMap<String,Map<String,String>>();
->>>>>>> c4e7a283
 
     // Remaps names by regex.
     final private static Map<Pattern, String> nameRemappings = new HashMap<>();
@@ -87,7 +81,12 @@
         loadDefaultMappings();
     }
 
-<<<<<<< HEAD
+    /**
+     * A private constructor to inhibit instantiation of this class.
+     */
+    private JoystickCompatibilityMappings() {
+    }
+
     protected static Map<String, String> getMappings(String joystickName, boolean create) {
         Map<String, String> result = joystickMappings.get(joystickName.trim());
         if (result == null && create) {
@@ -218,19 +217,6 @@
         if (map != null && map.containsKey(componentId)) {
             logger.log(Level.FINE, "returning remapped:" + map.get(componentId));
             return ((String) map.get(componentId));
-=======
-    /**
-     * A private constructor to inhibit instantiation of this class.
-     */
-    private JoystickCompatibilityMappings() {
-    }
-
-    protected static Map<String,String> getMappings( String joystickName, boolean create ) {
-        Map<String,String> result = joystickMappings.get(joystickName.trim());
-        if( result == null && create ) {
-            result = new HashMap<String,String>();
-            joystickMappings.put(joystickName.trim(),result);
->>>>>>> c4e7a283
         }
 
         return componentId;
