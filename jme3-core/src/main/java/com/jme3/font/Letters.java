/*
 * Copyright (c) 2009-2021 jMonkeyEngine
 * All rights reserved.
 *
 * Redistribution and use in source and binary forms, with or without
 * modification, are permitted provided that the following conditions are
 * met:
 *
 * * Redistributions of source code must retain the above copyright
 *   notice, this list of conditions and the following disclaimer.
 *
 * * Redistributions in binary form must reproduce the above copyright
 *   notice, this list of conditions and the following disclaimer in the
 *   documentation and/or other materials provided with the distribution.
 *
 * * Neither the name of 'jMonkeyEngine' nor the names of its contributors
 *   may be used to endorse or promote products derived from this software
 *   without specific prior written permission.
 *
 * THIS SOFTWARE IS PROVIDED BY THE COPYRIGHT HOLDERS AND CONTRIBUTORS
 * "AS IS" AND ANY EXPRESS OR IMPLIED WARRANTIES, INCLUDING, BUT NOT LIMITED
 * TO, THE IMPLIED WARRANTIES OF MERCHANTABILITY AND FITNESS FOR A PARTICULAR
 * PURPOSE ARE DISCLAIMED. IN NO EVENT SHALL THE COPYRIGHT OWNER OR
 * CONTRIBUTORS BE LIABLE FOR ANY DIRECT, INDIRECT, INCIDENTAL, SPECIAL,
 * EXEMPLARY, OR CONSEQUENTIAL DAMAGES (INCLUDING, BUT NOT LIMITED TO,
 * PROCUREMENT OF SUBSTITUTE GOODS OR SERVICES; LOSS OF USE, DATA, OR
 * PROFITS; OR BUSINESS INTERRUPTION) HOWEVER CAUSED AND ON ANY THEORY OF
 * LIABILITY, WHETHER IN CONTRACT, STRICT LIABILITY, OR TORT (INCLUDING
 * NEGLIGENCE OR OTHERWISE) ARISING IN ANY WAY OUT OF THE USE OF THIS
 * SOFTWARE, EVEN IF ADVISED OF THE POSSIBILITY OF SUCH DAMAGE.
 */
package com.jme3.font;

import com.jme3.font.BitmapFont.Align;
import com.jme3.font.BitmapFont.VAlign;
import com.jme3.font.ColorTags.Range;
import com.jme3.math.ColorRGBA;

import java.util.LinkedList;

/**
 * Manage and align LetterQuads
 * @author YongHoon
 */
class Letters {
    private final LetterQuad head;
    private final LetterQuad tail;
    private final BitmapFont font;
    private LetterQuad current;
    final private StringBlock block;
    private float totalWidth;
    private float totalHeight;
    final private ColorTags colorTags = new ColorTags();
    private ColorRGBA baseColor = null;
    private float baseAlpha = -1;
    private String plainText;

    Letters(BitmapFont font, StringBlock bound, boolean rightToLeft) {
        final String text = bound.getText();
        this.block = bound;
        this.font = font;
        head = new LetterQuad(font, rightToLeft);
        tail = new LetterQuad(font, rightToLeft);
        setText(text);
    }

    void setText(final String text) {
        colorTags.setText(text);
        plainText = colorTags.getPlainText();

        head.setNext(tail);
        tail.setPrevious(head);
        current = head;
        if (text != null && plainText.length() > 0) {
            LetterQuad l = head;
            CharSequence characters = plainText;
            if (font.getGlyphParser() != null) {
                characters = font.getGlyphParser().parse(plainText);
            }

            for (int i = 0; i < characters.length(); i++) {
                l = l.addNextCharacter(characters.charAt(i));
                if (baseColor != null) {
                    // Give the letter a default color if
                    // one has been provided.
                    l.setColor(baseColor);
                }
            }
        }

        LinkedList<Range> ranges = colorTags.getTags();
        if (!ranges.isEmpty()) {
            for (int i = 0; i < ranges.size()-1; i++) {
                Range start = ranges.get(i);
                Range end = ranges.get(i+1);
                setColor(start.start, end.start, start.color);
            }
            Range end = ranges.getLast();
            setColor(end.start, plainText.length(), end.color);
        }

        invalidate();
    }

    LetterQuad getHead() {
        return head;
    }

    LetterQuad getTail() {
        return tail;
    }

    void update() {
        LetterQuad l = head;
        int lineCount = 1;
        BitmapCharacter ellipsis = font.getCharSet().getCharacter(block.getEllipsisChar());
        float ellipsisWidth = ellipsis!=null? ellipsis.getWidth()*getScale(): 0;

        while (!l.isTail()) {
            if (l.isInvalid()) {
                l.update(block);
                // Without a text block, the next line always returns false = no text wrap will be applied.
                if (l.isInvalid(block)) {
                    switch (block.getLineWrapMode()) {
                    case Character:
                        lineWrap(l);
                        lineCount++;
                        break;
                    case Word:
                        if (!l.isBlank()) {
                            // search last blank character before this word
                            LetterQuad blank = l;
                            while (!blank.isBlank()) {
                                if (blank.isLineStart() || blank.isHead()) {
                                    lineWrap(l);
                                    lineCount++;
                                    blank = null;
                                    break;
                                }
                                blank = blank.getPrevious();
                            }
                            if (blank != null) {
                                blank.setEndOfLine();
                                lineCount++;
                                while (blank != l) {
                                    blank = blank.getNext();
                                    blank.invalidate();
                                    blank.update(block);
                                }
                            }
                        }
                        break;
                    case NoWrap:
                        LetterQuad cursor = l.getPrevious();
                        while (cursor.isInvalid(block, ellipsisWidth) && !cursor.isLineStart()) {
                            cursor = cursor.getPrevious();
                        }
                        cursor.setBitmapChar(ellipsis);
                        cursor.update(block);
                        cursor = cursor.getNext();
                        while (!cursor.isTail() && !cursor.isLineFeed()) {
                            cursor.setBitmapChar(null);
                            cursor.update(block);
                            cursor = cursor.getNext();
                        }
                        break;
                    case Clip:
                        // Clip the character that falls out of bounds
                        l.clip(block);

                        // Clear the rest up to the next line feed.
<<<<<<< HEAD
                        // = for texts attached to a textblock all coming characters are cleared except a linefeed is explicitly used
                        for (LetterQuad q = l.getNext(); !q.isTail() && !q.isLineFeed(); q = q.getNext()) {
=======
                        // = for texts attached to a text block, all coming characters are cleared except a linefeed is explicitly used
                        for( LetterQuad q = l.getNext(); !q.isTail() && !q.isLineFeed(); q = q.getNext() ) {
>>>>>>> e908655a
                            q.setBitmapChar(null);
                            q.update(block);
                        }
                        break;
                    }
                }
            } else if (current.isInvalid(block)) {
                invalidate(current);
            }
            if (l.isEndOfLine()) {
                lineCount++;
            }
            l = l.getNext();
        }

        block.setLineCount(lineCount);
        align();
        rewind();
    }

    private void align() {
        if (block.getTextBox() == null) {
            // Without a text block, there is no alignment.
            return;

            // For unbounded left-to-right texts the letters will simply be shown starting from
            // x0 = 0 and advance toward right as line length is considered to be infinite.
            // For unbounded right-to-left texts the letters will be shown starting from x0 = 0
            // (at the same position as left-to-right texts) but move toward the left from there.
        }

        final Align alignment = block.getAlignment();
        final VAlign valignment = block.getVerticalAlignment();
        final float width = block.getTextBox().width;
        final float height = block.getTextBox().height;
        float lineWidth = 0;
        float gapX = 0;
        float gapY = 0;

        validateSize();
        if (totalHeight < height) { // align vertically only for no overflow
            switch (valignment) {
                case Top:
                    gapY = 0;
                    break;
                case Center:
                    gapY = (height - totalHeight) * 0.5f;
                    break;
                case Bottom:
                    gapY = height - totalHeight;
                    break;
            }
        }

        if (font.isRightToLeft()) {
            if ((alignment == Align.Right && valignment == VAlign.Top)) {
                return;
            }
            LetterQuad cursor = tail.getPrevious();
            // Temporary set the flag, it will be reset when invalidated.
            cursor.setEndOfLine();
            while (!cursor.isHead()) {
                if (cursor.isEndOfLine()) {
                    if (alignment == Align.Left) {
                        gapX = block.getTextBox().x - cursor.getX0();
                    } else if (alignment == Align.Center) {
                        gapX = (block.getTextBox().x - cursor.getX0()) / 2;
                    } else {
                        gapX = 0;
                    }
                }
                cursor.setAlignment(gapX, gapY);
                cursor = cursor.getPrevious();
            }
        } else { // left-to-right
            if (alignment == Align.Left && valignment == VAlign.Top) {
                return;
            }
            LetterQuad cursor = tail.getPrevious();
            // Temporary set the flag, it will be reset when invalidated.
            cursor.setEndOfLine();
            while (!cursor.isHead()) {
                if (cursor.isEndOfLine()) {
                    lineWidth = cursor.getX1() - block.getTextBox().x;
                    if (alignment == Align.Center) {
                        gapX = (width - lineWidth) / 2;
                    } else if (alignment == Align.Right) {
                        gapX = width - lineWidth;
                    } else {
                        gapX = 0;
                    }
                }
                cursor.setAlignment(gapX, gapY);
                cursor = cursor.getPrevious();
            }
        }
    }

    private void lineWrap(LetterQuad l) {
        if (l.isHead() || l.isBlank())
            return;
        l.getPrevious().setEndOfLine();
        l.invalidate();
        l.update(block);
    }

    float getCharacterX0() {
        return current.getX0();
    }

    float getCharacterY0() {
        return current.getY0();
    }

    float getCharacterX1() {
        return current.getX1();
    }

    float getCharacterY1() {
        return current.getY1();
    }

    float getCharacterAlignX() {
        return current.getAlignX();
    }

    float getCharacterAlignY() {
        return current.getAlignY();
    }

    float getCharacterWidth() {
        return current.getWidth();
    }

    float getCharacterHeight() {
        return current.getHeight();
    }

    public boolean nextCharacter() {
        if (current.isTail())
            return false;
        current = current.getNext();
        return true;
    }

    public int getCharacterSetPage() {
        return current.getBitmapChar().getPage();
    }

    public LetterQuad getQuad() {
        return current;
    }

    public void rewind() {
        current = head;
    }

    public void invalidate() {
        invalidate(head);
    }

    public void invalidate(LetterQuad cursor) {
        totalWidth = -1;
        totalHeight = -1;

        while (!cursor.isTail() && !cursor.isInvalid()) {
            cursor.invalidate();
            cursor = cursor.getNext();
        }
    }

    float getScale() {
        return block.getSize() / font.getCharSet().getRenderedSize();
    }

    public boolean isPrintable() {
        return current.getBitmapChar() != null;
    }

    float getTotalWidth() {
        validateSize();
        return totalWidth;
    }

    float getTotalHeight() {
        validateSize();
        return totalHeight;
    }

    void validateSize() {
        // also called from BitMaptext.getLineWidth() via getTotalWidth()
        if (totalWidth < 0) {
            LetterQuad l = head;
            while (!l.isTail()) {
                if (font.isRightToLeft()) {
                    totalWidth = Math.max(totalWidth, Math.abs(l.getX0()));
                } else {
                    totalWidth = Math.max(totalWidth, l.getX1());
                }
                l = l.getNext();
            }
        }
        totalHeight = font.getLineHeight(block) * block.getLineCount();
    }

    /**
     * @param start start index to set style. inclusive.
     * @param end   end index to set style. EXCLUSIVE.
     * @param style
     */
    void setStyle(int start, int end, int style) {
        LetterQuad cursor = head.getNext();
        while (!cursor.isTail()) {
            if (cursor.getIndex() >= start && cursor.getIndex() < end) {
                cursor.setStyle(style);
            }
            cursor = cursor.getNext();
        }
    }

    /**
     * Sets the base color for all new letter quads and resets
     * the color of existing letter quads.
     */
    void setColor(ColorRGBA color) {
        baseColor = color;
        colorTags.setBaseColor(color);
        setColor(0, block.getText().length(), color);
    }

    ColorRGBA getBaseColor() {
        return baseColor;
    }

    /**
     * @param start start index to set style. inclusive.
     * @param end   end index to set style. EXCLUSIVE.
     * @param color
     */
    void setColor(int start, int end, ColorRGBA color) {
        LetterQuad cursor = head.getNext();
        while (!cursor.isTail()) {
            if (cursor.getIndex() >= start && cursor.getIndex() < end) {
                cursor.setColor(color);
            }
            cursor = cursor.getNext();
        }
    }

    float getBaseAlpha() {
        return baseAlpha;
    }

    void setBaseAlpha(float alpha) {
        this.baseAlpha = alpha;
        colorTags.setBaseAlpha(alpha);

        if (alpha == -1) {
            alpha = baseColor != null ? baseColor.a : 1;
        }

        // Forward the new alpha to the letter quads
        LetterQuad cursor = head.getNext();
        while (!cursor.isTail()) {
            cursor.setAlpha(alpha);
            cursor = cursor.getNext();
        }

        // If the alpha was reset to "default" (-1),
        // then the color tags are potentially reset, and
        // we need to reapply them.  This has to be done
        // second since it may override any alpha values
        // set above... but you still need to do the above
        // since non-color tagged text is treated differently
        // even if part of a color tagged string.
        if (baseAlpha == -1) {
            LinkedList<Range> ranges = colorTags.getTags();
            if (!ranges.isEmpty()) {
                for (int i = 0; i < ranges.size()-1; i++) {
                    Range start = ranges.get(i);
                    Range end = ranges.get(i+1);
                    setColor(start.start, end.start, start.color);
                }
                Range end = ranges.getLast();
                setColor(end.start, plainText.length(), end.color);
            }
        }

        invalidate();
    }

}
<|MERGE_RESOLUTION|>--- conflicted
+++ resolved
@@ -1,470 +1,465 @@
-/*
- * Copyright (c) 2009-2021 jMonkeyEngine
- * All rights reserved.
- *
- * Redistribution and use in source and binary forms, with or without
- * modification, are permitted provided that the following conditions are
- * met:
- *
- * * Redistributions of source code must retain the above copyright
- *   notice, this list of conditions and the following disclaimer.
- *
- * * Redistributions in binary form must reproduce the above copyright
- *   notice, this list of conditions and the following disclaimer in the
- *   documentation and/or other materials provided with the distribution.
- *
- * * Neither the name of 'jMonkeyEngine' nor the names of its contributors
- *   may be used to endorse or promote products derived from this software
- *   without specific prior written permission.
- *
- * THIS SOFTWARE IS PROVIDED BY THE COPYRIGHT HOLDERS AND CONTRIBUTORS
- * "AS IS" AND ANY EXPRESS OR IMPLIED WARRANTIES, INCLUDING, BUT NOT LIMITED
- * TO, THE IMPLIED WARRANTIES OF MERCHANTABILITY AND FITNESS FOR A PARTICULAR
- * PURPOSE ARE DISCLAIMED. IN NO EVENT SHALL THE COPYRIGHT OWNER OR
- * CONTRIBUTORS BE LIABLE FOR ANY DIRECT, INDIRECT, INCIDENTAL, SPECIAL,
- * EXEMPLARY, OR CONSEQUENTIAL DAMAGES (INCLUDING, BUT NOT LIMITED TO,
- * PROCUREMENT OF SUBSTITUTE GOODS OR SERVICES; LOSS OF USE, DATA, OR
- * PROFITS; OR BUSINESS INTERRUPTION) HOWEVER CAUSED AND ON ANY THEORY OF
- * LIABILITY, WHETHER IN CONTRACT, STRICT LIABILITY, OR TORT (INCLUDING
- * NEGLIGENCE OR OTHERWISE) ARISING IN ANY WAY OUT OF THE USE OF THIS
- * SOFTWARE, EVEN IF ADVISED OF THE POSSIBILITY OF SUCH DAMAGE.
- */
-package com.jme3.font;
-
-import com.jme3.font.BitmapFont.Align;
-import com.jme3.font.BitmapFont.VAlign;
-import com.jme3.font.ColorTags.Range;
-import com.jme3.math.ColorRGBA;
-
-import java.util.LinkedList;
-
-/**
- * Manage and align LetterQuads
- * @author YongHoon
- */
-class Letters {
-    private final LetterQuad head;
-    private final LetterQuad tail;
-    private final BitmapFont font;
-    private LetterQuad current;
-    final private StringBlock block;
-    private float totalWidth;
-    private float totalHeight;
-    final private ColorTags colorTags = new ColorTags();
-    private ColorRGBA baseColor = null;
-    private float baseAlpha = -1;
-    private String plainText;
-
-    Letters(BitmapFont font, StringBlock bound, boolean rightToLeft) {
-        final String text = bound.getText();
-        this.block = bound;
-        this.font = font;
-        head = new LetterQuad(font, rightToLeft);
-        tail = new LetterQuad(font, rightToLeft);
-        setText(text);
-    }
-
-    void setText(final String text) {
-        colorTags.setText(text);
-        plainText = colorTags.getPlainText();
-
-        head.setNext(tail);
-        tail.setPrevious(head);
-        current = head;
-        if (text != null && plainText.length() > 0) {
-            LetterQuad l = head;
-            CharSequence characters = plainText;
-            if (font.getGlyphParser() != null) {
-                characters = font.getGlyphParser().parse(plainText);
-            }
-
-            for (int i = 0; i < characters.length(); i++) {
-                l = l.addNextCharacter(characters.charAt(i));
-                if (baseColor != null) {
-                    // Give the letter a default color if
-                    // one has been provided.
-                    l.setColor(baseColor);
-                }
-            }
-        }
-
-        LinkedList<Range> ranges = colorTags.getTags();
-        if (!ranges.isEmpty()) {
-            for (int i = 0; i < ranges.size()-1; i++) {
-                Range start = ranges.get(i);
-                Range end = ranges.get(i+1);
-                setColor(start.start, end.start, start.color);
-            }
-            Range end = ranges.getLast();
-            setColor(end.start, plainText.length(), end.color);
-        }
-
-        invalidate();
-    }
-
-    LetterQuad getHead() {
-        return head;
-    }
-
-    LetterQuad getTail() {
-        return tail;
-    }
-
-    void update() {
-        LetterQuad l = head;
-        int lineCount = 1;
-        BitmapCharacter ellipsis = font.getCharSet().getCharacter(block.getEllipsisChar());
-        float ellipsisWidth = ellipsis!=null? ellipsis.getWidth()*getScale(): 0;
-
-        while (!l.isTail()) {
-            if (l.isInvalid()) {
-                l.update(block);
-                // Without a text block, the next line always returns false = no text wrap will be applied.
-                if (l.isInvalid(block)) {
-                    switch (block.getLineWrapMode()) {
-                    case Character:
-                        lineWrap(l);
-                        lineCount++;
-                        break;
-                    case Word:
-                        if (!l.isBlank()) {
-                            // search last blank character before this word
-                            LetterQuad blank = l;
-                            while (!blank.isBlank()) {
-                                if (blank.isLineStart() || blank.isHead()) {
-                                    lineWrap(l);
-                                    lineCount++;
-                                    blank = null;
-                                    break;
-                                }
-                                blank = blank.getPrevious();
-                            }
-                            if (blank != null) {
-                                blank.setEndOfLine();
-                                lineCount++;
-                                while (blank != l) {
-                                    blank = blank.getNext();
-                                    blank.invalidate();
-                                    blank.update(block);
-                                }
-                            }
-                        }
-                        break;
-                    case NoWrap:
-                        LetterQuad cursor = l.getPrevious();
-                        while (cursor.isInvalid(block, ellipsisWidth) && !cursor.isLineStart()) {
-                            cursor = cursor.getPrevious();
-                        }
-                        cursor.setBitmapChar(ellipsis);
-                        cursor.update(block);
-                        cursor = cursor.getNext();
-                        while (!cursor.isTail() && !cursor.isLineFeed()) {
-                            cursor.setBitmapChar(null);
-                            cursor.update(block);
-                            cursor = cursor.getNext();
-                        }
-                        break;
-                    case Clip:
-                        // Clip the character that falls out of bounds
-                        l.clip(block);
-
-                        // Clear the rest up to the next line feed.
-<<<<<<< HEAD
-                        // = for texts attached to a textblock all coming characters are cleared except a linefeed is explicitly used
-                        for (LetterQuad q = l.getNext(); !q.isTail() && !q.isLineFeed(); q = q.getNext()) {
-=======
-                        // = for texts attached to a text block, all coming characters are cleared except a linefeed is explicitly used
-                        for( LetterQuad q = l.getNext(); !q.isTail() && !q.isLineFeed(); q = q.getNext() ) {
->>>>>>> e908655a
-                            q.setBitmapChar(null);
-                            q.update(block);
-                        }
-                        break;
-                    }
-                }
-            } else if (current.isInvalid(block)) {
-                invalidate(current);
-            }
-            if (l.isEndOfLine()) {
-                lineCount++;
-            }
-            l = l.getNext();
-        }
-
-        block.setLineCount(lineCount);
-        align();
-        rewind();
-    }
-
-    private void align() {
-        if (block.getTextBox() == null) {
-            // Without a text block, there is no alignment.
-            return;
-
-            // For unbounded left-to-right texts the letters will simply be shown starting from
-            // x0 = 0 and advance toward right as line length is considered to be infinite.
-            // For unbounded right-to-left texts the letters will be shown starting from x0 = 0
-            // (at the same position as left-to-right texts) but move toward the left from there.
-        }
-
-        final Align alignment = block.getAlignment();
-        final VAlign valignment = block.getVerticalAlignment();
-        final float width = block.getTextBox().width;
-        final float height = block.getTextBox().height;
-        float lineWidth = 0;
-        float gapX = 0;
-        float gapY = 0;
-
-        validateSize();
-        if (totalHeight < height) { // align vertically only for no overflow
-            switch (valignment) {
-                case Top:
-                    gapY = 0;
-                    break;
-                case Center:
-                    gapY = (height - totalHeight) * 0.5f;
-                    break;
-                case Bottom:
-                    gapY = height - totalHeight;
-                    break;
-            }
-        }
-
-        if (font.isRightToLeft()) {
-            if ((alignment == Align.Right && valignment == VAlign.Top)) {
-                return;
-            }
-            LetterQuad cursor = tail.getPrevious();
-            // Temporary set the flag, it will be reset when invalidated.
-            cursor.setEndOfLine();
-            while (!cursor.isHead()) {
-                if (cursor.isEndOfLine()) {
-                    if (alignment == Align.Left) {
-                        gapX = block.getTextBox().x - cursor.getX0();
-                    } else if (alignment == Align.Center) {
-                        gapX = (block.getTextBox().x - cursor.getX0()) / 2;
-                    } else {
-                        gapX = 0;
-                    }
-                }
-                cursor.setAlignment(gapX, gapY);
-                cursor = cursor.getPrevious();
-            }
-        } else { // left-to-right
-            if (alignment == Align.Left && valignment == VAlign.Top) {
-                return;
-            }
-            LetterQuad cursor = tail.getPrevious();
-            // Temporary set the flag, it will be reset when invalidated.
-            cursor.setEndOfLine();
-            while (!cursor.isHead()) {
-                if (cursor.isEndOfLine()) {
-                    lineWidth = cursor.getX1() - block.getTextBox().x;
-                    if (alignment == Align.Center) {
-                        gapX = (width - lineWidth) / 2;
-                    } else if (alignment == Align.Right) {
-                        gapX = width - lineWidth;
-                    } else {
-                        gapX = 0;
-                    }
-                }
-                cursor.setAlignment(gapX, gapY);
-                cursor = cursor.getPrevious();
-            }
-        }
-    }
-
-    private void lineWrap(LetterQuad l) {
-        if (l.isHead() || l.isBlank())
-            return;
-        l.getPrevious().setEndOfLine();
-        l.invalidate();
-        l.update(block);
-    }
-
-    float getCharacterX0() {
-        return current.getX0();
-    }
-
-    float getCharacterY0() {
-        return current.getY0();
-    }
-
-    float getCharacterX1() {
-        return current.getX1();
-    }
-
-    float getCharacterY1() {
-        return current.getY1();
-    }
-
-    float getCharacterAlignX() {
-        return current.getAlignX();
-    }
-
-    float getCharacterAlignY() {
-        return current.getAlignY();
-    }
-
-    float getCharacterWidth() {
-        return current.getWidth();
-    }
-
-    float getCharacterHeight() {
-        return current.getHeight();
-    }
-
-    public boolean nextCharacter() {
-        if (current.isTail())
-            return false;
-        current = current.getNext();
-        return true;
-    }
-
-    public int getCharacterSetPage() {
-        return current.getBitmapChar().getPage();
-    }
-
-    public LetterQuad getQuad() {
-        return current;
-    }
-
-    public void rewind() {
-        current = head;
-    }
-
-    public void invalidate() {
-        invalidate(head);
-    }
-
-    public void invalidate(LetterQuad cursor) {
-        totalWidth = -1;
-        totalHeight = -1;
-
-        while (!cursor.isTail() && !cursor.isInvalid()) {
-            cursor.invalidate();
-            cursor = cursor.getNext();
-        }
-    }
-
-    float getScale() {
-        return block.getSize() / font.getCharSet().getRenderedSize();
-    }
-
-    public boolean isPrintable() {
-        return current.getBitmapChar() != null;
-    }
-
-    float getTotalWidth() {
-        validateSize();
-        return totalWidth;
-    }
-
-    float getTotalHeight() {
-        validateSize();
-        return totalHeight;
-    }
-
-    void validateSize() {
-        // also called from BitMaptext.getLineWidth() via getTotalWidth()
-        if (totalWidth < 0) {
-            LetterQuad l = head;
-            while (!l.isTail()) {
-                if (font.isRightToLeft()) {
-                    totalWidth = Math.max(totalWidth, Math.abs(l.getX0()));
-                } else {
-                    totalWidth = Math.max(totalWidth, l.getX1());
-                }
-                l = l.getNext();
-            }
-        }
-        totalHeight = font.getLineHeight(block) * block.getLineCount();
-    }
-
-    /**
-     * @param start start index to set style. inclusive.
-     * @param end   end index to set style. EXCLUSIVE.
-     * @param style
-     */
-    void setStyle(int start, int end, int style) {
-        LetterQuad cursor = head.getNext();
-        while (!cursor.isTail()) {
-            if (cursor.getIndex() >= start && cursor.getIndex() < end) {
-                cursor.setStyle(style);
-            }
-            cursor = cursor.getNext();
-        }
-    }
-
-    /**
-     * Sets the base color for all new letter quads and resets
-     * the color of existing letter quads.
-     */
-    void setColor(ColorRGBA color) {
-        baseColor = color;
-        colorTags.setBaseColor(color);
-        setColor(0, block.getText().length(), color);
-    }
-
-    ColorRGBA getBaseColor() {
-        return baseColor;
-    }
-
-    /**
-     * @param start start index to set style. inclusive.
-     * @param end   end index to set style. EXCLUSIVE.
-     * @param color
-     */
-    void setColor(int start, int end, ColorRGBA color) {
-        LetterQuad cursor = head.getNext();
-        while (!cursor.isTail()) {
-            if (cursor.getIndex() >= start && cursor.getIndex() < end) {
-                cursor.setColor(color);
-            }
-            cursor = cursor.getNext();
-        }
-    }
-
-    float getBaseAlpha() {
-        return baseAlpha;
-    }
-
-    void setBaseAlpha(float alpha) {
-        this.baseAlpha = alpha;
-        colorTags.setBaseAlpha(alpha);
-
-        if (alpha == -1) {
-            alpha = baseColor != null ? baseColor.a : 1;
-        }
-
-        // Forward the new alpha to the letter quads
-        LetterQuad cursor = head.getNext();
-        while (!cursor.isTail()) {
-            cursor.setAlpha(alpha);
-            cursor = cursor.getNext();
-        }
-
-        // If the alpha was reset to "default" (-1),
-        // then the color tags are potentially reset, and
-        // we need to reapply them.  This has to be done
-        // second since it may override any alpha values
-        // set above... but you still need to do the above
-        // since non-color tagged text is treated differently
-        // even if part of a color tagged string.
-        if (baseAlpha == -1) {
-            LinkedList<Range> ranges = colorTags.getTags();
-            if (!ranges.isEmpty()) {
-                for (int i = 0; i < ranges.size()-1; i++) {
-                    Range start = ranges.get(i);
-                    Range end = ranges.get(i+1);
-                    setColor(start.start, end.start, start.color);
-                }
-                Range end = ranges.getLast();
-                setColor(end.start, plainText.length(), end.color);
-            }
-        }
-
-        invalidate();
-    }
-
-}
+/*
+ * Copyright (c) 2009-2021 jMonkeyEngine
+ * All rights reserved.
+ *
+ * Redistribution and use in source and binary forms, with or without
+ * modification, are permitted provided that the following conditions are
+ * met:
+ *
+ * * Redistributions of source code must retain the above copyright
+ *   notice, this list of conditions and the following disclaimer.
+ *
+ * * Redistributions in binary form must reproduce the above copyright
+ *   notice, this list of conditions and the following disclaimer in the
+ *   documentation and/or other materials provided with the distribution.
+ *
+ * * Neither the name of 'jMonkeyEngine' nor the names of its contributors
+ *   may be used to endorse or promote products derived from this software
+ *   without specific prior written permission.
+ *
+ * THIS SOFTWARE IS PROVIDED BY THE COPYRIGHT HOLDERS AND CONTRIBUTORS
+ * "AS IS" AND ANY EXPRESS OR IMPLIED WARRANTIES, INCLUDING, BUT NOT LIMITED
+ * TO, THE IMPLIED WARRANTIES OF MERCHANTABILITY AND FITNESS FOR A PARTICULAR
+ * PURPOSE ARE DISCLAIMED. IN NO EVENT SHALL THE COPYRIGHT OWNER OR
+ * CONTRIBUTORS BE LIABLE FOR ANY DIRECT, INDIRECT, INCIDENTAL, SPECIAL,
+ * EXEMPLARY, OR CONSEQUENTIAL DAMAGES (INCLUDING, BUT NOT LIMITED TO,
+ * PROCUREMENT OF SUBSTITUTE GOODS OR SERVICES; LOSS OF USE, DATA, OR
+ * PROFITS; OR BUSINESS INTERRUPTION) HOWEVER CAUSED AND ON ANY THEORY OF
+ * LIABILITY, WHETHER IN CONTRACT, STRICT LIABILITY, OR TORT (INCLUDING
+ * NEGLIGENCE OR OTHERWISE) ARISING IN ANY WAY OUT OF THE USE OF THIS
+ * SOFTWARE, EVEN IF ADVISED OF THE POSSIBILITY OF SUCH DAMAGE.
+ */
+package com.jme3.font;
+
+import com.jme3.font.BitmapFont.Align;
+import com.jme3.font.BitmapFont.VAlign;
+import com.jme3.font.ColorTags.Range;
+import com.jme3.math.ColorRGBA;
+
+import java.util.LinkedList;
+
+/**
+ * Manage and align LetterQuads
+ * @author YongHoon
+ */
+class Letters {
+    private final LetterQuad head;
+    private final LetterQuad tail;
+    private final BitmapFont font;
+    private LetterQuad current;
+    final private StringBlock block;
+    private float totalWidth;
+    private float totalHeight;
+    final private ColorTags colorTags = new ColorTags();
+    private ColorRGBA baseColor = null;
+    private float baseAlpha = -1;
+    private String plainText;
+
+    Letters(BitmapFont font, StringBlock bound, boolean rightToLeft) {
+        final String text = bound.getText();
+        this.block = bound;
+        this.font = font;
+        head = new LetterQuad(font, rightToLeft);
+        tail = new LetterQuad(font, rightToLeft);
+        setText(text);
+    }
+
+    void setText(final String text) {
+        colorTags.setText(text);
+        plainText = colorTags.getPlainText();
+
+        head.setNext(tail);
+        tail.setPrevious(head);
+        current = head;
+        if (text != null && plainText.length() > 0) {
+            LetterQuad l = head;
+            CharSequence characters = plainText;
+            if (font.getGlyphParser() != null) {
+                characters = font.getGlyphParser().parse(plainText);
+            }
+
+            for (int i = 0; i < characters.length(); i++) {
+                l = l.addNextCharacter(characters.charAt(i));
+                if (baseColor != null) {
+                    // Give the letter a default color if
+                    // one has been provided.
+                    l.setColor(baseColor);
+                }
+            }
+        }
+
+        LinkedList<Range> ranges = colorTags.getTags();
+        if (!ranges.isEmpty()) {
+            for (int i = 0; i < ranges.size()-1; i++) {
+                Range start = ranges.get(i);
+                Range end = ranges.get(i+1);
+                setColor(start.start, end.start, start.color);
+            }
+            Range end = ranges.getLast();
+            setColor(end.start, plainText.length(), end.color);
+        }
+
+        invalidate();
+    }
+
+    LetterQuad getHead() {
+        return head;
+    }
+
+    LetterQuad getTail() {
+        return tail;
+    }
+
+    void update() {
+        LetterQuad l = head;
+        int lineCount = 1;
+        BitmapCharacter ellipsis = font.getCharSet().getCharacter(block.getEllipsisChar());
+        float ellipsisWidth = ellipsis!=null? ellipsis.getWidth()*getScale(): 0;
+
+        while (!l.isTail()) {
+            if (l.isInvalid()) {
+                l.update(block);
+                // Without a text block, the next line always returns false = no text wrap will be applied.
+                if (l.isInvalid(block)) {
+                    switch (block.getLineWrapMode()) {
+                    case Character:
+                        lineWrap(l);
+                        lineCount++;
+                        break;
+                    case Word:
+                        if (!l.isBlank()) {
+                            // search last blank character before this word
+                            LetterQuad blank = l;
+                            while (!blank.isBlank()) {
+                                if (blank.isLineStart() || blank.isHead()) {
+                                    lineWrap(l);
+                                    lineCount++;
+                                    blank = null;
+                                    break;
+                                }
+                                blank = blank.getPrevious();
+                            }
+                            if (blank != null) {
+                                blank.setEndOfLine();
+                                lineCount++;
+                                while (blank != l) {
+                                    blank = blank.getNext();
+                                    blank.invalidate();
+                                    blank.update(block);
+                                }
+                            }
+                        }
+                        break;
+                    case NoWrap:
+                        LetterQuad cursor = l.getPrevious();
+                        while (cursor.isInvalid(block, ellipsisWidth) && !cursor.isLineStart()) {
+                            cursor = cursor.getPrevious();
+                        }
+                        cursor.setBitmapChar(ellipsis);
+                        cursor.update(block);
+                        cursor = cursor.getNext();
+                        while (!cursor.isTail() && !cursor.isLineFeed()) {
+                            cursor.setBitmapChar(null);
+                            cursor.update(block);
+                            cursor = cursor.getNext();
+                        }
+                        break;
+                    case Clip:
+                        // Clip the character that falls out of bounds
+                        l.clip(block);
+
+                        // Clear the rest up to the next line feed.
+                        // = for texts attached to a text block, all coming characters are cleared except a linefeed is explicitly used
+                        for (LetterQuad q = l.getNext(); !q.isTail() && !q.isLineFeed(); q = q.getNext()) {
+                            q.setBitmapChar(null);
+                            q.update(block);
+                        }
+                        break;
+                    }
+                }
+            } else if (current.isInvalid(block)) {
+                invalidate(current);
+            }
+            if (l.isEndOfLine()) {
+                lineCount++;
+            }
+            l = l.getNext();
+        }
+
+        block.setLineCount(lineCount);
+        align();
+        rewind();
+    }
+
+    private void align() {
+        if (block.getTextBox() == null) {
+            // Without a text block, there is no alignment.
+            return;
+
+            // For unbounded left-to-right texts the letters will simply be shown starting from
+            // x0 = 0 and advance toward right as line length is considered to be infinite.
+            // For unbounded right-to-left texts the letters will be shown starting from x0 = 0
+            // (at the same position as left-to-right texts) but move toward the left from there.
+        }
+
+        final Align alignment = block.getAlignment();
+        final VAlign valignment = block.getVerticalAlignment();
+        final float width = block.getTextBox().width;
+        final float height = block.getTextBox().height;
+        float lineWidth = 0;
+        float gapX = 0;
+        float gapY = 0;
+
+        validateSize();
+        if (totalHeight < height) { // align vertically only for no overflow
+            switch (valignment) {
+                case Top:
+                    gapY = 0;
+                    break;
+                case Center:
+                    gapY = (height - totalHeight) * 0.5f;
+                    break;
+                case Bottom:
+                    gapY = height - totalHeight;
+                    break;
+            }
+        }
+
+        if (font.isRightToLeft()) {
+            if ((alignment == Align.Right && valignment == VAlign.Top)) {
+                return;
+            }
+            LetterQuad cursor = tail.getPrevious();
+            // Temporary set the flag, it will be reset when invalidated.
+            cursor.setEndOfLine();
+            while (!cursor.isHead()) {
+                if (cursor.isEndOfLine()) {
+                    if (alignment == Align.Left) {
+                        gapX = block.getTextBox().x - cursor.getX0();
+                    } else if (alignment == Align.Center) {
+                        gapX = (block.getTextBox().x - cursor.getX0()) / 2;
+                    } else {
+                        gapX = 0;
+                    }
+                }
+                cursor.setAlignment(gapX, gapY);
+                cursor = cursor.getPrevious();
+            }
+        } else { // left-to-right
+            if (alignment == Align.Left && valignment == VAlign.Top) {
+                return;
+            }
+            LetterQuad cursor = tail.getPrevious();
+            // Temporary set the flag, it will be reset when invalidated.
+            cursor.setEndOfLine();
+            while (!cursor.isHead()) {
+                if (cursor.isEndOfLine()) {
+                    lineWidth = cursor.getX1() - block.getTextBox().x;
+                    if (alignment == Align.Center) {
+                        gapX = (width - lineWidth) / 2;
+                    } else if (alignment == Align.Right) {
+                        gapX = width - lineWidth;
+                    } else {
+                        gapX = 0;
+                    }
+                }
+                cursor.setAlignment(gapX, gapY);
+                cursor = cursor.getPrevious();
+            }
+        }
+    }
+
+    private void lineWrap(LetterQuad l) {
+        if (l.isHead() || l.isBlank())
+            return;
+        l.getPrevious().setEndOfLine();
+        l.invalidate();
+        l.update(block);
+    }
+
+    float getCharacterX0() {
+        return current.getX0();
+    }
+
+    float getCharacterY0() {
+        return current.getY0();
+    }
+
+    float getCharacterX1() {
+        return current.getX1();
+    }
+
+    float getCharacterY1() {
+        return current.getY1();
+    }
+
+    float getCharacterAlignX() {
+        return current.getAlignX();
+    }
+
+    float getCharacterAlignY() {
+        return current.getAlignY();
+    }
+
+    float getCharacterWidth() {
+        return current.getWidth();
+    }
+
+    float getCharacterHeight() {
+        return current.getHeight();
+    }
+
+    public boolean nextCharacter() {
+        if (current.isTail())
+            return false;
+        current = current.getNext();
+        return true;
+    }
+
+    public int getCharacterSetPage() {
+        return current.getBitmapChar().getPage();
+    }
+
+    public LetterQuad getQuad() {
+        return current;
+    }
+
+    public void rewind() {
+        current = head;
+    }
+
+    public void invalidate() {
+        invalidate(head);
+    }
+
+    public void invalidate(LetterQuad cursor) {
+        totalWidth = -1;
+        totalHeight = -1;
+
+        while (!cursor.isTail() && !cursor.isInvalid()) {
+            cursor.invalidate();
+            cursor = cursor.getNext();
+        }
+    }
+
+    float getScale() {
+        return block.getSize() / font.getCharSet().getRenderedSize();
+    }
+
+    public boolean isPrintable() {
+        return current.getBitmapChar() != null;
+    }
+
+    float getTotalWidth() {
+        validateSize();
+        return totalWidth;
+    }
+
+    float getTotalHeight() {
+        validateSize();
+        return totalHeight;
+    }
+
+    void validateSize() {
+        // also called from BitMaptext.getLineWidth() via getTotalWidth()
+        if (totalWidth < 0) {
+            LetterQuad l = head;
+            while (!l.isTail()) {
+                if (font.isRightToLeft()) {
+                    totalWidth = Math.max(totalWidth, Math.abs(l.getX0()));
+                } else {
+                    totalWidth = Math.max(totalWidth, l.getX1());
+                }
+                l = l.getNext();
+            }
+        }
+        totalHeight = font.getLineHeight(block) * block.getLineCount();
+    }
+
+    /**
+     * @param start start index to set style. inclusive.
+     * @param end   end index to set style. EXCLUSIVE.
+     * @param style
+     */
+    void setStyle(int start, int end, int style) {
+        LetterQuad cursor = head.getNext();
+        while (!cursor.isTail()) {
+            if (cursor.getIndex() >= start && cursor.getIndex() < end) {
+                cursor.setStyle(style);
+            }
+            cursor = cursor.getNext();
+        }
+    }
+
+    /**
+     * Sets the base color for all new letter quads and resets
+     * the color of existing letter quads.
+     */
+    void setColor(ColorRGBA color) {
+        baseColor = color;
+        colorTags.setBaseColor(color);
+        setColor(0, block.getText().length(), color);
+    }
+
+    ColorRGBA getBaseColor() {
+        return baseColor;
+    }
+
+    /**
+     * @param start start index to set style. inclusive.
+     * @param end   end index to set style. EXCLUSIVE.
+     * @param color
+     */
+    void setColor(int start, int end, ColorRGBA color) {
+        LetterQuad cursor = head.getNext();
+        while (!cursor.isTail()) {
+            if (cursor.getIndex() >= start && cursor.getIndex() < end) {
+                cursor.setColor(color);
+            }
+            cursor = cursor.getNext();
+        }
+    }
+
+    float getBaseAlpha() {
+        return baseAlpha;
+    }
+
+    void setBaseAlpha(float alpha) {
+        this.baseAlpha = alpha;
+        colorTags.setBaseAlpha(alpha);
+
+        if (alpha == -1) {
+            alpha = baseColor != null ? baseColor.a : 1;
+        }
+
+        // Forward the new alpha to the letter quads
+        LetterQuad cursor = head.getNext();
+        while (!cursor.isTail()) {
+            cursor.setAlpha(alpha);
+            cursor = cursor.getNext();
+        }
+
+        // If the alpha was reset to "default" (-1),
+        // then the color tags are potentially reset, and
+        // we need to reapply them.  This has to be done
+        // second since it may override any alpha values
+        // set above... but you still need to do the above
+        // since non-color tagged text is treated differently
+        // even if part of a color tagged string.
+        if (baseAlpha == -1) {
+            LinkedList<Range> ranges = colorTags.getTags();
+            if (!ranges.isEmpty()) {
+                for (int i = 0; i < ranges.size()-1; i++) {
+                    Range start = ranges.get(i);
+                    Range end = ranges.get(i+1);
+                    setColor(start.start, end.start, start.color);
+                }
+                Range end = ranges.getLast();
+                setColor(end.start, plainText.length(), end.color);
+            }
+        }
+
+        invalidate();
+    }
+
+}