--- conflicted
+++ resolved
@@ -1,467 +1,463 @@
-/*
- * Copyright (c) 2009-2021 jMonkeyEngine
- * All rights reserved.
- *
- * Redistribution and use in source and binary forms, with or without
- * modification, are permitted provided that the following conditions are
- * met:
- *
- * * Redistributions of source code must retain the above copyright
- *   notice, this list of conditions and the following disclaimer.
- *
- * * Redistributions in binary form must reproduce the above copyright
- *   notice, this list of conditions and the following disclaimer in the
- *   documentation and/or other materials provided with the distribution.
- *
- * * Neither the name of 'jMonkeyEngine' nor the names of its contributors
- *   may be used to endorse or promote products derived from this software
- *   without specific prior written permission.
- *
- * THIS SOFTWARE IS PROVIDED BY THE COPYRIGHT HOLDERS AND CONTRIBUTORS
- * "AS IS" AND ANY EXPRESS OR IMPLIED WARRANTIES, INCLUDING, BUT NOT LIMITED
- * TO, THE IMPLIED WARRANTIES OF MERCHANTABILITY AND FITNESS FOR A PARTICULAR
- * PURPOSE ARE DISCLAIMED. IN NO EVENT SHALL THE COPYRIGHT OWNER OR
- * CONTRIBUTORS BE LIABLE FOR ANY DIRECT, INDIRECT, INCIDENTAL, SPECIAL,
- * EXEMPLARY, OR CONSEQUENTIAL DAMAGES (INCLUDING, BUT NOT LIMITED TO,
- * PROCUREMENT OF SUBSTITUTE GOODS OR SERVICES; LOSS OF USE, DATA, OR
- * PROFITS; OR BUSINESS INTERRUPTION) HOWEVER CAUSED AND ON ANY THEORY OF
- * LIABILITY, WHETHER IN CONTRACT, STRICT LIABILITY, OR TORT (INCLUDING
- * NEGLIGENCE OR OTHERWISE) ARISING IN ANY WAY OUT OF THE USE OF THIS
- * SOFTWARE, EVEN IF ADVISED OF THE POSSIBILITY OF SUCH DAMAGE.
- */
-package com.jme3.font;
-
-import com.jme3.font.BitmapFont.Align;
-import com.jme3.font.BitmapFont.VAlign;
-import com.jme3.material.Material;
-import com.jme3.math.ColorRGBA;
-import com.jme3.renderer.RenderManager;
-import com.jme3.scene.Node;
-import com.jme3.util.clone.Cloner;
-import java.util.regex.Matcher;
-import java.util.regex.Pattern;
-
-/**
- * @author YongHoon
- */
-public class BitmapText extends Node {
-
-    private BitmapFont font;
-    private StringBlock block;
-    private boolean needRefresh = true;
-    private BitmapTextPage[] textPages;
-    private Letters letters;
-
-    public BitmapText(BitmapFont font) {
-        this(font, font.isRightToLeft(), false);
-    }
-
-    /**
-     * @deprecated The "rightToLeft" flag should be specified in the font.
-     * Use {@link BitmapText#BitmapText(com.jme3.font.BitmapFont)}
-     *
-     * @param font the font to use (not null, alias created)
-     * @param rightToLeft true &rarr; right-to-left, false &rarr; left-to-right
-     *     (default=false)
-     */
-    @Deprecated
-    public BitmapText(BitmapFont font, boolean rightToLeft) {
-        this(font, rightToLeft, false);
-    }
-
-    public BitmapText(BitmapFont font, boolean rightToLeft, boolean arrayBased) {
-        textPages = new BitmapTextPage[font.getPageSize()];
-        for (int page = 0; page < textPages.length; page++) {
-            textPages[page] = new BitmapTextPage(font, arrayBased, page);
-            attachChild(textPages[page]);
-        }
-
-        this.font = font;
-        this.block = new StringBlock();
-        block.setSize(font.getPreferredSize());
-        letters = new Letters(font, block, rightToLeft);
-    }
-
-    @Override
-    public BitmapText clone() {
-        return (BitmapText)super.clone(false);
-    }
-
-    /**
-     *  Called internally by com.jme3.util.clone.Cloner.  Do not call directly.
-     */
-    @Override
-    public void cloneFields(Cloner cloner, Object original) {
-        super.cloneFields(cloner, original);
-
-        textPages = textPages.clone();
-        for (int i = 0; i < textPages.length; i++) {
-            textPages[i] = cloner.clone(textPages[i]);
-        }
-
-        // Cannot use the cloner to clone the StringBlock because it
-        // is package private... so we'll forgo the (probably unnecessary)
-        // reference fixup in this case and just clone it directly.
-        //this.block = cloner.clone(block);
-        this.block = block != null ? block.clone() : null;
-
-        // Change in behavior: The 'letters' field was not cloned or recreated
-        // before.  I'm not sure how this worked and suspect BitmapText was just
-        // not cloneable if you planned to change the text later. -pspeed
-        this.letters = new Letters(font, block, letters.getQuad().isRightToLeft());
-
-        // Just noticed BitmapText is not even writable/readable really...
-        // so I guess cloning doesn't come up that often.
-    }
-
-    public BitmapFont getFont() {
-        return font;
-    }
-
-    /**
-     * Changes text size
-     * @param size text size
-     */
-    public void setSize(float size) {
-        block.setSize(size);
-        needRefresh = true;
-        letters.invalidate();
-    }
-
-    public float getSize() {
-        return block.getSize();
-    }
-
-    /**
-     *
-     * @param text charsequence to change text to
-     */
-    public void setText(CharSequence text) {
-        // note: text.toString() is free if text is already a java.lang.String.
-        setText(text != null ? text.toString() : null);
-    }
-
-    /**
-     *
-     * @param text String to change text to
-     */
-    public void setText(String text) {
-        text = text == null ? "" : text;
-        if (text == block.getText() || block.getText().equals(text)) {
-            return;
-        }
-
-        /*
-        The problem with the below block is that StringBlock carries
-        pretty much all of the text-related state of the BitmapText such
-        as size, text box, alignment, etc.
-
-        I'm not sure why this change was needed and the commit message was
-        not entirely helpful because it purports to fix a problem that I've
-        never encountered.
-
-        If block.setText("") doesn't do the right thing then that's where
-        the fix should go because StringBlock carries too much information to
-        be blown away every time.  -pspeed
-
-        Change was made:
-        http://code.google.com/p/jmonkeyengine/source/detail?spec=svn9389&r=9389
-        Diff:
-        http://code.google.com/p/jmonkeyengine/source/diff?path=/trunk/engine/src/core/com/jme3/font/BitmapText.java&format=side&r=9389&old_path=/trunk/engine/src/core/com/jme3/font/BitmapText.java&old=8843
-
-        // If the text is empty, reset
-        if (text.isEmpty()) {
-            detachAllChildren();
-
-            for (int page = 0; page < textPages.length; page++) {
-                textPages[page] = new BitmapTextPage(font, true, page);
-                attachChild(textPages[page]);
-            }
-
-            block = new StringBlock();
-            letters = new Letters(font, block, letters.getQuad().isRightToLeft());
-        }
-        */
-
-        // Update the text content
-        block.setText(text);
-        letters.setText(text);
-
-        // Flag for refresh
-        needRefresh = true;
-    }
-
-    /**
-     * @return returns text
-     */
-    public String getText() {
-        return block.getText();
-    }
-
-    /**
-     * @return color of the text
-     */
-    public ColorRGBA getColor() {
-        return letters.getBaseColor();
-    }
-
-    /**
-     * changes text color. all substring colors are deleted.
-     * @param color new color of text
-     */
-    public void setColor(ColorRGBA color) {
-        letters.setColor(color);
-        letters.invalidate(); // TODO: Don't have to align.
-        needRefresh = true;
-    }
-
-    /**
-     *  Sets an overall alpha that will be applied to all
-     *  letters.  If the alpha passed is -1 then alpha reverts
-     *  to default... which will be 1 for anything unspecified
-     *  and color tags will be reset to 1 or their encoded
-     *  alpha.
-     *
-     * @param alpha the desired alpha, or -1 to revert to the default
-     */
-    public void setAlpha(float alpha) {
-        letters.setBaseAlpha(alpha);
-        needRefresh = true;
-    }
-
-    public float getAlpha() {
-        return letters.getBaseAlpha();
-    }
-
-    /**
-     * Define the area where the BitmapText will be rendered.
-     * @param rect position and size box where text is rendered
-     */
-    public void setBox(Rectangle rect) {
-        block.setTextBox(rect);
-        letters.invalidate();
-        needRefresh = true;
-    }
-
-    /**
-     * @return height of the line
-     */
-    public float getLineHeight() {
-        return font.getLineHeight(block);
-    }
-
-    /**
-     * @return height of whole text block
-     */
-    public float getHeight() {
-        if (needRefresh) {
-            assemble();
-        }
-        float height = getLineHeight() * block.getLineCount();
-        Rectangle textBox = block.getTextBox();
-        if (textBox != null) {
-            return Math.max(height, textBox.height);
-        }
-        return height;
-    }
-
-    /**
-     * @return width of line
-     */
-    public float getLineWidth() {
-        if (needRefresh) {
-            assemble();
-        }
-        Rectangle textBox = block.getTextBox();
-        if (textBox != null) {
-            return Math.max(letters.getTotalWidth(), textBox.width);
-        }
-<<<<<<< HEAD
-        //  Please note that BitMaptext.getLineWidth() might differ from Font.getLineWidth()
-        // -->   scale it with Font.getPreferredSize()/BitMaptext.getSize()
-=======
-      //  Please note that BitmapText.getLineWidth() might differ from Font.getLineWidth() -->   scale it with Font.getPreferredSize()/BitmapText.getSize()
->>>>>>> e908655a
-        return letters.getTotalWidth();
-    }
-
-    /**
-     * @return line count
-     */
-    public int getLineCount() {
-        if (needRefresh) {
-            assemble();
-        }
-        return block.getLineCount();
-    }
-
-    public LineWrapMode getLineWrapMode() {
-        return block.getLineWrapMode();
-    }
-
-    /**
-     * Set horizontal alignment. Applicable only when text bound is set.
-     *
-     * @param align the desired alignment (such as Align.Left)
-     */
-    public void setAlignment(BitmapFont.Align align) {
-        if (block.getTextBox() == null && align != Align.Left) {
-            throw new RuntimeException("Bound is not set");
-        }
-        block.setAlignment(align);
-        letters.invalidate();
-        needRefresh = true;
-    }
-
-    /**
-     * Set vertical alignment. Applicable only when text bound is set.
-     *
-     * @param align the desired alignment (such as Align.Top)
-     */
-    public void setVerticalAlignment(BitmapFont.VAlign align) {
-        if (block.getTextBox() == null && align != VAlign.Top) {
-            throw new RuntimeException("Bound is not set");
-        }
-        block.setVerticalAlignment(align);
-        letters.invalidate();
-        needRefresh = true;
-    }
-
-    public BitmapFont.Align getAlignment() {
-        return block.getAlignment();
-    }
-
-    public BitmapFont.VAlign getVerticalAlignment() {
-        return block.getVerticalAlignment();
-    }
-
-    /**
-     * Set the font style of substring. If font doesn't contain style, default style is used
-     * @param start start index to set style. inclusive.
-     * @param end   end index to set style. EXCLUSIVE.
-     * @param style the style to apply
-     */
-    public void setStyle(int start, int end, int style) {
-        letters.setStyle(start, end, style);
-    }
-
-    /**
-     * Set the font style of substring. If font doesn't contain style, default style is applied
-     * @param regexp regular expression
-     * @param style  the style to apply
-     */
-    public void setStyle(String regexp, int style) {
-        Pattern p = Pattern.compile(regexp);
-        Matcher m = p.matcher(block.getText());
-        while (m.find()) {
-            setStyle(m.start(), m.end(), style);
-        }
-    }
-
-    /**
-     * Set the color of substring.
-     * @param start start index to set style. inclusive.
-     * @param end   end index to set style. EXCLUSIVE.
-     * @param color the desired color
-     */
-    public void setColor(int start, int end, ColorRGBA color) {
-        letters.setColor(start, end, color);
-        letters.invalidate();
-        needRefresh = true;
-    }
-
-    /**
-     * Set the color of substring.
-     * @param regexp regular expression
-     * @param color  the desired color
-     */
-    public void setColor(String regexp, ColorRGBA color) {
-        Pattern p = Pattern.compile(regexp);
-        Matcher m = p.matcher(block.getText());
-        while (m.find()) {
-            letters.setColor(m.start(), m.end(), color);
-        }
-        letters.invalidate();
-        needRefresh = true;
-    }
-
-    /**
-     * @param tabs tab positions
-     */
-    public void setTabPosition(float... tabs) {
-        block.setTabPosition(tabs);
-        letters.invalidate();
-        needRefresh = true;
-    }
-
-    /**
-     * used for the tabs over the last tab position.
-     * @param width tab size
-     */
-    public void setTabWidth(float width) {
-        block.setTabWidth(width);
-        letters.invalidate();
-        needRefresh = true;
-    }
-
-    /**
-     * for setLineWrapType(LineWrapType.NoWrap),
-     * set the last character when the text exceeds the bound.
-     *
-     * @param c the character to indicate truncated text
-     */
-    public void setEllipsisChar(char c) {
-        block.setEllipsisChar(c);
-        letters.invalidate();
-        needRefresh = true;
-    }
-
-    /**
-     * Available only when bounding is set. <code>setBox()</code> method call is needed in advance.
-     * true when
-     * @param wrap NoWrap   : Letters over the text bound is not shown. the last character is set to '...'(0x2026)
-     *             Character: Character is split at the end of the line.
-     *             Word     : Word is split at the end of the line.
-     *             Clip     : The text is hard-clipped at the border including showing only a partial letter if it goes beyond the text bound.
-     */
-    public void setLineWrapMode(LineWrapMode wrap) {
-        if (block.getLineWrapMode() != wrap) {
-            block.setLineWrapMode(wrap);
-            letters.invalidate();
-            needRefresh = true;
-        }
-    }
-
-    @Override
-    public void updateLogicalState(float tpf) {
-        super.updateLogicalState(tpf);
-        if (needRefresh) {
-            assemble();
-        }
-    }
-
-    private void assemble() {
-        // first generate quad list
-        letters.update();
-        for (int i = 0; i < textPages.length; i++) {
-            textPages[i].assemble(letters);
-        }
-        needRefresh = false;
-    }
-
-    public void render(RenderManager rm, ColorRGBA color) {
-        for (BitmapTextPage page : textPages) {
-            Material mat = page.getMaterial();
-            mat.setTexture("ColorMap", page.getTexture());
-            //ColorRGBA original = getColor(mat, "Color");
-            //mat.setColor("Color", color);
-            mat.render(page, rm);
-
-            //if( original == null ) {
-            //    mat.clearParam("Color");
-            //} else {
-            //    mat.setColor("Color", original);
-            //}
-        }
-    }
-}
+/*
+ * Copyright (c) 2009-2021 jMonkeyEngine
+ * All rights reserved.
+ *
+ * Redistribution and use in source and binary forms, with or without
+ * modification, are permitted provided that the following conditions are
+ * met:
+ *
+ * * Redistributions of source code must retain the above copyright
+ *   notice, this list of conditions and the following disclaimer.
+ *
+ * * Redistributions in binary form must reproduce the above copyright
+ *   notice, this list of conditions and the following disclaimer in the
+ *   documentation and/or other materials provided with the distribution.
+ *
+ * * Neither the name of 'jMonkeyEngine' nor the names of its contributors
+ *   may be used to endorse or promote products derived from this software
+ *   without specific prior written permission.
+ *
+ * THIS SOFTWARE IS PROVIDED BY THE COPYRIGHT HOLDERS AND CONTRIBUTORS
+ * "AS IS" AND ANY EXPRESS OR IMPLIED WARRANTIES, INCLUDING, BUT NOT LIMITED
+ * TO, THE IMPLIED WARRANTIES OF MERCHANTABILITY AND FITNESS FOR A PARTICULAR
+ * PURPOSE ARE DISCLAIMED. IN NO EVENT SHALL THE COPYRIGHT OWNER OR
+ * CONTRIBUTORS BE LIABLE FOR ANY DIRECT, INDIRECT, INCIDENTAL, SPECIAL,
+ * EXEMPLARY, OR CONSEQUENTIAL DAMAGES (INCLUDING, BUT NOT LIMITED TO,
+ * PROCUREMENT OF SUBSTITUTE GOODS OR SERVICES; LOSS OF USE, DATA, OR
+ * PROFITS; OR BUSINESS INTERRUPTION) HOWEVER CAUSED AND ON ANY THEORY OF
+ * LIABILITY, WHETHER IN CONTRACT, STRICT LIABILITY, OR TORT (INCLUDING
+ * NEGLIGENCE OR OTHERWISE) ARISING IN ANY WAY OUT OF THE USE OF THIS
+ * SOFTWARE, EVEN IF ADVISED OF THE POSSIBILITY OF SUCH DAMAGE.
+ */
+package com.jme3.font;
+
+import com.jme3.font.BitmapFont.Align;
+import com.jme3.font.BitmapFont.VAlign;
+import com.jme3.material.Material;
+import com.jme3.math.ColorRGBA;
+import com.jme3.renderer.RenderManager;
+import com.jme3.scene.Node;
+import com.jme3.util.clone.Cloner;
+import java.util.regex.Matcher;
+import java.util.regex.Pattern;
+
+/**
+ * @author YongHoon
+ */
+public class BitmapText extends Node {
+
+    private BitmapFont font;
+    private StringBlock block;
+    private boolean needRefresh = true;
+    private BitmapTextPage[] textPages;
+    private Letters letters;
+
+    public BitmapText(BitmapFont font) {
+        this(font, font.isRightToLeft(), false);
+    }
+
+    /**
+     * @deprecated The "rightToLeft" flag should be specified in the font.
+     * Use {@link BitmapText#BitmapText(com.jme3.font.BitmapFont)}
+     *
+     * @param font the font to use (not null, alias created)
+     * @param rightToLeft true &rarr; right-to-left, false &rarr; left-to-right
+     *     (default=false)
+     */
+    @Deprecated
+    public BitmapText(BitmapFont font, boolean rightToLeft) {
+        this(font, rightToLeft, false);
+    }
+
+    public BitmapText(BitmapFont font, boolean rightToLeft, boolean arrayBased) {
+        textPages = new BitmapTextPage[font.getPageSize()];
+        for (int page = 0; page < textPages.length; page++) {
+            textPages[page] = new BitmapTextPage(font, arrayBased, page);
+            attachChild(textPages[page]);
+        }
+
+        this.font = font;
+        this.block = new StringBlock();
+        block.setSize(font.getPreferredSize());
+        letters = new Letters(font, block, rightToLeft);
+    }
+
+    @Override
+    public BitmapText clone() {
+        return (BitmapText)super.clone(false);
+    }
+
+    /**
+     *  Called internally by com.jme3.util.clone.Cloner.  Do not call directly.
+     */
+    @Override
+    public void cloneFields(Cloner cloner, Object original) {
+        super.cloneFields(cloner, original);
+
+        textPages = textPages.clone();
+        for (int i = 0; i < textPages.length; i++) {
+            textPages[i] = cloner.clone(textPages[i]);
+        }
+
+        // Cannot use the cloner to clone the StringBlock because it
+        // is package private... so we'll forgo the (probably unnecessary)
+        // reference fixup in this case and just clone it directly.
+        //this.block = cloner.clone(block);
+        this.block = block != null ? block.clone() : null;
+
+        // Change in behavior: The 'letters' field was not cloned or recreated
+        // before.  I'm not sure how this worked and suspect BitmapText was just
+        // not cloneable if you planned to change the text later. -pspeed
+        this.letters = new Letters(font, block, letters.getQuad().isRightToLeft());
+
+        // Just noticed BitmapText is not even writable/readable really...
+        // so I guess cloning doesn't come up that often.
+    }
+
+    public BitmapFont getFont() {
+        return font;
+    }
+
+    /**
+     * Changes text size
+     * @param size text size
+     */
+    public void setSize(float size) {
+        block.setSize(size);
+        needRefresh = true;
+        letters.invalidate();
+    }
+
+    public float getSize() {
+        return block.getSize();
+    }
+
+    /**
+     *
+     * @param text charsequence to change text to
+     */
+    public void setText(CharSequence text) {
+        // note: text.toString() is free if text is already a java.lang.String.
+        setText(text != null ? text.toString() : null);
+    }
+
+    /**
+     *
+     * @param text String to change text to
+     */
+    public void setText(String text) {
+        text = text == null ? "" : text;
+        if (text == block.getText() || block.getText().equals(text)) {
+            return;
+        }
+
+        /*
+        The problem with the below block is that StringBlock carries
+        pretty much all of the text-related state of the BitmapText such
+        as size, text box, alignment, etc.
+
+        I'm not sure why this change was needed and the commit message was
+        not entirely helpful because it purports to fix a problem that I've
+        never encountered.
+
+        If block.setText("") doesn't do the right thing then that's where
+        the fix should go because StringBlock carries too much information to
+        be blown away every time.  -pspeed
+
+        Change was made:
+        http://code.google.com/p/jmonkeyengine/source/detail?spec=svn9389&r=9389
+        Diff:
+        http://code.google.com/p/jmonkeyengine/source/diff?path=/trunk/engine/src/core/com/jme3/font/BitmapText.java&format=side&r=9389&old_path=/trunk/engine/src/core/com/jme3/font/BitmapText.java&old=8843
+
+        // If the text is empty, reset
+        if (text.isEmpty()) {
+            detachAllChildren();
+
+            for (int page = 0; page < textPages.length; page++) {
+                textPages[page] = new BitmapTextPage(font, true, page);
+                attachChild(textPages[page]);
+            }
+
+            block = new StringBlock();
+            letters = new Letters(font, block, letters.getQuad().isRightToLeft());
+        }
+        */
+
+        // Update the text content
+        block.setText(text);
+        letters.setText(text);
+
+        // Flag for refresh
+        needRefresh = true;
+    }
+
+    /**
+     * @return returns text
+     */
+    public String getText() {
+        return block.getText();
+    }
+
+    /**
+     * @return color of the text
+     */
+    public ColorRGBA getColor() {
+        return letters.getBaseColor();
+    }
+
+    /**
+     * changes text color. all substring colors are deleted.
+     * @param color new color of text
+     */
+    public void setColor(ColorRGBA color) {
+        letters.setColor(color);
+        letters.invalidate(); // TODO: Don't have to align.
+        needRefresh = true;
+    }
+
+    /**
+     *  Sets an overall alpha that will be applied to all
+     *  letters.  If the alpha passed is -1 then alpha reverts
+     *  to default... which will be 1 for anything unspecified
+     *  and color tags will be reset to 1 or their encoded
+     *  alpha.
+     *
+     * @param alpha the desired alpha, or -1 to revert to the default
+     */
+    public void setAlpha(float alpha) {
+        letters.setBaseAlpha(alpha);
+        needRefresh = true;
+    }
+
+    public float getAlpha() {
+        return letters.getBaseAlpha();
+    }
+
+    /**
+     * Define the area where the BitmapText will be rendered.
+     * @param rect position and size box where text is rendered
+     */
+    public void setBox(Rectangle rect) {
+        block.setTextBox(rect);
+        letters.invalidate();
+        needRefresh = true;
+    }
+
+    /**
+     * @return height of the line
+     */
+    public float getLineHeight() {
+        return font.getLineHeight(block);
+    }
+
+    /**
+     * @return height of whole text block
+     */
+    public float getHeight() {
+        if (needRefresh) {
+            assemble();
+        }
+        float height = getLineHeight() * block.getLineCount();
+        Rectangle textBox = block.getTextBox();
+        if (textBox != null) {
+            return Math.max(height, textBox.height);
+        }
+        return height;
+    }
+
+    /**
+     * @return width of line
+     */
+    public float getLineWidth() {
+        if (needRefresh) {
+            assemble();
+        }
+        Rectangle textBox = block.getTextBox();
+        if (textBox != null) {
+            return Math.max(letters.getTotalWidth(), textBox.width);
+        }
+        //  Please note that BitMaptext.getLineWidth() might differ from Font.getLineWidth()
+        // -->   scale it with Font.getPreferredSize()/BitMaptext.getSize()
+        return letters.getTotalWidth();
+    }
+
+    /**
+     * @return line count
+     */
+    public int getLineCount() {
+        if (needRefresh) {
+            assemble();
+        }
+        return block.getLineCount();
+    }
+
+    public LineWrapMode getLineWrapMode() {
+        return block.getLineWrapMode();
+    }
+
+    /**
+     * Set horizontal alignment. Applicable only when text bound is set.
+     *
+     * @param align the desired alignment (such as Align.Left)
+     */
+    public void setAlignment(BitmapFont.Align align) {
+        if (block.getTextBox() == null && align != Align.Left) {
+            throw new RuntimeException("Bound is not set");
+        }
+        block.setAlignment(align);
+        letters.invalidate();
+        needRefresh = true;
+    }
+
+    /**
+     * Set vertical alignment. Applicable only when text bound is set.
+     *
+     * @param align the desired alignment (such as Align.Top)
+     */
+    public void setVerticalAlignment(BitmapFont.VAlign align) {
+        if (block.getTextBox() == null && align != VAlign.Top) {
+            throw new RuntimeException("Bound is not set");
+        }
+        block.setVerticalAlignment(align);
+        letters.invalidate();
+        needRefresh = true;
+    }
+
+    public BitmapFont.Align getAlignment() {
+        return block.getAlignment();
+    }
+
+    public BitmapFont.VAlign getVerticalAlignment() {
+        return block.getVerticalAlignment();
+    }
+
+    /**
+     * Set the font style of substring. If font doesn't contain style, default style is used
+     * @param start start index to set style. inclusive.
+     * @param end   end index to set style. EXCLUSIVE.
+     * @param style the style to apply
+     */
+    public void setStyle(int start, int end, int style) {
+        letters.setStyle(start, end, style);
+    }
+
+    /**
+     * Set the font style of substring. If font doesn't contain style, default style is applied
+     * @param regexp regular expression
+     * @param style  the style to apply
+     */
+    public void setStyle(String regexp, int style) {
+        Pattern p = Pattern.compile(regexp);
+        Matcher m = p.matcher(block.getText());
+        while (m.find()) {
+            setStyle(m.start(), m.end(), style);
+        }
+    }
+
+    /**
+     * Set the color of substring.
+     * @param start start index to set style. inclusive.
+     * @param end   end index to set style. EXCLUSIVE.
+     * @param color the desired color
+     */
+    public void setColor(int start, int end, ColorRGBA color) {
+        letters.setColor(start, end, color);
+        letters.invalidate();
+        needRefresh = true;
+    }
+
+    /**
+     * Set the color of substring.
+     * @param regexp regular expression
+     * @param color  the desired color
+     */
+    public void setColor(String regexp, ColorRGBA color) {
+        Pattern p = Pattern.compile(regexp);
+        Matcher m = p.matcher(block.getText());
+        while (m.find()) {
+            letters.setColor(m.start(), m.end(), color);
+        }
+        letters.invalidate();
+        needRefresh = true;
+    }
+
+    /**
+     * @param tabs tab positions
+     */
+    public void setTabPosition(float... tabs) {
+        block.setTabPosition(tabs);
+        letters.invalidate();
+        needRefresh = true;
+    }
+
+    /**
+     * used for the tabs over the last tab position.
+     * @param width tab size
+     */
+    public void setTabWidth(float width) {
+        block.setTabWidth(width);
+        letters.invalidate();
+        needRefresh = true;
+    }
+
+    /**
+     * for setLineWrapType(LineWrapType.NoWrap),
+     * set the last character when the text exceeds the bound.
+     *
+     * @param c the character to indicate truncated text
+     */
+    public void setEllipsisChar(char c) {
+        block.setEllipsisChar(c);
+        letters.invalidate();
+        needRefresh = true;
+    }
+
+    /**
+     * Available only when bounding is set. <code>setBox()</code> method call is needed in advance.
+     * true when
+     * @param wrap NoWrap   : Letters over the text bound is not shown. the last character is set to '...'(0x2026)
+     *             Character: Character is split at the end of the line.
+     *             Word     : Word is split at the end of the line.
+     *             Clip     : The text is hard-clipped at the border including showing only a partial letter if it goes beyond the text bound.
+     */
+    public void setLineWrapMode(LineWrapMode wrap) {
+        if (block.getLineWrapMode() != wrap) {
+            block.setLineWrapMode(wrap);
+            letters.invalidate();
+            needRefresh = true;
+        }
+    }
+
+    @Override
+    public void updateLogicalState(float tpf) {
+        super.updateLogicalState(tpf);
+        if (needRefresh) {
+            assemble();
+        }
+    }
+
+    private void assemble() {
+        // first generate quad list
+        letters.update();
+        for (int i = 0; i < textPages.length; i++) {
+            textPages[i].assemble(letters);
+        }
+        needRefresh = false;
+    }
+
+    public void render(RenderManager rm, ColorRGBA color) {
+        for (BitmapTextPage page : textPages) {
+            Material mat = page.getMaterial();
+            mat.setTexture("ColorMap", page.getTexture());
+            //ColorRGBA original = getColor(mat, "Color");
+            //mat.setColor("Color", color);
+            mat.render(page, rm);
+
+            //if( original == null ) {
+            //    mat.clearParam("Color");
+            //} else {
+            //    mat.setColor("Color", original);
+            //}
+        }
+    }
+}