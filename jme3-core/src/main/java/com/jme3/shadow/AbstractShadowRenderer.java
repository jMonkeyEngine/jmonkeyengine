/*
 * Copyright (c) 2009-2025 jMonkeyEngine
 * All rights reserved.
 *
 * Redistribution and use in source and binary forms, with or without
 * modification, are permitted provided that the following conditions are
 * met:
 *
 * * Redistributions of source code must retain the above copyright
 *   notice, this list of conditions and the following disclaimer.
 *
 * * Redistributions in binary form must reproduce the above copyright
 *   notice, this list of conditions and the following disclaimer in the
 *   documentation and/or other materials provided with the distribution.
 *
 * * Neither the name of 'jMonkeyEngine' nor the names of its contributors
 *   may be used to endorse or promote products derived from this software
 *   without specific prior written permission.
 *
 * THIS SOFTWARE IS PROVIDED BY THE COPYRIGHT HOLDERS AND CONTRIBUTORS
 * "AS IS" AND ANY EXPRESS OR IMPLIED WARRANTIES, INCLUDING, BUT NOT LIMITED
 * TO, THE IMPLIED WARRANTIES OF MERCHANTABILITY AND FITNESS FOR A PARTICULAR
 * PURPOSE ARE DISCLAIMED. IN NO EVENT SHALL THE COPYRIGHT OWNER OR
 * CONTRIBUTORS BE LIABLE FOR ANY DIRECT, INDIRECT, INCIDENTAL, SPECIAL,
 * EXEMPLARY, OR CONSEQUENTIAL DAMAGES (INCLUDING, BUT NOT LIMITED TO,
 * PROCUREMENT OF SUBSTITUTE GOODS OR SERVICES; LOSS OF USE, DATA, OR
 * PROFITS; OR BUSINESS INTERRUPTION) HOWEVER CAUSED AND ON ANY THEORY OF
 * LIABILITY, WHETHER IN CONTRACT, STRICT LIABILITY, OR TORT (INCLUDING
 * NEGLIGENCE OR OTHERWISE) ARISING IN ANY WAY OUT OF THE USE OF THIS
 * SOFTWARE, EVEN IF ADVISED OF THE POSSIBILITY OF SUCH DAMAGE.
 */
package com.jme3.shadow;

import com.jme3.asset.AssetManager;
import com.jme3.export.InputCapsule;
import com.jme3.export.JmeExporter;
import com.jme3.export.JmeImporter;
import com.jme3.export.OutputCapsule;
import com.jme3.export.Savable;
import com.jme3.light.LightFilter;
import com.jme3.light.NullLightFilter;
import com.jme3.material.Material;
import com.jme3.material.RenderState;
import com.jme3.math.ColorRGBA;
import com.jme3.math.Matrix4f;
import com.jme3.math.Vector2f;
import com.jme3.math.Vector3f;
import com.jme3.post.SceneProcessor;
import com.jme3.profile.AppProfiler;
import com.jme3.renderer.Camera;
import com.jme3.renderer.RenderManager;
import com.jme3.renderer.Renderer;
import com.jme3.renderer.ViewPort;
import com.jme3.renderer.queue.GeometryList;
import com.jme3.renderer.queue.OpaqueComparator;
import com.jme3.renderer.queue.RenderQueue;
import com.jme3.renderer.queue.RenderQueue.ShadowMode;
import com.jme3.scene.Geometry;
import com.jme3.scene.Node;
import com.jme3.scene.Spatial;
import com.jme3.scene.debug.WireFrustum;
import com.jme3.texture.FrameBuffer;
import com.jme3.texture.FrameBuffer.FrameBufferTarget;
import com.jme3.texture.Image.Format;
import com.jme3.texture.Texture.MagFilter;
import com.jme3.texture.Texture.MinFilter;
import com.jme3.texture.Texture.ShadowCompareMode;
import com.jme3.texture.Texture2D;
import com.jme3.ui.Picture;
import com.jme3.util.clone.Cloner;
import com.jme3.util.clone.JmeCloneable;

import java.io.IOException;
import java.util.ArrayList;
import java.util.List;
import java.util.logging.Logger;

/**
 * An abstract shadow renderer that provides common features for shadow rendering.
 *
 * @author Rémy Bouquet aka Nehon
 */
public abstract class AbstractShadowRenderer implements SceneProcessor, Savable, JmeCloneable {

    protected static final Logger logger = Logger.getLogger(AbstractShadowRenderer.class.getName());
    private static final LightFilter NULL_LIGHT_FILTER = new NullLightFilter();

    // The number of shadow maps to render.
    protected int nbShadowMaps = 1;
    // The resolution (width and height) of each shadow map.
    protected float shadowMapSize;
    // The intensity of the shadows, ranging from 0.0 (fully transparent) to 1.0 (fully opaque).
    protected float shadowIntensity = 0.7f;
    // The RenderManager instance used for rendering operations.
    protected RenderManager renderManager;
    // The ViewPort associated with this shadow renderer.
    protected ViewPort viewPort;
    // Array of frame buffers used for rendering shadow maps.
    protected FrameBuffer[] shadowFB;
    // Array of 2D textures representing the generated shadow maps.
    protected Texture2D[] shadowMaps;
    // A dummy texture used to prevent read-buffer crashes on certain platforms (e.g., OSX).
    protected Texture2D dummyTex;
    // Material used for the pre-shadow pass (rendering occluders into the shadow map).
    protected Material preshadowMat;
    // Material used for the post-shadow pass (applying shadows to the scene).
    protected Material postshadowMat;
    // Array of light view projection matrices for each shadow map.
    protected Matrix4f[] lightViewProjectionsMatrices;
    // The AssetManager instance used to load assets.
    protected AssetManager assetManager;
    // Flag indicating whether debug visualizations (e.g., shadow maps) should be displayed.
    protected boolean debug = false;
    // The thickness of shadow edges, influencing PCF (Percentage-Closer Filtering). Value is in tenths of a pixel.
    protected float edgesThickness = 1.0f;
    // The filtering mode applied to shadow edges.
    protected EdgeFilteringMode edgeFilteringMode = EdgeFilteringMode.Bilinear;
    // The shadow comparison mode (hardware or software).
    protected CompareMode shadowCompareMode = CompareMode.Hardware;
    // Array of Picture objects used for debugging to display shadow maps.
    protected Picture[] dispPic;
    // Forced RenderState used during the pre-shadow pass to render occluders.
    protected RenderState forcedRenderState = new RenderState();
    // Flag indicating whether back faces should cast shadows.
    protected boolean renderBackFacesShadows = true;
    // The application profiler for performance monitoring.
    protected AppProfiler prof;
    // Flag indicating whether shadow frustums should be displayed for debugging.
    protected boolean debugfrustums = false;
    // True if a fallback material should be used for post-shadow rendering, otherwise false.
    // This occurs if some scene materials do not support the post-shadow technique.
    protected boolean needsfallBackMaterial = false;
    // The name of the technique to use for the post-shadow material.
    protected String postTechniqueName = "PostShadow";
    // A cache of materials found on geometries in the post-shadow queue.
    protected List<Material> matCache = new ArrayList<>();
    // List of geometries that receive shadows.
    protected GeometryList lightReceivers = new GeometryList(new OpaqueComparator());
    // List of geometries that cast shadows (occluders).
    protected GeometryList shadowMapOccluders = new GeometryList(new OpaqueComparator());
    // Internal cache for shadow map uniform names (e.g., "ShadowMap0", "ShadowMap1").
    private String[] shadowMapStringCache;
    // nternal cache for light view projection matrix uniform names (e.g., "LightViewProjectionMatrix0").
    private String[] lightViewStringCache;
    // The distance at which shadows start to fade out. A value of 0 means no override.
    protected float zFarOverride = 0;
    // Vector containing information about shadow fading (start distance, inverse fade length).
    protected Vector2f fadeInfo;
    // The length over which shadows fade out.
    protected float fadeLength;
    // A camera used to define the frustum for shadow rendering, especially when `zFarOverride` is used.
    protected Camera frustumCam;
    // True to skip the post pass when there are no shadow casters.
    protected boolean skipPostPass;

    /**
     * For serialization only. Do not use.
     */
    protected AbstractShadowRenderer() {
    }

    /**
     * Creates an  AbstractShadowRenderer. Subclasses invoke this constructor.
     *
     * @param assetManager The application's asset manager.
     * @param shadowMapSize The size of the rendered shadow maps (e.g., 512, 1024, 2048).
     * @param nbShadowMaps The number of shadow maps to render (1 to 4). More maps
     * improve quality but can reduce performance.
     */
    protected AbstractShadowRenderer(AssetManager assetManager, int shadowMapSize, int nbShadowMaps) {
        this.assetManager = assetManager;
        this.shadowMapSize = shadowMapSize;
        this.nbShadowMaps = nbShadowMaps;
        init(assetManager, nbShadowMaps, shadowMapSize);
    }

    private void init(AssetManager assetManager, int nbShadowMaps, int shadowMapSize) {
        this.postshadowMat = new Material(assetManager, "Common/MatDefs/Shadow/PostShadow.j3md");
        shadowFB = new FrameBuffer[nbShadowMaps];
        shadowMaps = new Texture2D[nbShadowMaps];
        dispPic = new Picture[nbShadowMaps];
        lightViewProjectionsMatrices = new Matrix4f[nbShadowMaps];
        shadowMapStringCache = new String[nbShadowMaps];
        lightViewStringCache = new String[nbShadowMaps];

        //DO NOT COMMENT THIS (it prevents the OSX incomplete read-buffer crash)
        dummyTex = new Texture2D(shadowMapSize, shadowMapSize, Format.RGBA8);

        preshadowMat = new Material(assetManager, "Common/MatDefs/Shadow/PreShadow.j3md");
        postshadowMat.setFloat("ShadowMapSize", shadowMapSize);

        for (int i = 0; i < nbShadowMaps; i++) {
            lightViewProjectionsMatrices[i] = new Matrix4f();
            shadowFB[i] = new FrameBuffer(shadowMapSize, shadowMapSize, 1);
            shadowMaps[i] = new Texture2D(shadowMapSize, shadowMapSize, Format.Depth);

            shadowFB[i].setDepthTarget(FrameBufferTarget.newTarget(shadowMaps[i]));

            //DO NOT COMMENT THIS (it prevents the OSX incomplete read-buffer crash)
            shadowFB[i].addColorTarget(FrameBufferTarget.newTarget(dummyTex));
            shadowMapStringCache[i] = "ShadowMap" + i;
            lightViewStringCache[i] = "LightViewProjectionMatrix" + i;

            postshadowMat.setTexture(shadowMapStringCache[i], shadowMaps[i]);

            //quads for debugging purposes
            dispPic[i] = new Picture("Picture" + i);
            dispPic[i].setTexture(assetManager, shadowMaps[i], false);
        }

        setShadowCompareMode(shadowCompareMode);
        setEdgeFilteringMode(edgeFilteringMode);
        setShadowIntensity(shadowIntensity);
        initForcedRenderState();
        setRenderBackFacesShadows(isRenderBackFacesShadows());
    }

    protected void initForcedRenderState() {
        forcedRenderState.setFaceCullMode(RenderState.FaceCullMode.Front);
        forcedRenderState.setColorWrite(false);
        forcedRenderState.setDepthWrite(true);
        forcedRenderState.setDepthTest(true);
    }

    /**
     * Sets the post-shadow material for this renderer. This material is used to apply
     * the shadows to the main scene.
     *
     * @param postShadowMat The desired Material instance to use (alias created).
     */
    protected final void setPostShadowMaterial(Material postShadowMat) {
        this.postshadowMat = postShadowMat;
        postshadowMat.setFloat("ShadowMapSize", shadowMapSize);
        for (int i = 0; i < nbShadowMaps; i++) {
            postshadowMat.setTexture(shadowMapStringCache[i], shadowMaps[i]);
        }
        setShadowCompareMode(shadowCompareMode);
        setEdgeFilteringMode(edgeFilteringMode);
        setShadowIntensity(shadowIntensity);
    }

    /**
     * Sets the filtering mode for shadow edges. This affects the smoothness of
     * shadow boundaries.
     *
     * @param filterMode The desired filtering mode (cannot be null). See {@link EdgeFilteringMode}
     * for available options.
     */
    final public void setEdgeFilteringMode(EdgeFilteringMode filterMode) {
        if (filterMode == null) {
            throw new IllegalArgumentException("filterMode cannot be null");
        }

        this.edgeFilteringMode = filterMode;
        postshadowMat.setInt("FilterMode", filterMode.getMaterialParamValue());
        postshadowMat.setFloat("PCFEdge", edgesThickness);
        if (shadowCompareMode == CompareMode.Hardware) {
            for (Texture2D shadowMap : shadowMaps) {
                if (filterMode == EdgeFilteringMode.Bilinear) {
                    shadowMap.setMagFilter(MagFilter.Bilinear);
                    shadowMap.setMinFilter(MinFilter.BilinearNoMipMaps);
                } else {
                    shadowMap.setMagFilter(MagFilter.Nearest);
                    shadowMap.setMinFilter(MinFilter.NearestNoMipMaps);
                }
            }
        }
    }

    /**
     * Returns the currently edge filtering mode for shadows.
     *
     * @return The current {@link EdgeFilteringMode} enum value.
     * @see EdgeFilteringMode
     */
    public EdgeFilteringMode getEdgeFilteringMode() {
        return edgeFilteringMode;
    }

    /**
     * Sets the shadow comparison mode. This determines how shadow map values are
     * compared to generate shadows.
     *
     * @param compareMode The desired compare mode (cannot be null). See {@link CompareMode}
     * for available options.
     */
    final public void setShadowCompareMode(CompareMode compareMode) {
        if (compareMode == null) {
            throw new IllegalArgumentException("Shadow compare mode cannot be null");
        }

        this.shadowCompareMode = compareMode;
        for (Texture2D shadowMap : shadowMaps) {
            if (compareMode == CompareMode.Hardware) {
                shadowMap.setShadowCompareMode(ShadowCompareMode.LessOrEqual);
                if (edgeFilteringMode == EdgeFilteringMode.Bilinear) {
                    shadowMap.setMagFilter(MagFilter.Bilinear);
                    shadowMap.setMinFilter(MinFilter.BilinearNoMipMaps);
                } else {
                    shadowMap.setMagFilter(MagFilter.Nearest);
                    shadowMap.setMinFilter(MinFilter.NearestNoMipMaps);
                }
            } else {
                shadowMap.setShadowCompareMode(ShadowCompareMode.Off);
                shadowMap.setMagFilter(MagFilter.Nearest);
                shadowMap.setMinFilter(MinFilter.NearestNoMipMaps);
            }
        }
        postshadowMat.setBoolean("HardwareShadows", compareMode == CompareMode.Hardware);
    }

    /**
     * Returns the currently shadow comparison mode.
     *
     * @return The current {@link CompareMode} enum value.
     * @see CompareMode
     */
    public CompareMode getShadowCompareMode() {
        return shadowCompareMode;
    }

    /**
     * Debug function to create a visible wireframe frustum. This is useful for
     * visualizing the shadow camera's view.
     *
     * @param pts Optional storage for vertex positions. If null, a new array will be created.
     * @param i The index, used to assign a color to the frustum for differentiation (e.g., for multiple shadow maps).
     * @return A new {@link Geometry} representing the wireframe frustum.
     */
    protected Geometry createFrustum(Vector3f[] pts, int i) {
        WireFrustum frustum = new WireFrustum(pts);
        Geometry geo = new Geometry("WireFrustum" + i, frustum);
        Material mat = new Material(assetManager, "Common/MatDefs/Misc/Unshaded.j3md");
        mat.getAdditionalRenderState().setWireframe(true);
        geo.setMaterial(mat);
        geo.setCullHint(Spatial.CullHint.Never);
        geo.setShadowMode(ShadowMode.Off);

        switch (i) {
            case 0:
                mat.setColor("Color", ColorRGBA.Pink);
                break;
            case 1:
                mat.setColor("Color", ColorRGBA.Red);
                break;
            case 2:
                mat.setColor("Color", ColorRGBA.Green);
                break;
            case 3:
                mat.setColor("Color", ColorRGBA.Blue);
                break;
            default:
                mat.setColor("Color", ColorRGBA.White);
                break;
        }

        geo.updateGeometricState();
        return geo;
    }

    /**
     * Initialize this shadow renderer prior to its first update.
     *
     * @param rm the render manager
     * @param vp the viewport
     */
    @Override
    public void initialize(RenderManager rm, ViewPort vp) {
        renderManager = rm;
        viewPort = vp;
        postTechniqueName = "PostShadow";
        if (zFarOverride > 0 && frustumCam == null) {
            initFrustumCam();
        }
    }

    /**
     * Delegates the initialization of the frustum camera to child renderers.
     * This camera defines the view for calculating shadow frustums.
     */
    protected abstract void initFrustumCam();

    /**
     * Test whether this shadow renderer has been initialized.
     *
     * @return true if initialized, otherwise false
     */
    @Override
    public boolean isInitialized() {
        return viewPort != null;
    }

    /**
     * Invoked once per frame to update the shadow cameras according to the light view.
     * Subclasses must implement this method to define how shadow cameras are positioned
     * and oriented.
     *
     * @param viewCam The main scene camera.
     */
    protected abstract void updateShadowCams(Camera viewCam);

    /**
     * Returns a subclass-specific {@link GeometryList} containing the occluders
     * that should be rendered into the shadow map.
     *
     * @param shadowMapIndex The index of the shadow map being rendered.
     * @param shadowMapOccluders An existing {@link GeometryList} that can be reused or populated.
     * @return A {@link GeometryList} containing the geometries that cast shadows for the given map.
     */
    protected abstract GeometryList getOccludersToRender(int shadowMapIndex, GeometryList shadowMapOccluders);

    /**
     * Returns the shadow camera to use for rendering the shadow map according to the given index.
     * Subclasses must implement this to provide the correct camera for each shadow map.
     *
     * @param shadowMapIndex The index of the shadow map being rendered.
     * @return The {@link Camera} instance representing the shadow's viewpoint.
     */
    protected abstract Camera getShadowCam(int shadowMapIndex);

    /**
     * Responsible for displaying the frustum of the shadow camera for debugging purposes.
     * Subclasses can override this method to provide specific debug visualizations.
     *
     * @param shadowMapIndex The index of the shadow map for which to display the frustum.
     */
    protected void doDisplayFrustumDebug(int shadowMapIndex) {
        // Default implementation does nothing.
    }

<<<<<<< HEAD
    protected Node getSceneForDebug() {
        return (Node) viewPort.getScenes().get(0);
    }

    @SuppressWarnings("fallthrough")
=======
>>>>>>> b61347a0
    @Override
    public void postQueue(RenderQueue rq) {
        lightReceivers.clear();
        skipPostPass = false;
        if (!checkCulling(viewPort.getCamera())) {
            skipPostPass = true;
            return;
        }

        updateShadowCams(viewPort.getCamera());

        Renderer r = renderManager.getRenderer();
        renderManager.setForcedMaterial(preshadowMat);
        renderManager.setForcedTechnique("PreShadow");

        for (int shadowMapIndex = 0; shadowMapIndex < nbShadowMaps; shadowMapIndex++) {
            if (debugfrustums) {
                doDisplayFrustumDebug(shadowMapIndex);
            }
            renderShadowMap(shadowMapIndex);
        }

        if (debugfrustums) {
            debugfrustums = false;
            getSceneForDebug().updateGeometricState();
        }

        //restore setting for future rendering
        r.setFrameBuffer(viewPort.getOutputFrameBuffer());
        renderManager.setForcedMaterial(null);
        renderManager.setForcedTechnique(null);
        renderManager.setCamera(viewPort.getCamera(), false);
    }

    protected void renderShadowMap(int shadowMapIndex) {
        shadowMapOccluders = getOccludersToRender(shadowMapIndex, shadowMapOccluders);
        Camera shadowCam = getShadowCam(shadowMapIndex);

        //saving light view projection matrix for this split
        lightViewProjectionsMatrices[shadowMapIndex].set(shadowCam.getViewProjectionMatrix());
        renderManager.setCamera(shadowCam, false);

        renderManager.getRenderer().setFrameBuffer(shadowFB[shadowMapIndex]);
        renderManager.getRenderer().clearBuffers(true, true, true);
        renderManager.setForcedRenderState(forcedRenderState);

        // render shadow casters to shadow map and disables the light filter
        LightFilter tmpLightFilter = renderManager.getLightFilter();
        renderManager.setLightFilter(NULL_LIGHT_FILTER);
        viewPort.getQueue().renderShadowQueue(shadowMapOccluders, renderManager, shadowCam, true);
        renderManager.setLightFilter(tmpLightFilter);
        renderManager.setForcedRenderState(null);
    }

    /**
     * Enables debugging of shadow frustums, making them visible in the scene.
     * Call this before {@link #postQueue(RenderQueue)} to see the frustums.
     */
    public void displayFrustum() {
        debugfrustums = true;
    }

    /**
     * For debugging purposes, displays the depth shadow maps on screen as Picture quads.
     *
     * @param r The current {@link Renderer} (ignored).
     */
    protected void displayShadowMap(Renderer r) {
        Camera cam = viewPort.getCamera();
        renderManager.setCamera(cam, true);
        int h = cam.getHeight();
        for (int i = 0; i < dispPic.length; i++) {
            dispPic[i].setPosition((128 * i) + (150 + 64 * (i + 1)), h / 20f);
            dispPic[i].setWidth(128);
            dispPic[i].setHeight(128);
            dispPic[i].updateGeometricState();
            renderManager.renderGeometry(dispPic[i]);
        }
        renderManager.setCamera(cam, false);
    }

    /**
     * For debugging purposes, "snapshots" the current state of the shadow maps
     * and displays them on screen.
     */
    public void displayDebug() {
        debug = true;
    }

    /**
     * Populates the provided {@link GeometryList} with geometries that are considered
     * shadow receivers. Subclasses must implement this method.
     *
     * @param lightReceivers The {@link GeometryList} to populate with shadow-receiving geometries.
     */
    protected abstract void getReceivers(GeometryList lightReceivers);

    @Override
    public void postFrame(FrameBuffer out) {
        if (skipPostPass) {
            return;
        }
        if (debug) {
            displayShadowMap(renderManager.getRenderer());
        }

        getReceivers(lightReceivers);

        if (lightReceivers.size() != 0) {
            //setting params to receiving geometry list
            setMatParams(lightReceivers);

            Camera cam = viewPort.getCamera();
            // Some materials in the scene do not have a post shadow technique, so we're using the fallback material.
            if (needsfallBackMaterial) {
                renderManager.setForcedMaterial(postshadowMat);
            }

            //forcing the post shadow technique and render state
            renderManager.setForcedTechnique(postTechniqueName);

            //rendering the post shadow pass
            viewPort.getQueue().renderShadowQueue(lightReceivers, renderManager, cam, false);

            //resetting renderManager settings
            renderManager.setForcedTechnique(null);
            renderManager.setForcedMaterial(null);
            renderManager.setCamera(cam, false);

            //clearing the params in case there are some other shadow renderers
            clearMatParams();
        }
    }

    /**
     * This method is called once per frame and is responsible for clearing any
     * material parameters that subclasses may have set on the post-shadow material.
     * This ensures that parameters from previous frames or other renderers do not
     * interfere.
     *
     * @param material The material that was used for the post-shadow pass.
     */
    protected abstract void clearMaterialParameters(Material material);

    /**
     * Clears common material parameters set by this renderer on materials in the cache.
     * This is done to avoid interference with other shadow renderers or subsequent frames.
     */
    private void clearMatParams() {
        for (Material mat : matCache) {

            //clearing only necessary params, the others may be set by other
            //renderers
            //Note that j start at 1 because other shadow renderers will have
            //at least 1 shadow map and will set it on each frame anyway.
            for (int j = 1; j < nbShadowMaps; j++) {
                mat.clearParam(lightViewStringCache[j]);
            }
            for (int j = 1; j < nbShadowMaps; j++) {
                mat.clearParam(shadowMapStringCache[j]);
            }
            mat.clearParam("FadeInfo");
            clearMaterialParameters(mat);
        }
        //No need to clear the postShadowMat params as the instance is locale to each renderer
    }

    /**
     * This method is called once per frame and is responsible for setting any
     * material parameters that subclasses may need to set on the post material.
     *
     * @param material the material to use for the post shadow pass
     */
    protected abstract void setMaterialParameters(Material material);

    /**
     * Iterates through the given {@link GeometryList} to gather unique materials
     * and sets common shadow-related parameters on them.
     *
     * @param list The {@link GeometryList} containing geometries whose materials need parameters set.
     */
    private void setMatParams(GeometryList list) {
        //iterate through all the geometries of the list to gather the materials

        buildMatCache(list);

        //iterating through the mat cache and setting the parameters
        for (Material mat : matCache) {
            mat.setFloat("ShadowMapSize", shadowMapSize);

            for (int j = 0; j < nbShadowMaps; j++) {
                mat.setMatrix4(lightViewStringCache[j], lightViewProjectionsMatrices[j]);
            }

            for (int j = 0; j < nbShadowMaps; j++) {
                mat.setTexture(shadowMapStringCache[j], shadowMaps[j]);
            }

            mat.setBoolean("HardwareShadows", shadowCompareMode == CompareMode.Hardware);
            mat.setInt("FilterMode", edgeFilteringMode.getMaterialParamValue());
            mat.setFloat("PCFEdge", edgesThickness);
            mat.setFloat("ShadowIntensity", shadowIntensity);
            mat.setBoolean("BackfaceShadows", renderBackFacesShadows);

            if (fadeInfo != null) {
                mat.setVector2("FadeInfo", fadeInfo);
            }

            setMaterialParameters(mat);
        }

        // At least one material of the receiving geoms does not support the post shadow techniques,
        // so we fall back to the forced material solution. (Transparent shadows won't be supported for these objects.)
        if (needsfallBackMaterial) {
            setPostShadowParams();
        }
    }

    /**
     * Builds a cache of unique materials from the provided {@link GeometryList}
     * that support the post-shadow technique. If any material does not support
     * it, the `needsfallBackMaterial` flag is set.
     *
     * @param list The {@link GeometryList} to extract materials from.
     */
    private void buildMatCache(GeometryList list) {
        matCache.clear();
        for (int i = 0; i < list.size(); i++) {
            Material mat = list.get(i).getMaterial();
            //checking if the material has the post technique and adding it to the material cache
            if (mat.getMaterialDef().getTechniqueDefs(postTechniqueName) != null) {
                if (!matCache.contains(mat)) {
                    matCache.add(mat);
                }
            } else {
                needsfallBackMaterial = true;
            }
        }
    }

    /**
     * For internal use only. Sets the common shadow parameters on the internal
     * post-shadow material. This is used when a fallback material is needed.
     */
    protected void setPostShadowParams() {
        setMaterialParameters(postshadowMat);
        for (int j = 0; j < nbShadowMaps; j++) {
            postshadowMat.setMatrix4(lightViewStringCache[j], lightViewProjectionsMatrices[j]);
            postshadowMat.setTexture(shadowMapStringCache[j], shadowMaps[j]);
        }
        if (fadeInfo != null) {
            postshadowMat.setVector2("FadeInfo", fadeInfo);
        }
        postshadowMat.setBoolean("BackfaceShadows", renderBackFacesShadows);
    }

    /**
     * Returns the maximum distance from the eye where shadows are rendered.
     * A value of 0 indicates that the distance is dynamically computed based on scene bounds.
     *
     * @return The shadow Z-extend distance in world units.
     * @see #setShadowZExtend(float zFar)
     */
    public float getShadowZExtend() {
        return zFarOverride;
    }

    /**
     * Sets the distance from the camera where shadows will be rendered.
     * By default (0), this value is dynamically computed based on the union bound
     * of shadow casters and receivers, capped by the view frustum's far value.
     * Setting a positive value overrides this dynamic computation.
     *
     * @param zFar The zFar value that overrides the computed one. Set to 0 to use dynamic computation.
     */
    public void setShadowZExtend(float zFar) {
        this.zFarOverride = zFar;
        if (zFarOverride == 0) {
            fadeInfo = null;
            frustumCam = null;
        } else {
            if (fadeInfo != null) {
                fadeInfo.set(zFarOverride - fadeLength, 1f / fadeLength);
            }
            if (frustumCam == null && viewPort != null) {
                initFrustumCam();
            }
        }
    }

    /**
     * Defines the length over which the shadow will fade out when using a
     * custom `shadowZextend`. This is useful for smoothly transitioning
     * dynamic shadows into baked shadows or for preventing abrupt shadow cut-offs.
     *
     * @param length The fade length in world units. Set to 0 to disable fading.
     */
    public void setShadowZFadeLength(float length) {
        if (length == 0) {
            fadeInfo = null;
            fadeLength = 0;
            postshadowMat.clearParam("FadeInfo");
        } else {
            if (zFarOverride == 0) {
                fadeInfo = new Vector2f(0, 0);
            } else {
                fadeInfo = new Vector2f(zFarOverride - length, 1.0f / length);
            }
            fadeLength = length;
            postshadowMat.setVector2("FadeInfo", fadeInfo);
        }
    }

    /**
     * Returns the length over which the shadow will fade out when using a
     * custom `shadowZextend`.
     *
     * @return The fade length in world units. Returns 0 if no fading is applied.
     */
    public float getShadowZFadeLength() {
        if (fadeInfo != null) {
            return zFarOverride - fadeInfo.x;
        }
        return 0f;
    }

    /**
     * Abstract method to check if the light source's bounding box is within the view frustum
     * of the given camera. This is used for culling to avoid unnecessary shadow computations.
     *
     * @param viewCam A {@link Camera} to define the view frustum against which to check.
     * @return True if the light source's bounding box is in the view frustum, otherwise false.
     */
    protected abstract boolean checkCulling(Camera viewCam);

    @Override
    public void preFrame(float tpf) {
        // no-op
    }

    @Override
    public void cleanup() {
        // no-op
    }

    @Override
    public void reshape(ViewPort vp, int w, int h) {
        // no-op
    }

    /**
     * Returns the current shadow intensity.
     *
     * @return The shadow intensity value, ranging from 0.0 to 1.0.
     * @see #setShadowIntensity(float shadowIntensity)
     */
    public float getShadowIntensity() {
        return shadowIntensity;
    }

    /**
     * Sets the shadow intensity. This value controls the darkness of the shadows.
     * A value of 0.0 results in bright, almost invisible shadows, while 1.0 creates
     * pitch-black shadows. The default value is 0.7.
     *
     * @param shadowIntensity The desired darkness of the shadow, a float between 0.0 and 1.0.
     */
    final public void setShadowIntensity(float shadowIntensity) {
        this.shadowIntensity = shadowIntensity;
        postshadowMat.setFloat("ShadowIntensity", shadowIntensity);
    }

    /**
     * Returns the configured shadow edges thickness. The value is returned
     * as an integer representing tenths of a pixel (e.g., 10 for 1.0 pixel).
     *
     * @return The edges thickness in tenths of a pixel.
     * @see #setEdgesThickness(int edgesThickness)
     */
    public int getEdgesThickness() {
        return (int) (edgesThickness * 10);
    }

    /**
     * Returns the number of shadow maps currently rendered by this processor.
     *
     * @return The count of shadow maps.
     */
    public int getNumShadowMaps() {
        return nbShadowMaps;
    }

    /**
     * Returns the size (width and height) of each shadow map rendered by this processor.
     *
     * @return The resolution of a single shadow map in pixels.
     */
    public int getShadowMapSize() {
        return (int) shadowMapSize;
    }

    /**
     * Sets the shadow edges thickness. This parameter influences the
     * smoothness of shadow edges, particularly with PCF (Percentage-Closer Filtering).
     * Setting lower values can help reduce jagged artifacts.
     *
     * @param edgesThickness The desired thickness in tenths of a pixel (e.g., 10 for 1.0 pixel).
     * The value is clamped between 1 and 10. Default is 10.
     */
    public void setEdgesThickness(int edgesThickness) {
        this.edgesThickness = Math.max(1, Math.min(edgesThickness, 10));
        this.edgesThickness *= 0.1f;
        postshadowMat.setFloat("PCFEdge", this.edgesThickness);
    }

    /**
     *  isFlushQueues does nothing now and is kept only for backward compatibility
     *
     * @return false
     */
    @Deprecated
    public boolean isFlushQueues() {
        return false;
    }

    /**
     * Returns the {@link RenderState} that is forced during the pre-shadow pass.
     * You can use this to adjust the rendering parameters for geometries that cast shadows.
     * Note that this will be overridden if the "PreShadow" technique in the material definition
     * has its own `ForcedRenderState`.
     *
     * @return The {@link RenderState} applied to the pre-shadow pass.
     */
    public RenderState getPreShadowForcedRenderState() {
        return forcedRenderState;
    }

    /**
     * Sets whether back faces of geometries should cast shadows.
     * When enabled, shadows cast by the back side of an object can appear.
     * Be aware that back face shadows can sometimes lead to overly dark lighting
     * when blended with existing dark areas.
     *
     * <p>Setting this parameter will globally override this setting for ALL materials
     * in the scene for the shadow pass. Alternatively, you can control this on
     * individual materials using {@link Material#setBoolean(String, boolean)}
     * with the "BackfaceShadows" parameter.
     *
     * <p>This method also automatically adjusts the {@link RenderState.FaceCullMode}
     * and {@link RenderState#setPolyOffset(float, float)} of the pre-shadow pass
     * to accommodate back face rendering. You can further modify these
     * using {@link #getPreShadowForcedRenderState()}.
     *
     * @param renderBackFacesShadows True to enable back face shadows, false to disable.
     */
    public void setRenderBackFacesShadows(boolean renderBackFacesShadows) {
        this.renderBackFacesShadows = renderBackFacesShadows;
        if (renderBackFacesShadows) {
            getPreShadowForcedRenderState().setPolyOffset(5, 3);
            getPreShadowForcedRenderState().setFaceCullMode(RenderState.FaceCullMode.Back);
        } else {
            getPreShadowForcedRenderState().setPolyOffset(0, 0);
            getPreShadowForcedRenderState().setFaceCullMode(RenderState.FaceCullMode.Front);
        }
    }

    /**
     * Checks if this shadow processor is configured to render shadows from back faces.
     *
     * @return True if back face shadows are enabled, false otherwise.
     */
    public boolean isRenderBackFacesShadows() {
        return renderBackFacesShadows;
    }

    @Override
    public Object jmeClone() {
        try {
            return super.clone();
        } catch (final CloneNotSupportedException e) {
            throw new RuntimeException(e);
        }
    }

    @Override
    public void cloneFields(final Cloner cloner, final Object original) {
        forcedRenderState = cloner.clone(forcedRenderState);
        init(assetManager, nbShadowMaps, (int) shadowMapSize);
    }

    @Override
    public void setProfiler(AppProfiler profiler) {
        this.prof = profiler;
    }

    /**
     * De-serialize this instance, for example when loading from a J3O file.
     *
     * @param im importer (not null)
     * @throws IOException from the importer
     */
    @Override
    public void read(JmeImporter im) throws IOException {
        InputCapsule ic = im.getCapsule(this);
        assetManager = im.getAssetManager();
        nbShadowMaps = ic.readInt("nbShadowMaps", 1);
        shadowMapSize = ic.readFloat("shadowMapSize", 0f);
        shadowIntensity = ic.readFloat("shadowIntensity", 0.7f);
        edgeFilteringMode = ic.readEnum("edgeFilteringMode", EdgeFilteringMode.class, EdgeFilteringMode.Bilinear);
        shadowCompareMode = ic.readEnum("shadowCompareMode", CompareMode.class, CompareMode.Hardware);
        init(assetManager, nbShadowMaps, (int) shadowMapSize);
        edgesThickness = ic.readFloat("edgesThickness", 1.0f);
        postshadowMat.setFloat("PCFEdge", edgesThickness);
    }

    /**
     * Serialize this instance, for example when saving to a J3O file.
     *
     * @param ex exporter (not null)
     * @throws IOException from the exporter
     */
    @Override
    public void write(JmeExporter ex) throws IOException {
        OutputCapsule oc = ex.getCapsule(this);
        oc.write(nbShadowMaps, "nbShadowMaps", 1);
        oc.write(shadowMapSize, "shadowMapSize", 0);
        oc.write(shadowIntensity, "shadowIntensity", 0.7f);
        oc.write(edgeFilteringMode, "edgeFilteringMode", EdgeFilteringMode.Bilinear);
        oc.write(shadowCompareMode, "shadowCompareMode", CompareMode.Hardware);
        oc.write(edgesThickness, "edgesThickness", 1.0f);
    }
}


<|MERGE_RESOLUTION|>--- conflicted
+++ resolved
@@ -1,972 +1,968 @@
-/*
- * Copyright (c) 2009-2025 jMonkeyEngine
- * All rights reserved.
- *
- * Redistribution and use in source and binary forms, with or without
- * modification, are permitted provided that the following conditions are
- * met:
- *
- * * Redistributions of source code must retain the above copyright
- *   notice, this list of conditions and the following disclaimer.
- *
- * * Redistributions in binary form must reproduce the above copyright
- *   notice, this list of conditions and the following disclaimer in the
- *   documentation and/or other materials provided with the distribution.
- *
- * * Neither the name of 'jMonkeyEngine' nor the names of its contributors
- *   may be used to endorse or promote products derived from this software
- *   without specific prior written permission.
- *
- * THIS SOFTWARE IS PROVIDED BY THE COPYRIGHT HOLDERS AND CONTRIBUTORS
- * "AS IS" AND ANY EXPRESS OR IMPLIED WARRANTIES, INCLUDING, BUT NOT LIMITED
- * TO, THE IMPLIED WARRANTIES OF MERCHANTABILITY AND FITNESS FOR A PARTICULAR
- * PURPOSE ARE DISCLAIMED. IN NO EVENT SHALL THE COPYRIGHT OWNER OR
- * CONTRIBUTORS BE LIABLE FOR ANY DIRECT, INDIRECT, INCIDENTAL, SPECIAL,
- * EXEMPLARY, OR CONSEQUENTIAL DAMAGES (INCLUDING, BUT NOT LIMITED TO,
- * PROCUREMENT OF SUBSTITUTE GOODS OR SERVICES; LOSS OF USE, DATA, OR
- * PROFITS; OR BUSINESS INTERRUPTION) HOWEVER CAUSED AND ON ANY THEORY OF
- * LIABILITY, WHETHER IN CONTRACT, STRICT LIABILITY, OR TORT (INCLUDING
- * NEGLIGENCE OR OTHERWISE) ARISING IN ANY WAY OUT OF THE USE OF THIS
- * SOFTWARE, EVEN IF ADVISED OF THE POSSIBILITY OF SUCH DAMAGE.
- */
-package com.jme3.shadow;
-
-import com.jme3.asset.AssetManager;
-import com.jme3.export.InputCapsule;
-import com.jme3.export.JmeExporter;
-import com.jme3.export.JmeImporter;
-import com.jme3.export.OutputCapsule;
-import com.jme3.export.Savable;
-import com.jme3.light.LightFilter;
-import com.jme3.light.NullLightFilter;
-import com.jme3.material.Material;
-import com.jme3.material.RenderState;
-import com.jme3.math.ColorRGBA;
-import com.jme3.math.Matrix4f;
-import com.jme3.math.Vector2f;
-import com.jme3.math.Vector3f;
-import com.jme3.post.SceneProcessor;
-import com.jme3.profile.AppProfiler;
-import com.jme3.renderer.Camera;
-import com.jme3.renderer.RenderManager;
-import com.jme3.renderer.Renderer;
-import com.jme3.renderer.ViewPort;
-import com.jme3.renderer.queue.GeometryList;
-import com.jme3.renderer.queue.OpaqueComparator;
-import com.jme3.renderer.queue.RenderQueue;
-import com.jme3.renderer.queue.RenderQueue.ShadowMode;
-import com.jme3.scene.Geometry;
-import com.jme3.scene.Node;
-import com.jme3.scene.Spatial;
-import com.jme3.scene.debug.WireFrustum;
-import com.jme3.texture.FrameBuffer;
-import com.jme3.texture.FrameBuffer.FrameBufferTarget;
-import com.jme3.texture.Image.Format;
-import com.jme3.texture.Texture.MagFilter;
-import com.jme3.texture.Texture.MinFilter;
-import com.jme3.texture.Texture.ShadowCompareMode;
-import com.jme3.texture.Texture2D;
-import com.jme3.ui.Picture;
-import com.jme3.util.clone.Cloner;
-import com.jme3.util.clone.JmeCloneable;
-
-import java.io.IOException;
-import java.util.ArrayList;
-import java.util.List;
-import java.util.logging.Logger;
-
-/**
- * An abstract shadow renderer that provides common features for shadow rendering.
- *
- * @author Rémy Bouquet aka Nehon
- */
-public abstract class AbstractShadowRenderer implements SceneProcessor, Savable, JmeCloneable {
-
-    protected static final Logger logger = Logger.getLogger(AbstractShadowRenderer.class.getName());
-    private static final LightFilter NULL_LIGHT_FILTER = new NullLightFilter();
-
-    // The number of shadow maps to render.
-    protected int nbShadowMaps = 1;
-    // The resolution (width and height) of each shadow map.
-    protected float shadowMapSize;
-    // The intensity of the shadows, ranging from 0.0 (fully transparent) to 1.0 (fully opaque).
-    protected float shadowIntensity = 0.7f;
-    // The RenderManager instance used for rendering operations.
-    protected RenderManager renderManager;
-    // The ViewPort associated with this shadow renderer.
-    protected ViewPort viewPort;
-    // Array of frame buffers used for rendering shadow maps.
-    protected FrameBuffer[] shadowFB;
-    // Array of 2D textures representing the generated shadow maps.
-    protected Texture2D[] shadowMaps;
-    // A dummy texture used to prevent read-buffer crashes on certain platforms (e.g., OSX).
-    protected Texture2D dummyTex;
-    // Material used for the pre-shadow pass (rendering occluders into the shadow map).
-    protected Material preshadowMat;
-    // Material used for the post-shadow pass (applying shadows to the scene).
-    protected Material postshadowMat;
-    // Array of light view projection matrices for each shadow map.
-    protected Matrix4f[] lightViewProjectionsMatrices;
-    // The AssetManager instance used to load assets.
-    protected AssetManager assetManager;
-    // Flag indicating whether debug visualizations (e.g., shadow maps) should be displayed.
-    protected boolean debug = false;
-    // The thickness of shadow edges, influencing PCF (Percentage-Closer Filtering). Value is in tenths of a pixel.
-    protected float edgesThickness = 1.0f;
-    // The filtering mode applied to shadow edges.
-    protected EdgeFilteringMode edgeFilteringMode = EdgeFilteringMode.Bilinear;
-    // The shadow comparison mode (hardware or software).
-    protected CompareMode shadowCompareMode = CompareMode.Hardware;
-    // Array of Picture objects used for debugging to display shadow maps.
-    protected Picture[] dispPic;
-    // Forced RenderState used during the pre-shadow pass to render occluders.
-    protected RenderState forcedRenderState = new RenderState();
-    // Flag indicating whether back faces should cast shadows.
-    protected boolean renderBackFacesShadows = true;
-    // The application profiler for performance monitoring.
-    protected AppProfiler prof;
-    // Flag indicating whether shadow frustums should be displayed for debugging.
-    protected boolean debugfrustums = false;
-    // True if a fallback material should be used for post-shadow rendering, otherwise false.
-    // This occurs if some scene materials do not support the post-shadow technique.
-    protected boolean needsfallBackMaterial = false;
-    // The name of the technique to use for the post-shadow material.
-    protected String postTechniqueName = "PostShadow";
-    // A cache of materials found on geometries in the post-shadow queue.
-    protected List<Material> matCache = new ArrayList<>();
-    // List of geometries that receive shadows.
-    protected GeometryList lightReceivers = new GeometryList(new OpaqueComparator());
-    // List of geometries that cast shadows (occluders).
-    protected GeometryList shadowMapOccluders = new GeometryList(new OpaqueComparator());
-    // Internal cache for shadow map uniform names (e.g., "ShadowMap0", "ShadowMap1").
-    private String[] shadowMapStringCache;
-    // nternal cache for light view projection matrix uniform names (e.g., "LightViewProjectionMatrix0").
-    private String[] lightViewStringCache;
-    // The distance at which shadows start to fade out. A value of 0 means no override.
-    protected float zFarOverride = 0;
-    // Vector containing information about shadow fading (start distance, inverse fade length).
-    protected Vector2f fadeInfo;
-    // The length over which shadows fade out.
-    protected float fadeLength;
-    // A camera used to define the frustum for shadow rendering, especially when `zFarOverride` is used.
-    protected Camera frustumCam;
-    // True to skip the post pass when there are no shadow casters.
-    protected boolean skipPostPass;
-
-    /**
-     * For serialization only. Do not use.
-     */
-    protected AbstractShadowRenderer() {
-    }
-
-    /**
-     * Creates an  AbstractShadowRenderer. Subclasses invoke this constructor.
-     *
-     * @param assetManager The application's asset manager.
-     * @param shadowMapSize The size of the rendered shadow maps (e.g., 512, 1024, 2048).
-     * @param nbShadowMaps The number of shadow maps to render (1 to 4). More maps
-     * improve quality but can reduce performance.
-     */
-    protected AbstractShadowRenderer(AssetManager assetManager, int shadowMapSize, int nbShadowMaps) {
-        this.assetManager = assetManager;
-        this.shadowMapSize = shadowMapSize;
-        this.nbShadowMaps = nbShadowMaps;
-        init(assetManager, nbShadowMaps, shadowMapSize);
-    }
-
-    private void init(AssetManager assetManager, int nbShadowMaps, int shadowMapSize) {
-        this.postshadowMat = new Material(assetManager, "Common/MatDefs/Shadow/PostShadow.j3md");
-        shadowFB = new FrameBuffer[nbShadowMaps];
-        shadowMaps = new Texture2D[nbShadowMaps];
-        dispPic = new Picture[nbShadowMaps];
-        lightViewProjectionsMatrices = new Matrix4f[nbShadowMaps];
-        shadowMapStringCache = new String[nbShadowMaps];
-        lightViewStringCache = new String[nbShadowMaps];
-
-        //DO NOT COMMENT THIS (it prevents the OSX incomplete read-buffer crash)
-        dummyTex = new Texture2D(shadowMapSize, shadowMapSize, Format.RGBA8);
-
-        preshadowMat = new Material(assetManager, "Common/MatDefs/Shadow/PreShadow.j3md");
-        postshadowMat.setFloat("ShadowMapSize", shadowMapSize);
-
-        for (int i = 0; i < nbShadowMaps; i++) {
-            lightViewProjectionsMatrices[i] = new Matrix4f();
-            shadowFB[i] = new FrameBuffer(shadowMapSize, shadowMapSize, 1);
-            shadowMaps[i] = new Texture2D(shadowMapSize, shadowMapSize, Format.Depth);
-
-            shadowFB[i].setDepthTarget(FrameBufferTarget.newTarget(shadowMaps[i]));
-
-            //DO NOT COMMENT THIS (it prevents the OSX incomplete read-buffer crash)
-            shadowFB[i].addColorTarget(FrameBufferTarget.newTarget(dummyTex));
-            shadowMapStringCache[i] = "ShadowMap" + i;
-            lightViewStringCache[i] = "LightViewProjectionMatrix" + i;
-
-            postshadowMat.setTexture(shadowMapStringCache[i], shadowMaps[i]);
-
-            //quads for debugging purposes
-            dispPic[i] = new Picture("Picture" + i);
-            dispPic[i].setTexture(assetManager, shadowMaps[i], false);
-        }
-
-        setShadowCompareMode(shadowCompareMode);
-        setEdgeFilteringMode(edgeFilteringMode);
-        setShadowIntensity(shadowIntensity);
-        initForcedRenderState();
-        setRenderBackFacesShadows(isRenderBackFacesShadows());
-    }
-
-    protected void initForcedRenderState() {
-        forcedRenderState.setFaceCullMode(RenderState.FaceCullMode.Front);
-        forcedRenderState.setColorWrite(false);
-        forcedRenderState.setDepthWrite(true);
-        forcedRenderState.setDepthTest(true);
-    }
-
-    /**
-     * Sets the post-shadow material for this renderer. This material is used to apply
-     * the shadows to the main scene.
-     *
-     * @param postShadowMat The desired Material instance to use (alias created).
-     */
-    protected final void setPostShadowMaterial(Material postShadowMat) {
-        this.postshadowMat = postShadowMat;
-        postshadowMat.setFloat("ShadowMapSize", shadowMapSize);
-        for (int i = 0; i < nbShadowMaps; i++) {
-            postshadowMat.setTexture(shadowMapStringCache[i], shadowMaps[i]);
-        }
-        setShadowCompareMode(shadowCompareMode);
-        setEdgeFilteringMode(edgeFilteringMode);
-        setShadowIntensity(shadowIntensity);
-    }
-
-    /**
-     * Sets the filtering mode for shadow edges. This affects the smoothness of
-     * shadow boundaries.
-     *
-     * @param filterMode The desired filtering mode (cannot be null). See {@link EdgeFilteringMode}
-     * for available options.
-     */
-    final public void setEdgeFilteringMode(EdgeFilteringMode filterMode) {
-        if (filterMode == null) {
-            throw new IllegalArgumentException("filterMode cannot be null");
-        }
-
-        this.edgeFilteringMode = filterMode;
-        postshadowMat.setInt("FilterMode", filterMode.getMaterialParamValue());
-        postshadowMat.setFloat("PCFEdge", edgesThickness);
-        if (shadowCompareMode == CompareMode.Hardware) {
-            for (Texture2D shadowMap : shadowMaps) {
-                if (filterMode == EdgeFilteringMode.Bilinear) {
-                    shadowMap.setMagFilter(MagFilter.Bilinear);
-                    shadowMap.setMinFilter(MinFilter.BilinearNoMipMaps);
-                } else {
-                    shadowMap.setMagFilter(MagFilter.Nearest);
-                    shadowMap.setMinFilter(MinFilter.NearestNoMipMaps);
-                }
-            }
-        }
-    }
-
-    /**
-     * Returns the currently edge filtering mode for shadows.
-     *
-     * @return The current {@link EdgeFilteringMode} enum value.
-     * @see EdgeFilteringMode
-     */
-    public EdgeFilteringMode getEdgeFilteringMode() {
-        return edgeFilteringMode;
-    }
-
-    /**
-     * Sets the shadow comparison mode. This determines how shadow map values are
-     * compared to generate shadows.
-     *
-     * @param compareMode The desired compare mode (cannot be null). See {@link CompareMode}
-     * for available options.
-     */
-    final public void setShadowCompareMode(CompareMode compareMode) {
-        if (compareMode == null) {
-            throw new IllegalArgumentException("Shadow compare mode cannot be null");
-        }
-
-        this.shadowCompareMode = compareMode;
-        for (Texture2D shadowMap : shadowMaps) {
-            if (compareMode == CompareMode.Hardware) {
-                shadowMap.setShadowCompareMode(ShadowCompareMode.LessOrEqual);
-                if (edgeFilteringMode == EdgeFilteringMode.Bilinear) {
-                    shadowMap.setMagFilter(MagFilter.Bilinear);
-                    shadowMap.setMinFilter(MinFilter.BilinearNoMipMaps);
-                } else {
-                    shadowMap.setMagFilter(MagFilter.Nearest);
-                    shadowMap.setMinFilter(MinFilter.NearestNoMipMaps);
-                }
-            } else {
-                shadowMap.setShadowCompareMode(ShadowCompareMode.Off);
-                shadowMap.setMagFilter(MagFilter.Nearest);
-                shadowMap.setMinFilter(MinFilter.NearestNoMipMaps);
-            }
-        }
-        postshadowMat.setBoolean("HardwareShadows", compareMode == CompareMode.Hardware);
-    }
-
-    /**
-     * Returns the currently shadow comparison mode.
-     *
-     * @return The current {@link CompareMode} enum value.
-     * @see CompareMode
-     */
-    public CompareMode getShadowCompareMode() {
-        return shadowCompareMode;
-    }
-
-    /**
-     * Debug function to create a visible wireframe frustum. This is useful for
-     * visualizing the shadow camera's view.
-     *
-     * @param pts Optional storage for vertex positions. If null, a new array will be created.
-     * @param i The index, used to assign a color to the frustum for differentiation (e.g., for multiple shadow maps).
-     * @return A new {@link Geometry} representing the wireframe frustum.
-     */
-    protected Geometry createFrustum(Vector3f[] pts, int i) {
-        WireFrustum frustum = new WireFrustum(pts);
-        Geometry geo = new Geometry("WireFrustum" + i, frustum);
-        Material mat = new Material(assetManager, "Common/MatDefs/Misc/Unshaded.j3md");
-        mat.getAdditionalRenderState().setWireframe(true);
-        geo.setMaterial(mat);
-        geo.setCullHint(Spatial.CullHint.Never);
-        geo.setShadowMode(ShadowMode.Off);
-
-        switch (i) {
-            case 0:
-                mat.setColor("Color", ColorRGBA.Pink);
-                break;
-            case 1:
-                mat.setColor("Color", ColorRGBA.Red);
-                break;
-            case 2:
-                mat.setColor("Color", ColorRGBA.Green);
-                break;
-            case 3:
-                mat.setColor("Color", ColorRGBA.Blue);
-                break;
-            default:
-                mat.setColor("Color", ColorRGBA.White);
-                break;
-        }
-
-        geo.updateGeometricState();
-        return geo;
-    }
-
-    /**
-     * Initialize this shadow renderer prior to its first update.
-     *
-     * @param rm the render manager
-     * @param vp the viewport
-     */
-    @Override
-    public void initialize(RenderManager rm, ViewPort vp) {
-        renderManager = rm;
-        viewPort = vp;
-        postTechniqueName = "PostShadow";
-        if (zFarOverride > 0 && frustumCam == null) {
-            initFrustumCam();
-        }
-    }
-
-    /**
-     * Delegates the initialization of the frustum camera to child renderers.
-     * This camera defines the view for calculating shadow frustums.
-     */
-    protected abstract void initFrustumCam();
-
-    /**
-     * Test whether this shadow renderer has been initialized.
-     *
-     * @return true if initialized, otherwise false
-     */
-    @Override
-    public boolean isInitialized() {
-        return viewPort != null;
-    }
-
-    /**
-     * Invoked once per frame to update the shadow cameras according to the light view.
-     * Subclasses must implement this method to define how shadow cameras are positioned
-     * and oriented.
-     *
-     * @param viewCam The main scene camera.
-     */
-    protected abstract void updateShadowCams(Camera viewCam);
-
-    /**
-     * Returns a subclass-specific {@link GeometryList} containing the occluders
-     * that should be rendered into the shadow map.
-     *
-     * @param shadowMapIndex The index of the shadow map being rendered.
-     * @param shadowMapOccluders An existing {@link GeometryList} that can be reused or populated.
-     * @return A {@link GeometryList} containing the geometries that cast shadows for the given map.
-     */
-    protected abstract GeometryList getOccludersToRender(int shadowMapIndex, GeometryList shadowMapOccluders);
-
-    /**
-     * Returns the shadow camera to use for rendering the shadow map according to the given index.
-     * Subclasses must implement this to provide the correct camera for each shadow map.
-     *
-     * @param shadowMapIndex The index of the shadow map being rendered.
-     * @return The {@link Camera} instance representing the shadow's viewpoint.
-     */
-    protected abstract Camera getShadowCam(int shadowMapIndex);
-
-    /**
-     * Responsible for displaying the frustum of the shadow camera for debugging purposes.
-     * Subclasses can override this method to provide specific debug visualizations.
-     *
-     * @param shadowMapIndex The index of the shadow map for which to display the frustum.
-     */
-    protected void doDisplayFrustumDebug(int shadowMapIndex) {
-        // Default implementation does nothing.
-    }
-
-<<<<<<< HEAD
-    protected Node getSceneForDebug() {
-        return (Node) viewPort.getScenes().get(0);
-    }
-
-    @SuppressWarnings("fallthrough")
-=======
->>>>>>> b61347a0
-    @Override
-    public void postQueue(RenderQueue rq) {
-        lightReceivers.clear();
-        skipPostPass = false;
-        if (!checkCulling(viewPort.getCamera())) {
-            skipPostPass = true;
-            return;
-        }
-
-        updateShadowCams(viewPort.getCamera());
-
-        Renderer r = renderManager.getRenderer();
-        renderManager.setForcedMaterial(preshadowMat);
-        renderManager.setForcedTechnique("PreShadow");
-
-        for (int shadowMapIndex = 0; shadowMapIndex < nbShadowMaps; shadowMapIndex++) {
-            if (debugfrustums) {
-                doDisplayFrustumDebug(shadowMapIndex);
-            }
-            renderShadowMap(shadowMapIndex);
-        }
-
-        if (debugfrustums) {
-            debugfrustums = false;
-            getSceneForDebug().updateGeometricState();
-        }
-
-        //restore setting for future rendering
-        r.setFrameBuffer(viewPort.getOutputFrameBuffer());
-        renderManager.setForcedMaterial(null);
-        renderManager.setForcedTechnique(null);
-        renderManager.setCamera(viewPort.getCamera(), false);
-    }
-
-    protected void renderShadowMap(int shadowMapIndex) {
-        shadowMapOccluders = getOccludersToRender(shadowMapIndex, shadowMapOccluders);
-        Camera shadowCam = getShadowCam(shadowMapIndex);
-
-        //saving light view projection matrix for this split
-        lightViewProjectionsMatrices[shadowMapIndex].set(shadowCam.getViewProjectionMatrix());
-        renderManager.setCamera(shadowCam, false);
-
-        renderManager.getRenderer().setFrameBuffer(shadowFB[shadowMapIndex]);
-        renderManager.getRenderer().clearBuffers(true, true, true);
-        renderManager.setForcedRenderState(forcedRenderState);
-
-        // render shadow casters to shadow map and disables the light filter
-        LightFilter tmpLightFilter = renderManager.getLightFilter();
-        renderManager.setLightFilter(NULL_LIGHT_FILTER);
-        viewPort.getQueue().renderShadowQueue(shadowMapOccluders, renderManager, shadowCam, true);
-        renderManager.setLightFilter(tmpLightFilter);
-        renderManager.setForcedRenderState(null);
-    }
-
-    /**
-     * Enables debugging of shadow frustums, making them visible in the scene.
-     * Call this before {@link #postQueue(RenderQueue)} to see the frustums.
-     */
-    public void displayFrustum() {
-        debugfrustums = true;
-    }
-
-    /**
-     * For debugging purposes, displays the depth shadow maps on screen as Picture quads.
-     *
-     * @param r The current {@link Renderer} (ignored).
-     */
-    protected void displayShadowMap(Renderer r) {
-        Camera cam = viewPort.getCamera();
-        renderManager.setCamera(cam, true);
-        int h = cam.getHeight();
-        for (int i = 0; i < dispPic.length; i++) {
-            dispPic[i].setPosition((128 * i) + (150 + 64 * (i + 1)), h / 20f);
-            dispPic[i].setWidth(128);
-            dispPic[i].setHeight(128);
-            dispPic[i].updateGeometricState();
-            renderManager.renderGeometry(dispPic[i]);
-        }
-        renderManager.setCamera(cam, false);
-    }
-
-    /**
-     * For debugging purposes, "snapshots" the current state of the shadow maps
-     * and displays them on screen.
-     */
-    public void displayDebug() {
-        debug = true;
-    }
-
-    /**
-     * Populates the provided {@link GeometryList} with geometries that are considered
-     * shadow receivers. Subclasses must implement this method.
-     *
-     * @param lightReceivers The {@link GeometryList} to populate with shadow-receiving geometries.
-     */
-    protected abstract void getReceivers(GeometryList lightReceivers);
-
-    @Override
-    public void postFrame(FrameBuffer out) {
-        if (skipPostPass) {
-            return;
-        }
-        if (debug) {
-            displayShadowMap(renderManager.getRenderer());
-        }
-
-        getReceivers(lightReceivers);
-
-        if (lightReceivers.size() != 0) {
-            //setting params to receiving geometry list
-            setMatParams(lightReceivers);
-
-            Camera cam = viewPort.getCamera();
-            // Some materials in the scene do not have a post shadow technique, so we're using the fallback material.
-            if (needsfallBackMaterial) {
-                renderManager.setForcedMaterial(postshadowMat);
-            }
-
-            //forcing the post shadow technique and render state
-            renderManager.setForcedTechnique(postTechniqueName);
-
-            //rendering the post shadow pass
-            viewPort.getQueue().renderShadowQueue(lightReceivers, renderManager, cam, false);
-
-            //resetting renderManager settings
-            renderManager.setForcedTechnique(null);
-            renderManager.setForcedMaterial(null);
-            renderManager.setCamera(cam, false);
-
-            //clearing the params in case there are some other shadow renderers
-            clearMatParams();
-        }
-    }
-
-    /**
-     * This method is called once per frame and is responsible for clearing any
-     * material parameters that subclasses may have set on the post-shadow material.
-     * This ensures that parameters from previous frames or other renderers do not
-     * interfere.
-     *
-     * @param material The material that was used for the post-shadow pass.
-     */
-    protected abstract void clearMaterialParameters(Material material);
-
-    /**
-     * Clears common material parameters set by this renderer on materials in the cache.
-     * This is done to avoid interference with other shadow renderers or subsequent frames.
-     */
-    private void clearMatParams() {
-        for (Material mat : matCache) {
-
-            //clearing only necessary params, the others may be set by other
-            //renderers
-            //Note that j start at 1 because other shadow renderers will have
-            //at least 1 shadow map and will set it on each frame anyway.
-            for (int j = 1; j < nbShadowMaps; j++) {
-                mat.clearParam(lightViewStringCache[j]);
-            }
-            for (int j = 1; j < nbShadowMaps; j++) {
-                mat.clearParam(shadowMapStringCache[j]);
-            }
-            mat.clearParam("FadeInfo");
-            clearMaterialParameters(mat);
-        }
-        //No need to clear the postShadowMat params as the instance is locale to each renderer
-    }
-
-    /**
-     * This method is called once per frame and is responsible for setting any
-     * material parameters that subclasses may need to set on the post material.
-     *
-     * @param material the material to use for the post shadow pass
-     */
-    protected abstract void setMaterialParameters(Material material);
-
-    /**
-     * Iterates through the given {@link GeometryList} to gather unique materials
-     * and sets common shadow-related parameters on them.
-     *
-     * @param list The {@link GeometryList} containing geometries whose materials need parameters set.
-     */
-    private void setMatParams(GeometryList list) {
-        //iterate through all the geometries of the list to gather the materials
-
-        buildMatCache(list);
-
-        //iterating through the mat cache and setting the parameters
-        for (Material mat : matCache) {
-            mat.setFloat("ShadowMapSize", shadowMapSize);
-
-            for (int j = 0; j < nbShadowMaps; j++) {
-                mat.setMatrix4(lightViewStringCache[j], lightViewProjectionsMatrices[j]);
-            }
-
-            for (int j = 0; j < nbShadowMaps; j++) {
-                mat.setTexture(shadowMapStringCache[j], shadowMaps[j]);
-            }
-
-            mat.setBoolean("HardwareShadows", shadowCompareMode == CompareMode.Hardware);
-            mat.setInt("FilterMode", edgeFilteringMode.getMaterialParamValue());
-            mat.setFloat("PCFEdge", edgesThickness);
-            mat.setFloat("ShadowIntensity", shadowIntensity);
-            mat.setBoolean("BackfaceShadows", renderBackFacesShadows);
-
-            if (fadeInfo != null) {
-                mat.setVector2("FadeInfo", fadeInfo);
-            }
-
-            setMaterialParameters(mat);
-        }
-
-        // At least one material of the receiving geoms does not support the post shadow techniques,
-        // so we fall back to the forced material solution. (Transparent shadows won't be supported for these objects.)
-        if (needsfallBackMaterial) {
-            setPostShadowParams();
-        }
-    }
-
-    /**
-     * Builds a cache of unique materials from the provided {@link GeometryList}
-     * that support the post-shadow technique. If any material does not support
-     * it, the `needsfallBackMaterial` flag is set.
-     *
-     * @param list The {@link GeometryList} to extract materials from.
-     */
-    private void buildMatCache(GeometryList list) {
-        matCache.clear();
-        for (int i = 0; i < list.size(); i++) {
-            Material mat = list.get(i).getMaterial();
-            //checking if the material has the post technique and adding it to the material cache
-            if (mat.getMaterialDef().getTechniqueDefs(postTechniqueName) != null) {
-                if (!matCache.contains(mat)) {
-                    matCache.add(mat);
-                }
-            } else {
-                needsfallBackMaterial = true;
-            }
-        }
-    }
-
-    /**
-     * For internal use only. Sets the common shadow parameters on the internal
-     * post-shadow material. This is used when a fallback material is needed.
-     */
-    protected void setPostShadowParams() {
-        setMaterialParameters(postshadowMat);
-        for (int j = 0; j < nbShadowMaps; j++) {
-            postshadowMat.setMatrix4(lightViewStringCache[j], lightViewProjectionsMatrices[j]);
-            postshadowMat.setTexture(shadowMapStringCache[j], shadowMaps[j]);
-        }
-        if (fadeInfo != null) {
-            postshadowMat.setVector2("FadeInfo", fadeInfo);
-        }
-        postshadowMat.setBoolean("BackfaceShadows", renderBackFacesShadows);
-    }
-
-    /**
-     * Returns the maximum distance from the eye where shadows are rendered.
-     * A value of 0 indicates that the distance is dynamically computed based on scene bounds.
-     *
-     * @return The shadow Z-extend distance in world units.
-     * @see #setShadowZExtend(float zFar)
-     */
-    public float getShadowZExtend() {
-        return zFarOverride;
-    }
-
-    /**
-     * Sets the distance from the camera where shadows will be rendered.
-     * By default (0), this value is dynamically computed based on the union bound
-     * of shadow casters and receivers, capped by the view frustum's far value.
-     * Setting a positive value overrides this dynamic computation.
-     *
-     * @param zFar The zFar value that overrides the computed one. Set to 0 to use dynamic computation.
-     */
-    public void setShadowZExtend(float zFar) {
-        this.zFarOverride = zFar;
-        if (zFarOverride == 0) {
-            fadeInfo = null;
-            frustumCam = null;
-        } else {
-            if (fadeInfo != null) {
-                fadeInfo.set(zFarOverride - fadeLength, 1f / fadeLength);
-            }
-            if (frustumCam == null && viewPort != null) {
-                initFrustumCam();
-            }
-        }
-    }
-
-    /**
-     * Defines the length over which the shadow will fade out when using a
-     * custom `shadowZextend`. This is useful for smoothly transitioning
-     * dynamic shadows into baked shadows or for preventing abrupt shadow cut-offs.
-     *
-     * @param length The fade length in world units. Set to 0 to disable fading.
-     */
-    public void setShadowZFadeLength(float length) {
-        if (length == 0) {
-            fadeInfo = null;
-            fadeLength = 0;
-            postshadowMat.clearParam("FadeInfo");
-        } else {
-            if (zFarOverride == 0) {
-                fadeInfo = new Vector2f(0, 0);
-            } else {
-                fadeInfo = new Vector2f(zFarOverride - length, 1.0f / length);
-            }
-            fadeLength = length;
-            postshadowMat.setVector2("FadeInfo", fadeInfo);
-        }
-    }
-
-    /**
-     * Returns the length over which the shadow will fade out when using a
-     * custom `shadowZextend`.
-     *
-     * @return The fade length in world units. Returns 0 if no fading is applied.
-     */
-    public float getShadowZFadeLength() {
-        if (fadeInfo != null) {
-            return zFarOverride - fadeInfo.x;
-        }
-        return 0f;
-    }
-
-    /**
-     * Abstract method to check if the light source's bounding box is within the view frustum
-     * of the given camera. This is used for culling to avoid unnecessary shadow computations.
-     *
-     * @param viewCam A {@link Camera} to define the view frustum against which to check.
-     * @return True if the light source's bounding box is in the view frustum, otherwise false.
-     */
-    protected abstract boolean checkCulling(Camera viewCam);
-
-    @Override
-    public void preFrame(float tpf) {
-        // no-op
-    }
-
-    @Override
-    public void cleanup() {
-        // no-op
-    }
-
-    @Override
-    public void reshape(ViewPort vp, int w, int h) {
-        // no-op
-    }
-
-    /**
-     * Returns the current shadow intensity.
-     *
-     * @return The shadow intensity value, ranging from 0.0 to 1.0.
-     * @see #setShadowIntensity(float shadowIntensity)
-     */
-    public float getShadowIntensity() {
-        return shadowIntensity;
-    }
-
-    /**
-     * Sets the shadow intensity. This value controls the darkness of the shadows.
-     * A value of 0.0 results in bright, almost invisible shadows, while 1.0 creates
-     * pitch-black shadows. The default value is 0.7.
-     *
-     * @param shadowIntensity The desired darkness of the shadow, a float between 0.0 and 1.0.
-     */
-    final public void setShadowIntensity(float shadowIntensity) {
-        this.shadowIntensity = shadowIntensity;
-        postshadowMat.setFloat("ShadowIntensity", shadowIntensity);
-    }
-
-    /**
-     * Returns the configured shadow edges thickness. The value is returned
-     * as an integer representing tenths of a pixel (e.g., 10 for 1.0 pixel).
-     *
-     * @return The edges thickness in tenths of a pixel.
-     * @see #setEdgesThickness(int edgesThickness)
-     */
-    public int getEdgesThickness() {
-        return (int) (edgesThickness * 10);
-    }
-
-    /**
-     * Returns the number of shadow maps currently rendered by this processor.
-     *
-     * @return The count of shadow maps.
-     */
-    public int getNumShadowMaps() {
-        return nbShadowMaps;
-    }
-
-    /**
-     * Returns the size (width and height) of each shadow map rendered by this processor.
-     *
-     * @return The resolution of a single shadow map in pixels.
-     */
-    public int getShadowMapSize() {
-        return (int) shadowMapSize;
-    }
-
-    /**
-     * Sets the shadow edges thickness. This parameter influences the
-     * smoothness of shadow edges, particularly with PCF (Percentage-Closer Filtering).
-     * Setting lower values can help reduce jagged artifacts.
-     *
-     * @param edgesThickness The desired thickness in tenths of a pixel (e.g., 10 for 1.0 pixel).
-     * The value is clamped between 1 and 10. Default is 10.
-     */
-    public void setEdgesThickness(int edgesThickness) {
-        this.edgesThickness = Math.max(1, Math.min(edgesThickness, 10));
-        this.edgesThickness *= 0.1f;
-        postshadowMat.setFloat("PCFEdge", this.edgesThickness);
-    }
-
-    /**
-     *  isFlushQueues does nothing now and is kept only for backward compatibility
-     *
-     * @return false
-     */
-    @Deprecated
-    public boolean isFlushQueues() {
-        return false;
-    }
-
-    /**
-     * Returns the {@link RenderState} that is forced during the pre-shadow pass.
-     * You can use this to adjust the rendering parameters for geometries that cast shadows.
-     * Note that this will be overridden if the "PreShadow" technique in the material definition
-     * has its own `ForcedRenderState`.
-     *
-     * @return The {@link RenderState} applied to the pre-shadow pass.
-     */
-    public RenderState getPreShadowForcedRenderState() {
-        return forcedRenderState;
-    }
-
-    /**
-     * Sets whether back faces of geometries should cast shadows.
-     * When enabled, shadows cast by the back side of an object can appear.
-     * Be aware that back face shadows can sometimes lead to overly dark lighting
-     * when blended with existing dark areas.
-     *
-     * <p>Setting this parameter will globally override this setting for ALL materials
-     * in the scene for the shadow pass. Alternatively, you can control this on
-     * individual materials using {@link Material#setBoolean(String, boolean)}
-     * with the "BackfaceShadows" parameter.
-     *
-     * <p>This method also automatically adjusts the {@link RenderState.FaceCullMode}
-     * and {@link RenderState#setPolyOffset(float, float)} of the pre-shadow pass
-     * to accommodate back face rendering. You can further modify these
-     * using {@link #getPreShadowForcedRenderState()}.
-     *
-     * @param renderBackFacesShadows True to enable back face shadows, false to disable.
-     */
-    public void setRenderBackFacesShadows(boolean renderBackFacesShadows) {
-        this.renderBackFacesShadows = renderBackFacesShadows;
-        if (renderBackFacesShadows) {
-            getPreShadowForcedRenderState().setPolyOffset(5, 3);
-            getPreShadowForcedRenderState().setFaceCullMode(RenderState.FaceCullMode.Back);
-        } else {
-            getPreShadowForcedRenderState().setPolyOffset(0, 0);
-            getPreShadowForcedRenderState().setFaceCullMode(RenderState.FaceCullMode.Front);
-        }
-    }
-
-    /**
-     * Checks if this shadow processor is configured to render shadows from back faces.
-     *
-     * @return True if back face shadows are enabled, false otherwise.
-     */
-    public boolean isRenderBackFacesShadows() {
-        return renderBackFacesShadows;
-    }
-
-    @Override
-    public Object jmeClone() {
-        try {
-            return super.clone();
-        } catch (final CloneNotSupportedException e) {
-            throw new RuntimeException(e);
-        }
-    }
-
-    @Override
-    public void cloneFields(final Cloner cloner, final Object original) {
-        forcedRenderState = cloner.clone(forcedRenderState);
-        init(assetManager, nbShadowMaps, (int) shadowMapSize);
-    }
-
-    @Override
-    public void setProfiler(AppProfiler profiler) {
-        this.prof = profiler;
-    }
-
-    /**
-     * De-serialize this instance, for example when loading from a J3O file.
-     *
-     * @param im importer (not null)
-     * @throws IOException from the importer
-     */
-    @Override
-    public void read(JmeImporter im) throws IOException {
-        InputCapsule ic = im.getCapsule(this);
-        assetManager = im.getAssetManager();
-        nbShadowMaps = ic.readInt("nbShadowMaps", 1);
-        shadowMapSize = ic.readFloat("shadowMapSize", 0f);
-        shadowIntensity = ic.readFloat("shadowIntensity", 0.7f);
-        edgeFilteringMode = ic.readEnum("edgeFilteringMode", EdgeFilteringMode.class, EdgeFilteringMode.Bilinear);
-        shadowCompareMode = ic.readEnum("shadowCompareMode", CompareMode.class, CompareMode.Hardware);
-        init(assetManager, nbShadowMaps, (int) shadowMapSize);
-        edgesThickness = ic.readFloat("edgesThickness", 1.0f);
-        postshadowMat.setFloat("PCFEdge", edgesThickness);
-    }
-
-    /**
-     * Serialize this instance, for example when saving to a J3O file.
-     *
-     * @param ex exporter (not null)
-     * @throws IOException from the exporter
-     */
-    @Override
-    public void write(JmeExporter ex) throws IOException {
-        OutputCapsule oc = ex.getCapsule(this);
-        oc.write(nbShadowMaps, "nbShadowMaps", 1);
-        oc.write(shadowMapSize, "shadowMapSize", 0);
-        oc.write(shadowIntensity, "shadowIntensity", 0.7f);
-        oc.write(edgeFilteringMode, "edgeFilteringMode", EdgeFilteringMode.Bilinear);
-        oc.write(shadowCompareMode, "shadowCompareMode", CompareMode.Hardware);
-        oc.write(edgesThickness, "edgesThickness", 1.0f);
-    }
-}
-
-
+/*
+ * Copyright (c) 2009-2025 jMonkeyEngine
+ * All rights reserved.
+ *
+ * Redistribution and use in source and binary forms, with or without
+ * modification, are permitted provided that the following conditions are
+ * met:
+ *
+ * * Redistributions of source code must retain the above copyright
+ *   notice, this list of conditions and the following disclaimer.
+ *
+ * * Redistributions in binary form must reproduce the above copyright
+ *   notice, this list of conditions and the following disclaimer in the
+ *   documentation and/or other materials provided with the distribution.
+ *
+ * * Neither the name of 'jMonkeyEngine' nor the names of its contributors
+ *   may be used to endorse or promote products derived from this software
+ *   without specific prior written permission.
+ *
+ * THIS SOFTWARE IS PROVIDED BY THE COPYRIGHT HOLDERS AND CONTRIBUTORS
+ * "AS IS" AND ANY EXPRESS OR IMPLIED WARRANTIES, INCLUDING, BUT NOT LIMITED
+ * TO, THE IMPLIED WARRANTIES OF MERCHANTABILITY AND FITNESS FOR A PARTICULAR
+ * PURPOSE ARE DISCLAIMED. IN NO EVENT SHALL THE COPYRIGHT OWNER OR
+ * CONTRIBUTORS BE LIABLE FOR ANY DIRECT, INDIRECT, INCIDENTAL, SPECIAL,
+ * EXEMPLARY, OR CONSEQUENTIAL DAMAGES (INCLUDING, BUT NOT LIMITED TO,
+ * PROCUREMENT OF SUBSTITUTE GOODS OR SERVICES; LOSS OF USE, DATA, OR
+ * PROFITS; OR BUSINESS INTERRUPTION) HOWEVER CAUSED AND ON ANY THEORY OF
+ * LIABILITY, WHETHER IN CONTRACT, STRICT LIABILITY, OR TORT (INCLUDING
+ * NEGLIGENCE OR OTHERWISE) ARISING IN ANY WAY OUT OF THE USE OF THIS
+ * SOFTWARE, EVEN IF ADVISED OF THE POSSIBILITY OF SUCH DAMAGE.
+ */
+package com.jme3.shadow;
+
+import com.jme3.asset.AssetManager;
+import com.jme3.export.InputCapsule;
+import com.jme3.export.JmeExporter;
+import com.jme3.export.JmeImporter;
+import com.jme3.export.OutputCapsule;
+import com.jme3.export.Savable;
+import com.jme3.light.LightFilter;
+import com.jme3.light.NullLightFilter;
+import com.jme3.material.Material;
+import com.jme3.material.RenderState;
+import com.jme3.math.ColorRGBA;
+import com.jme3.math.Matrix4f;
+import com.jme3.math.Vector2f;
+import com.jme3.math.Vector3f;
+import com.jme3.post.SceneProcessor;
+import com.jme3.profile.AppProfiler;
+import com.jme3.renderer.Camera;
+import com.jme3.renderer.RenderManager;
+import com.jme3.renderer.Renderer;
+import com.jme3.renderer.ViewPort;
+import com.jme3.renderer.queue.GeometryList;
+import com.jme3.renderer.queue.OpaqueComparator;
+import com.jme3.renderer.queue.RenderQueue;
+import com.jme3.renderer.queue.RenderQueue.ShadowMode;
+import com.jme3.scene.Geometry;
+import com.jme3.scene.Node;
+import com.jme3.scene.Spatial;
+import com.jme3.scene.debug.WireFrustum;
+import com.jme3.texture.FrameBuffer;
+import com.jme3.texture.FrameBuffer.FrameBufferTarget;
+import com.jme3.texture.Image.Format;
+import com.jme3.texture.Texture.MagFilter;
+import com.jme3.texture.Texture.MinFilter;
+import com.jme3.texture.Texture.ShadowCompareMode;
+import com.jme3.texture.Texture2D;
+import com.jme3.ui.Picture;
+import com.jme3.util.clone.Cloner;
+import com.jme3.util.clone.JmeCloneable;
+
+import java.io.IOException;
+import java.util.ArrayList;
+import java.util.List;
+import java.util.logging.Logger;
+
+/**
+ * An abstract shadow renderer that provides common features for shadow rendering.
+ *
+ * @author Rémy Bouquet aka Nehon
+ */
+public abstract class AbstractShadowRenderer implements SceneProcessor, Savable, JmeCloneable {
+
+    protected static final Logger logger = Logger.getLogger(AbstractShadowRenderer.class.getName());
+    private static final LightFilter NULL_LIGHT_FILTER = new NullLightFilter();
+
+    // The number of shadow maps to render.
+    protected int nbShadowMaps = 1;
+    // The resolution (width and height) of each shadow map.
+    protected float shadowMapSize;
+    // The intensity of the shadows, ranging from 0.0 (fully transparent) to 1.0 (fully opaque).
+    protected float shadowIntensity = 0.7f;
+    // The RenderManager instance used for rendering operations.
+    protected RenderManager renderManager;
+    // The ViewPort associated with this shadow renderer.
+    protected ViewPort viewPort;
+    // Array of frame buffers used for rendering shadow maps.
+    protected FrameBuffer[] shadowFB;
+    // Array of 2D textures representing the generated shadow maps.
+    protected Texture2D[] shadowMaps;
+    // A dummy texture used to prevent read-buffer crashes on certain platforms (e.g., OSX).
+    protected Texture2D dummyTex;
+    // Material used for the pre-shadow pass (rendering occluders into the shadow map).
+    protected Material preshadowMat;
+    // Material used for the post-shadow pass (applying shadows to the scene).
+    protected Material postshadowMat;
+    // Array of light view projection matrices for each shadow map.
+    protected Matrix4f[] lightViewProjectionsMatrices;
+    // The AssetManager instance used to load assets.
+    protected AssetManager assetManager;
+    // Flag indicating whether debug visualizations (e.g., shadow maps) should be displayed.
+    protected boolean debug = false;
+    // The thickness of shadow edges, influencing PCF (Percentage-Closer Filtering). Value is in tenths of a pixel.
+    protected float edgesThickness = 1.0f;
+    // The filtering mode applied to shadow edges.
+    protected EdgeFilteringMode edgeFilteringMode = EdgeFilteringMode.Bilinear;
+    // The shadow comparison mode (hardware or software).
+    protected CompareMode shadowCompareMode = CompareMode.Hardware;
+    // Array of Picture objects used for debugging to display shadow maps.
+    protected Picture[] dispPic;
+    // Forced RenderState used during the pre-shadow pass to render occluders.
+    protected RenderState forcedRenderState = new RenderState();
+    // Flag indicating whether back faces should cast shadows.
+    protected boolean renderBackFacesShadows = true;
+    // The application profiler for performance monitoring.
+    protected AppProfiler prof;
+    // Flag indicating whether shadow frustums should be displayed for debugging.
+    protected boolean debugfrustums = false;
+    // True if a fallback material should be used for post-shadow rendering, otherwise false.
+    // This occurs if some scene materials do not support the post-shadow technique.
+    protected boolean needsfallBackMaterial = false;
+    // The name of the technique to use for the post-shadow material.
+    protected String postTechniqueName = "PostShadow";
+    // A cache of materials found on geometries in the post-shadow queue.
+    protected List<Material> matCache = new ArrayList<>();
+    // List of geometries that receive shadows.
+    protected GeometryList lightReceivers = new GeometryList(new OpaqueComparator());
+    // List of geometries that cast shadows (occluders).
+    protected GeometryList shadowMapOccluders = new GeometryList(new OpaqueComparator());
+    // Internal cache for shadow map uniform names (e.g., "ShadowMap0", "ShadowMap1").
+    private String[] shadowMapStringCache;
+    // nternal cache for light view projection matrix uniform names (e.g., "LightViewProjectionMatrix0").
+    private String[] lightViewStringCache;
+    // The distance at which shadows start to fade out. A value of 0 means no override.
+    protected float zFarOverride = 0;
+    // Vector containing information about shadow fading (start distance, inverse fade length).
+    protected Vector2f fadeInfo;
+    // The length over which shadows fade out.
+    protected float fadeLength;
+    // A camera used to define the frustum for shadow rendering, especially when `zFarOverride` is used.
+    protected Camera frustumCam;
+    // True to skip the post pass when there are no shadow casters.
+    protected boolean skipPostPass;
+
+    /**
+     * For serialization only. Do not use.
+     */
+    protected AbstractShadowRenderer() {
+    }
+
+    /**
+     * Creates an  AbstractShadowRenderer. Subclasses invoke this constructor.
+     *
+     * @param assetManager The application's asset manager.
+     * @param shadowMapSize The size of the rendered shadow maps (e.g., 512, 1024, 2048).
+     * @param nbShadowMaps The number of shadow maps to render (1 to 4). More maps
+     * improve quality but can reduce performance.
+     */
+    protected AbstractShadowRenderer(AssetManager assetManager, int shadowMapSize, int nbShadowMaps) {
+        this.assetManager = assetManager;
+        this.shadowMapSize = shadowMapSize;
+        this.nbShadowMaps = nbShadowMaps;
+        init(assetManager, nbShadowMaps, shadowMapSize);
+    }
+
+    private void init(AssetManager assetManager, int nbShadowMaps, int shadowMapSize) {
+        this.postshadowMat = new Material(assetManager, "Common/MatDefs/Shadow/PostShadow.j3md");
+        shadowFB = new FrameBuffer[nbShadowMaps];
+        shadowMaps = new Texture2D[nbShadowMaps];
+        dispPic = new Picture[nbShadowMaps];
+        lightViewProjectionsMatrices = new Matrix4f[nbShadowMaps];
+        shadowMapStringCache = new String[nbShadowMaps];
+        lightViewStringCache = new String[nbShadowMaps];
+
+        //DO NOT COMMENT THIS (it prevents the OSX incomplete read-buffer crash)
+        dummyTex = new Texture2D(shadowMapSize, shadowMapSize, Format.RGBA8);
+
+        preshadowMat = new Material(assetManager, "Common/MatDefs/Shadow/PreShadow.j3md");
+        postshadowMat.setFloat("ShadowMapSize", shadowMapSize);
+
+        for (int i = 0; i < nbShadowMaps; i++) {
+            lightViewProjectionsMatrices[i] = new Matrix4f();
+            shadowFB[i] = new FrameBuffer(shadowMapSize, shadowMapSize, 1);
+            shadowMaps[i] = new Texture2D(shadowMapSize, shadowMapSize, Format.Depth);
+
+            shadowFB[i].setDepthTarget(FrameBufferTarget.newTarget(shadowMaps[i]));
+
+            //DO NOT COMMENT THIS (it prevents the OSX incomplete read-buffer crash)
+            shadowFB[i].addColorTarget(FrameBufferTarget.newTarget(dummyTex));
+            shadowMapStringCache[i] = "ShadowMap" + i;
+            lightViewStringCache[i] = "LightViewProjectionMatrix" + i;
+
+            postshadowMat.setTexture(shadowMapStringCache[i], shadowMaps[i]);
+
+            //quads for debugging purposes
+            dispPic[i] = new Picture("Picture" + i);
+            dispPic[i].setTexture(assetManager, shadowMaps[i], false);
+        }
+
+        setShadowCompareMode(shadowCompareMode);
+        setEdgeFilteringMode(edgeFilteringMode);
+        setShadowIntensity(shadowIntensity);
+        initForcedRenderState();
+        setRenderBackFacesShadows(isRenderBackFacesShadows());
+    }
+
+    protected void initForcedRenderState() {
+        forcedRenderState.setFaceCullMode(RenderState.FaceCullMode.Front);
+        forcedRenderState.setColorWrite(false);
+        forcedRenderState.setDepthWrite(true);
+        forcedRenderState.setDepthTest(true);
+    }
+
+    /**
+     * Sets the post-shadow material for this renderer. This material is used to apply
+     * the shadows to the main scene.
+     *
+     * @param postShadowMat The desired Material instance to use (alias created).
+     */
+    protected final void setPostShadowMaterial(Material postShadowMat) {
+        this.postshadowMat = postShadowMat;
+        postshadowMat.setFloat("ShadowMapSize", shadowMapSize);
+        for (int i = 0; i < nbShadowMaps; i++) {
+            postshadowMat.setTexture(shadowMapStringCache[i], shadowMaps[i]);
+        }
+        setShadowCompareMode(shadowCompareMode);
+        setEdgeFilteringMode(edgeFilteringMode);
+        setShadowIntensity(shadowIntensity);
+    }
+
+    /**
+     * Sets the filtering mode for shadow edges. This affects the smoothness of
+     * shadow boundaries.
+     *
+     * @param filterMode The desired filtering mode (cannot be null). See {@link EdgeFilteringMode}
+     * for available options.
+     */
+    final public void setEdgeFilteringMode(EdgeFilteringMode filterMode) {
+        if (filterMode == null) {
+            throw new IllegalArgumentException("filterMode cannot be null");
+        }
+
+        this.edgeFilteringMode = filterMode;
+        postshadowMat.setInt("FilterMode", filterMode.getMaterialParamValue());
+        postshadowMat.setFloat("PCFEdge", edgesThickness);
+        if (shadowCompareMode == CompareMode.Hardware) {
+            for (Texture2D shadowMap : shadowMaps) {
+                if (filterMode == EdgeFilteringMode.Bilinear) {
+                    shadowMap.setMagFilter(MagFilter.Bilinear);
+                    shadowMap.setMinFilter(MinFilter.BilinearNoMipMaps);
+                } else {
+                    shadowMap.setMagFilter(MagFilter.Nearest);
+                    shadowMap.setMinFilter(MinFilter.NearestNoMipMaps);
+                }
+            }
+        }
+    }
+
+    /**
+     * Returns the currently edge filtering mode for shadows.
+     *
+     * @return The current {@link EdgeFilteringMode} enum value.
+     * @see EdgeFilteringMode
+     */
+    public EdgeFilteringMode getEdgeFilteringMode() {
+        return edgeFilteringMode;
+    }
+
+    /**
+     * Sets the shadow comparison mode. This determines how shadow map values are
+     * compared to generate shadows.
+     *
+     * @param compareMode The desired compare mode (cannot be null). See {@link CompareMode}
+     * for available options.
+     */
+    final public void setShadowCompareMode(CompareMode compareMode) {
+        if (compareMode == null) {
+            throw new IllegalArgumentException("Shadow compare mode cannot be null");
+        }
+
+        this.shadowCompareMode = compareMode;
+        for (Texture2D shadowMap : shadowMaps) {
+            if (compareMode == CompareMode.Hardware) {
+                shadowMap.setShadowCompareMode(ShadowCompareMode.LessOrEqual);
+                if (edgeFilteringMode == EdgeFilteringMode.Bilinear) {
+                    shadowMap.setMagFilter(MagFilter.Bilinear);
+                    shadowMap.setMinFilter(MinFilter.BilinearNoMipMaps);
+                } else {
+                    shadowMap.setMagFilter(MagFilter.Nearest);
+                    shadowMap.setMinFilter(MinFilter.NearestNoMipMaps);
+                }
+            } else {
+                shadowMap.setShadowCompareMode(ShadowCompareMode.Off);
+                shadowMap.setMagFilter(MagFilter.Nearest);
+                shadowMap.setMinFilter(MinFilter.NearestNoMipMaps);
+            }
+        }
+        postshadowMat.setBoolean("HardwareShadows", compareMode == CompareMode.Hardware);
+    }
+
+    /**
+     * Returns the currently shadow comparison mode.
+     *
+     * @return The current {@link CompareMode} enum value.
+     * @see CompareMode
+     */
+    public CompareMode getShadowCompareMode() {
+        return shadowCompareMode;
+    }
+
+    /**
+     * Debug function to create a visible wireframe frustum. This is useful for
+     * visualizing the shadow camera's view.
+     *
+     * @param pts Optional storage for vertex positions. If null, a new array will be created.
+     * @param i The index, used to assign a color to the frustum for differentiation (e.g., for multiple shadow maps).
+     * @return A new {@link Geometry} representing the wireframe frustum.
+     */
+    protected Geometry createFrustum(Vector3f[] pts, int i) {
+        WireFrustum frustum = new WireFrustum(pts);
+        Geometry geo = new Geometry("WireFrustum" + i, frustum);
+        Material mat = new Material(assetManager, "Common/MatDefs/Misc/Unshaded.j3md");
+        mat.getAdditionalRenderState().setWireframe(true);
+        geo.setMaterial(mat);
+        geo.setCullHint(Spatial.CullHint.Never);
+        geo.setShadowMode(ShadowMode.Off);
+
+        switch (i) {
+            case 0:
+                mat.setColor("Color", ColorRGBA.Pink);
+                break;
+            case 1:
+                mat.setColor("Color", ColorRGBA.Red);
+                break;
+            case 2:
+                mat.setColor("Color", ColorRGBA.Green);
+                break;
+            case 3:
+                mat.setColor("Color", ColorRGBA.Blue);
+                break;
+            default:
+                mat.setColor("Color", ColorRGBA.White);
+                break;
+        }
+
+        geo.updateGeometricState();
+        return geo;
+    }
+
+    /**
+     * Initialize this shadow renderer prior to its first update.
+     *
+     * @param rm the render manager
+     * @param vp the viewport
+     */
+    @Override
+    public void initialize(RenderManager rm, ViewPort vp) {
+        renderManager = rm;
+        viewPort = vp;
+        postTechniqueName = "PostShadow";
+        if (zFarOverride > 0 && frustumCam == null) {
+            initFrustumCam();
+        }
+    }
+
+    /**
+     * Delegates the initialization of the frustum camera to child renderers.
+     * This camera defines the view for calculating shadow frustums.
+     */
+    protected abstract void initFrustumCam();
+
+    /**
+     * Test whether this shadow renderer has been initialized.
+     *
+     * @return true if initialized, otherwise false
+     */
+    @Override
+    public boolean isInitialized() {
+        return viewPort != null;
+    }
+
+    /**
+     * Invoked once per frame to update the shadow cameras according to the light view.
+     * Subclasses must implement this method to define how shadow cameras are positioned
+     * and oriented.
+     *
+     * @param viewCam The main scene camera.
+     */
+    protected abstract void updateShadowCams(Camera viewCam);
+
+    /**
+     * Returns a subclass-specific {@link GeometryList} containing the occluders
+     * that should be rendered into the shadow map.
+     *
+     * @param shadowMapIndex The index of the shadow map being rendered.
+     * @param shadowMapOccluders An existing {@link GeometryList} that can be reused or populated.
+     * @return A {@link GeometryList} containing the geometries that cast shadows for the given map.
+     */
+    protected abstract GeometryList getOccludersToRender(int shadowMapIndex, GeometryList shadowMapOccluders);
+
+    /**
+     * Returns the shadow camera to use for rendering the shadow map according to the given index.
+     * Subclasses must implement this to provide the correct camera for each shadow map.
+     *
+     * @param shadowMapIndex The index of the shadow map being rendered.
+     * @return The {@link Camera} instance representing the shadow's viewpoint.
+     */
+    protected abstract Camera getShadowCam(int shadowMapIndex);
+
+    /**
+     * Responsible for displaying the frustum of the shadow camera for debugging purposes.
+     * Subclasses can override this method to provide specific debug visualizations.
+     *
+     * @param shadowMapIndex The index of the shadow map for which to display the frustum.
+     */
+    protected void doDisplayFrustumDebug(int shadowMapIndex) {
+        // Default implementation does nothing.
+    }
+
+    protected Node getSceneForDebug() {
+        return (Node) viewPort.getScenes().get(0);
+    }
+
+    @Override
+    public void postQueue(RenderQueue rq) {
+        lightReceivers.clear();
+        skipPostPass = false;
+        if (!checkCulling(viewPort.getCamera())) {
+            skipPostPass = true;
+            return;
+        }
+
+        updateShadowCams(viewPort.getCamera());
+
+        Renderer r = renderManager.getRenderer();
+        renderManager.setForcedMaterial(preshadowMat);
+        renderManager.setForcedTechnique("PreShadow");
+
+        for (int shadowMapIndex = 0; shadowMapIndex < nbShadowMaps; shadowMapIndex++) {
+            if (debugfrustums) {
+                doDisplayFrustumDebug(shadowMapIndex);
+            }
+            renderShadowMap(shadowMapIndex);
+        }
+
+        if (debugfrustums) {
+            debugfrustums = false;
+            getSceneForDebug().updateGeometricState();
+        }
+
+        //restore setting for future rendering
+        r.setFrameBuffer(viewPort.getOutputFrameBuffer());
+        renderManager.setForcedMaterial(null);
+        renderManager.setForcedTechnique(null);
+        renderManager.setCamera(viewPort.getCamera(), false);
+    }
+
+    protected void renderShadowMap(int shadowMapIndex) {
+        shadowMapOccluders = getOccludersToRender(shadowMapIndex, shadowMapOccluders);
+        Camera shadowCam = getShadowCam(shadowMapIndex);
+
+        //saving light view projection matrix for this split
+        lightViewProjectionsMatrices[shadowMapIndex].set(shadowCam.getViewProjectionMatrix());
+        renderManager.setCamera(shadowCam, false);
+
+        renderManager.getRenderer().setFrameBuffer(shadowFB[shadowMapIndex]);
+        renderManager.getRenderer().clearBuffers(true, true, true);
+        renderManager.setForcedRenderState(forcedRenderState);
+
+        // render shadow casters to shadow map and disables the light filter
+        LightFilter tmpLightFilter = renderManager.getLightFilter();
+        renderManager.setLightFilter(NULL_LIGHT_FILTER);
+        viewPort.getQueue().renderShadowQueue(shadowMapOccluders, renderManager, shadowCam, true);
+        renderManager.setLightFilter(tmpLightFilter);
+        renderManager.setForcedRenderState(null);
+    }
+
+    /**
+     * Enables debugging of shadow frustums, making them visible in the scene.
+     * Call this before {@link #postQueue(RenderQueue)} to see the frustums.
+     */
+    public void displayFrustum() {
+        debugfrustums = true;
+    }
+
+    /**
+     * For debugging purposes, displays the depth shadow maps on screen as Picture quads.
+     *
+     * @param r The current {@link Renderer} (ignored).
+     */
+    protected void displayShadowMap(Renderer r) {
+        Camera cam = viewPort.getCamera();
+        renderManager.setCamera(cam, true);
+        int h = cam.getHeight();
+        for (int i = 0; i < dispPic.length; i++) {
+            dispPic[i].setPosition((128 * i) + (150 + 64 * (i + 1)), h / 20f);
+            dispPic[i].setWidth(128);
+            dispPic[i].setHeight(128);
+            dispPic[i].updateGeometricState();
+            renderManager.renderGeometry(dispPic[i]);
+        }
+        renderManager.setCamera(cam, false);
+    }
+
+    /**
+     * For debugging purposes, "snapshots" the current state of the shadow maps
+     * and displays them on screen.
+     */
+    public void displayDebug() {
+        debug = true;
+    }
+
+    /**
+     * Populates the provided {@link GeometryList} with geometries that are considered
+     * shadow receivers. Subclasses must implement this method.
+     *
+     * @param lightReceivers The {@link GeometryList} to populate with shadow-receiving geometries.
+     */
+    protected abstract void getReceivers(GeometryList lightReceivers);
+
+    @Override
+    public void postFrame(FrameBuffer out) {
+        if (skipPostPass) {
+            return;
+        }
+        if (debug) {
+            displayShadowMap(renderManager.getRenderer());
+        }
+
+        getReceivers(lightReceivers);
+
+        if (lightReceivers.size() != 0) {
+            //setting params to receiving geometry list
+            setMatParams(lightReceivers);
+
+            Camera cam = viewPort.getCamera();
+            // Some materials in the scene do not have a post shadow technique, so we're using the fallback material.
+            if (needsfallBackMaterial) {
+                renderManager.setForcedMaterial(postshadowMat);
+            }
+
+            //forcing the post shadow technique and render state
+            renderManager.setForcedTechnique(postTechniqueName);
+
+            //rendering the post shadow pass
+            viewPort.getQueue().renderShadowQueue(lightReceivers, renderManager, cam, false);
+
+            //resetting renderManager settings
+            renderManager.setForcedTechnique(null);
+            renderManager.setForcedMaterial(null);
+            renderManager.setCamera(cam, false);
+
+            //clearing the params in case there are some other shadow renderers
+            clearMatParams();
+        }
+    }
+
+    /**
+     * This method is called once per frame and is responsible for clearing any
+     * material parameters that subclasses may have set on the post-shadow material.
+     * This ensures that parameters from previous frames or other renderers do not
+     * interfere.
+     *
+     * @param material The material that was used for the post-shadow pass.
+     */
+    protected abstract void clearMaterialParameters(Material material);
+
+    /**
+     * Clears common material parameters set by this renderer on materials in the cache.
+     * This is done to avoid interference with other shadow renderers or subsequent frames.
+     */
+    private void clearMatParams() {
+        for (Material mat : matCache) {
+
+            //clearing only necessary params, the others may be set by other
+            //renderers
+            //Note that j start at 1 because other shadow renderers will have
+            //at least 1 shadow map and will set it on each frame anyway.
+            for (int j = 1; j < nbShadowMaps; j++) {
+                mat.clearParam(lightViewStringCache[j]);
+            }
+            for (int j = 1; j < nbShadowMaps; j++) {
+                mat.clearParam(shadowMapStringCache[j]);
+            }
+            mat.clearParam("FadeInfo");
+            clearMaterialParameters(mat);
+        }
+        //No need to clear the postShadowMat params as the instance is locale to each renderer
+    }
+
+    /**
+     * This method is called once per frame and is responsible for setting any
+     * material parameters that subclasses may need to set on the post material.
+     *
+     * @param material the material to use for the post shadow pass
+     */
+    protected abstract void setMaterialParameters(Material material);
+
+    /**
+     * Iterates through the given {@link GeometryList} to gather unique materials
+     * and sets common shadow-related parameters on them.
+     *
+     * @param list The {@link GeometryList} containing geometries whose materials need parameters set.
+     */
+    private void setMatParams(GeometryList list) {
+        //iterate through all the geometries of the list to gather the materials
+
+        buildMatCache(list);
+
+        //iterating through the mat cache and setting the parameters
+        for (Material mat : matCache) {
+            mat.setFloat("ShadowMapSize", shadowMapSize);
+
+            for (int j = 0; j < nbShadowMaps; j++) {
+                mat.setMatrix4(lightViewStringCache[j], lightViewProjectionsMatrices[j]);
+            }
+
+            for (int j = 0; j < nbShadowMaps; j++) {
+                mat.setTexture(shadowMapStringCache[j], shadowMaps[j]);
+            }
+
+            mat.setBoolean("HardwareShadows", shadowCompareMode == CompareMode.Hardware);
+            mat.setInt("FilterMode", edgeFilteringMode.getMaterialParamValue());
+            mat.setFloat("PCFEdge", edgesThickness);
+            mat.setFloat("ShadowIntensity", shadowIntensity);
+            mat.setBoolean("BackfaceShadows", renderBackFacesShadows);
+
+            if (fadeInfo != null) {
+                mat.setVector2("FadeInfo", fadeInfo);
+            }
+
+            setMaterialParameters(mat);
+        }
+
+        // At least one material of the receiving geoms does not support the post shadow techniques,
+        // so we fall back to the forced material solution. (Transparent shadows won't be supported for these objects.)
+        if (needsfallBackMaterial) {
+            setPostShadowParams();
+        }
+    }
+
+    /**
+     * Builds a cache of unique materials from the provided {@link GeometryList}
+     * that support the post-shadow technique. If any material does not support
+     * it, the `needsfallBackMaterial` flag is set.
+     *
+     * @param list The {@link GeometryList} to extract materials from.
+     */
+    private void buildMatCache(GeometryList list) {
+        matCache.clear();
+        for (int i = 0; i < list.size(); i++) {
+            Material mat = list.get(i).getMaterial();
+            //checking if the material has the post technique and adding it to the material cache
+            if (mat.getMaterialDef().getTechniqueDefs(postTechniqueName) != null) {
+                if (!matCache.contains(mat)) {
+                    matCache.add(mat);
+                }
+            } else {
+                needsfallBackMaterial = true;
+            }
+        }
+    }
+
+    /**
+     * For internal use only. Sets the common shadow parameters on the internal
+     * post-shadow material. This is used when a fallback material is needed.
+     */
+    protected void setPostShadowParams() {
+        setMaterialParameters(postshadowMat);
+        for (int j = 0; j < nbShadowMaps; j++) {
+            postshadowMat.setMatrix4(lightViewStringCache[j], lightViewProjectionsMatrices[j]);
+            postshadowMat.setTexture(shadowMapStringCache[j], shadowMaps[j]);
+        }
+        if (fadeInfo != null) {
+            postshadowMat.setVector2("FadeInfo", fadeInfo);
+        }
+        postshadowMat.setBoolean("BackfaceShadows", renderBackFacesShadows);
+    }
+
+    /**
+     * Returns the maximum distance from the eye where shadows are rendered.
+     * A value of 0 indicates that the distance is dynamically computed based on scene bounds.
+     *
+     * @return The shadow Z-extend distance in world units.
+     * @see #setShadowZExtend(float zFar)
+     */
+    public float getShadowZExtend() {
+        return zFarOverride;
+    }
+
+    /**
+     * Sets the distance from the camera where shadows will be rendered.
+     * By default (0), this value is dynamically computed based on the union bound
+     * of shadow casters and receivers, capped by the view frustum's far value.
+     * Setting a positive value overrides this dynamic computation.
+     *
+     * @param zFar The zFar value that overrides the computed one. Set to 0 to use dynamic computation.
+     */
+    public void setShadowZExtend(float zFar) {
+        this.zFarOverride = zFar;
+        if (zFarOverride == 0) {
+            fadeInfo = null;
+            frustumCam = null;
+        } else {
+            if (fadeInfo != null) {
+                fadeInfo.set(zFarOverride - fadeLength, 1f / fadeLength);
+            }
+            if (frustumCam == null && viewPort != null) {
+                initFrustumCam();
+            }
+        }
+    }
+
+    /**
+     * Defines the length over which the shadow will fade out when using a
+     * custom `shadowZextend`. This is useful for smoothly transitioning
+     * dynamic shadows into baked shadows or for preventing abrupt shadow cut-offs.
+     *
+     * @param length The fade length in world units. Set to 0 to disable fading.
+     */
+    public void setShadowZFadeLength(float length) {
+        if (length == 0) {
+            fadeInfo = null;
+            fadeLength = 0;
+            postshadowMat.clearParam("FadeInfo");
+        } else {
+            if (zFarOverride == 0) {
+                fadeInfo = new Vector2f(0, 0);
+            } else {
+                fadeInfo = new Vector2f(zFarOverride - length, 1.0f / length);
+            }
+            fadeLength = length;
+            postshadowMat.setVector2("FadeInfo", fadeInfo);
+        }
+    }
+
+    /**
+     * Returns the length over which the shadow will fade out when using a
+     * custom `shadowZextend`.
+     *
+     * @return The fade length in world units. Returns 0 if no fading is applied.
+     */
+    public float getShadowZFadeLength() {
+        if (fadeInfo != null) {
+            return zFarOverride - fadeInfo.x;
+        }
+        return 0f;
+    }
+
+    /**
+     * Abstract method to check if the light source's bounding box is within the view frustum
+     * of the given camera. This is used for culling to avoid unnecessary shadow computations.
+     *
+     * @param viewCam A {@link Camera} to define the view frustum against which to check.
+     * @return True if the light source's bounding box is in the view frustum, otherwise false.
+     */
+    protected abstract boolean checkCulling(Camera viewCam);
+
+    @Override
+    public void preFrame(float tpf) {
+        // no-op
+    }
+
+    @Override
+    public void cleanup() {
+        // no-op
+    }
+
+    @Override
+    public void reshape(ViewPort vp, int w, int h) {
+        // no-op
+    }
+
+    /**
+     * Returns the current shadow intensity.
+     *
+     * @return The shadow intensity value, ranging from 0.0 to 1.0.
+     * @see #setShadowIntensity(float shadowIntensity)
+     */
+    public float getShadowIntensity() {
+        return shadowIntensity;
+    }
+
+    /**
+     * Sets the shadow intensity. This value controls the darkness of the shadows.
+     * A value of 0.0 results in bright, almost invisible shadows, while 1.0 creates
+     * pitch-black shadows. The default value is 0.7.
+     *
+     * @param shadowIntensity The desired darkness of the shadow, a float between 0.0 and 1.0.
+     */
+    final public void setShadowIntensity(float shadowIntensity) {
+        this.shadowIntensity = shadowIntensity;
+        postshadowMat.setFloat("ShadowIntensity", shadowIntensity);
+    }
+
+    /**
+     * Returns the configured shadow edges thickness. The value is returned
+     * as an integer representing tenths of a pixel (e.g., 10 for 1.0 pixel).
+     *
+     * @return The edges thickness in tenths of a pixel.
+     * @see #setEdgesThickness(int edgesThickness)
+     */
+    public int getEdgesThickness() {
+        return (int) (edgesThickness * 10);
+    }
+
+    /**
+     * Returns the number of shadow maps currently rendered by this processor.
+     *
+     * @return The count of shadow maps.
+     */
+    public int getNumShadowMaps() {
+        return nbShadowMaps;
+    }
+
+    /**
+     * Returns the size (width and height) of each shadow map rendered by this processor.
+     *
+     * @return The resolution of a single shadow map in pixels.
+     */
+    public int getShadowMapSize() {
+        return (int) shadowMapSize;
+    }
+
+    /**
+     * Sets the shadow edges thickness. This parameter influences the
+     * smoothness of shadow edges, particularly with PCF (Percentage-Closer Filtering).
+     * Setting lower values can help reduce jagged artifacts.
+     *
+     * @param edgesThickness The desired thickness in tenths of a pixel (e.g., 10 for 1.0 pixel).
+     * The value is clamped between 1 and 10. Default is 10.
+     */
+    public void setEdgesThickness(int edgesThickness) {
+        this.edgesThickness = Math.max(1, Math.min(edgesThickness, 10));
+        this.edgesThickness *= 0.1f;
+        postshadowMat.setFloat("PCFEdge", this.edgesThickness);
+    }
+
+    /**
+     *  isFlushQueues does nothing now and is kept only for backward compatibility
+     *
+     * @return false
+     */
+    @Deprecated
+    public boolean isFlushQueues() {
+        return false;
+    }
+
+    /**
+     * Returns the {@link RenderState} that is forced during the pre-shadow pass.
+     * You can use this to adjust the rendering parameters for geometries that cast shadows.
+     * Note that this will be overridden if the "PreShadow" technique in the material definition
+     * has its own `ForcedRenderState`.
+     *
+     * @return The {@link RenderState} applied to the pre-shadow pass.
+     */
+    public RenderState getPreShadowForcedRenderState() {
+        return forcedRenderState;
+    }
+
+    /**
+     * Sets whether back faces of geometries should cast shadows.
+     * When enabled, shadows cast by the back side of an object can appear.
+     * Be aware that back face shadows can sometimes lead to overly dark lighting
+     * when blended with existing dark areas.
+     *
+     * <p>Setting this parameter will globally override this setting for ALL materials
+     * in the scene for the shadow pass. Alternatively, you can control this on
+     * individual materials using {@link Material#setBoolean(String, boolean)}
+     * with the "BackfaceShadows" parameter.
+     *
+     * <p>This method also automatically adjusts the {@link RenderState.FaceCullMode}
+     * and {@link RenderState#setPolyOffset(float, float)} of the pre-shadow pass
+     * to accommodate back face rendering. You can further modify these
+     * using {@link #getPreShadowForcedRenderState()}.
+     *
+     * @param renderBackFacesShadows True to enable back face shadows, false to disable.
+     */
+    public void setRenderBackFacesShadows(boolean renderBackFacesShadows) {
+        this.renderBackFacesShadows = renderBackFacesShadows;
+        if (renderBackFacesShadows) {
+            getPreShadowForcedRenderState().setPolyOffset(5, 3);
+            getPreShadowForcedRenderState().setFaceCullMode(RenderState.FaceCullMode.Back);
+        } else {
+            getPreShadowForcedRenderState().setPolyOffset(0, 0);
+            getPreShadowForcedRenderState().setFaceCullMode(RenderState.FaceCullMode.Front);
+        }
+    }
+
+    /**
+     * Checks if this shadow processor is configured to render shadows from back faces.
+     *
+     * @return True if back face shadows are enabled, false otherwise.
+     */
+    public boolean isRenderBackFacesShadows() {
+        return renderBackFacesShadows;
+    }
+
+    @Override
+    public Object jmeClone() {
+        try {
+            return super.clone();
+        } catch (final CloneNotSupportedException e) {
+            throw new RuntimeException(e);
+        }
+    }
+
+    @Override
+    public void cloneFields(final Cloner cloner, final Object original) {
+        forcedRenderState = cloner.clone(forcedRenderState);
+        init(assetManager, nbShadowMaps, (int) shadowMapSize);
+    }
+
+    @Override
+    public void setProfiler(AppProfiler profiler) {
+        this.prof = profiler;
+    }
+
+    /**
+     * De-serialize this instance, for example when loading from a J3O file.
+     *
+     * @param im importer (not null)
+     * @throws IOException from the importer
+     */
+    @Override
+    public void read(JmeImporter im) throws IOException {
+        InputCapsule ic = im.getCapsule(this);
+        assetManager = im.getAssetManager();
+        nbShadowMaps = ic.readInt("nbShadowMaps", 1);
+        shadowMapSize = ic.readFloat("shadowMapSize", 0f);
+        shadowIntensity = ic.readFloat("shadowIntensity", 0.7f);
+        edgeFilteringMode = ic.readEnum("edgeFilteringMode", EdgeFilteringMode.class, EdgeFilteringMode.Bilinear);
+        shadowCompareMode = ic.readEnum("shadowCompareMode", CompareMode.class, CompareMode.Hardware);
+        init(assetManager, nbShadowMaps, (int) shadowMapSize);
+        edgesThickness = ic.readFloat("edgesThickness", 1.0f);
+        postshadowMat.setFloat("PCFEdge", edgesThickness);
+    }
+
+    /**
+     * Serialize this instance, for example when saving to a J3O file.
+     *
+     * @param ex exporter (not null)
+     * @throws IOException from the exporter
+     */
+    @Override
+    public void write(JmeExporter ex) throws IOException {
+        OutputCapsule oc = ex.getCapsule(this);
+        oc.write(nbShadowMaps, "nbShadowMaps", 1);
+        oc.write(shadowMapSize, "shadowMapSize", 0);
+        oc.write(shadowIntensity, "shadowIntensity", 0.7f);
+        oc.write(edgeFilteringMode, "edgeFilteringMode", EdgeFilteringMode.Bilinear);
+        oc.write(shadowCompareMode, "shadowCompareMode", CompareMode.Hardware);
+        oc.write(edgesThickness, "edgesThickness", 1.0f);
+    }
+}
+
+