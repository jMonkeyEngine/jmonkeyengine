--- conflicted
+++ resolved
@@ -1,249 +1,244 @@
-/*
- * Copyright (c) 2009-2021 jMonkeyEngine
- * All rights reserved.
- *
- * Redistribution and use in source and binary forms, with or without
- * modification, are permitted provided that the following conditions are
- * met:
- *
- * * Redistributions of source code must retain the above copyright
- *   notice, this list of conditions and the following disclaimer.
- *
- * * Redistributions in binary form must reproduce the above copyright
- *   notice, this list of conditions and the following disclaimer in the
- *   documentation and/or other materials provided with the distribution.
- *
- * * Neither the name of 'jMonkeyEngine' nor the names of its contributors
- *   may be used to endorse or promote products derived from this software
- *   without specific prior written permission.
- *
- * THIS SOFTWARE IS PROVIDED BY THE COPYRIGHT HOLDERS AND CONTRIBUTORS
- * "AS IS" AND ANY EXPRESS OR IMPLIED WARRANTIES, INCLUDING, BUT NOT LIMITED
- * TO, THE IMPLIED WARRANTIES OF MERCHANTABILITY AND FITNESS FOR A PARTICULAR
- * PURPOSE ARE DISCLAIMED. IN NO EVENT SHALL THE COPYRIGHT OWNER OR
- * CONTRIBUTORS BE LIABLE FOR ANY DIRECT, INDIRECT, INCIDENTAL, SPECIAL,
- * EXEMPLARY, OR CONSEQUENTIAL DAMAGES (INCLUDING, BUT NOT LIMITED TO,
- * PROCUREMENT OF SUBSTITUTE GOODS OR SERVICES; LOSS OF USE, DATA, OR
- * PROFITS; OR BUSINESS INTERRUPTION) HOWEVER CAUSED AND ON ANY THEORY OF
- * LIABILITY, WHETHER IN CONTRACT, STRICT LIABILITY, OR TORT (INCLUDING
- * NEGLIGENCE OR OTHERWISE) ARISING IN ANY WAY OUT OF THE USE OF THIS
- * SOFTWARE, EVEN IF ADVISED OF THE POSSIBILITY OF SUCH DAMAGE.
- */
-package com.jme3.shadow;
-
-import com.jme3.asset.AssetManager;
-import com.jme3.material.Material;
-import com.jme3.math.Vector3f;
-import com.jme3.post.SceneProcessor;
-import com.jme3.profile.AppProfiler;
-import com.jme3.renderer.Camera;
-import com.jme3.renderer.RenderManager;
-import com.jme3.renderer.Renderer;
-import com.jme3.renderer.ViewPort;
-import com.jme3.renderer.queue.GeometryList;
-import com.jme3.renderer.queue.OpaqueComparator;
-import com.jme3.renderer.queue.RenderQueue;
-import com.jme3.renderer.queue.RenderQueue.ShadowMode;
-import com.jme3.scene.Spatial;
-import com.jme3.texture.FrameBuffer;
-import com.jme3.texture.Image.Format;
-import com.jme3.texture.Texture2D;
-import com.jme3.ui.Picture;
-
-/**
- * BasicShadowRenderer uses standard shadow mapping with one map
- * it's useful to render shadows in a small scene, but edges might look a bit jagged.
- * 
- * @author Kirill Vainer
- * @deprecated use {@link DirectionalLightShadowRenderer} with one split.
- */
-@Deprecated
-public class BasicShadowRenderer implements SceneProcessor {
-
-    private RenderManager renderManager;
-    private ViewPort viewPort;
-    final private FrameBuffer shadowFB;
-    final private Texture2D shadowMap;
-    final private Camera shadowCam;
-    final private Material preshadowMat;
-    final private Material postshadowMat;
-    final private Picture dispPic = new Picture("Picture");
-    private boolean noOccluders = false;
-    final private Vector3f[] points = new Vector3f[8];
-    final private Vector3f direction = new Vector3f();
-    protected Texture2D dummyTex;
-    final private float shadowMapSize;
-
-    protected GeometryList lightReceivers = new GeometryList(new OpaqueComparator());
-    protected GeometryList shadowOccluders = new GeometryList(new OpaqueComparator());
-    private AppProfiler prof;
-
-    /**
-     * Creates a BasicShadowRenderer
-     * @param manager the asset manager
-     * @param size the size of the shadow map (the map is square)
-     */
-    public BasicShadowRenderer(AssetManager manager, int size) {
-        shadowFB = new FrameBuffer(size, size, 1);
-        shadowMap = new Texture2D(size, size, Format.Depth);
-        shadowFB.setDepthTexture(shadowMap);
-        shadowCam = new Camera(size, size);
-        
-         //DO NOT COMMENT THIS (it prevent the OSX incomplete read buffer crash)
-        dummyTex = new Texture2D(size, size, Format.RGBA8);        
-        shadowFB.setColorTexture(dummyTex);
-        shadowMapSize = size;
-        preshadowMat = new Material(manager, "Common/MatDefs/Shadow/PreShadow.j3md");
-        postshadowMat = new Material(manager, "Common/MatDefs/Shadow/BasicPostShadow.j3md");
-        postshadowMat.setTexture("ShadowMap", shadowMap);
-
-        dispPic.setTexture(manager, shadowMap, false);
-
-        for (int i = 0; i < points.length; i++) {
-            points[i] = new Vector3f();
-        }
-    }
-
-    @Override
-    public void initialize(RenderManager rm, ViewPort vp) {
-        renderManager = rm;
-        viewPort = vp;
-
-        reshape(vp, vp.getCamera().getWidth(), vp.getCamera().getHeight());
-    }
-
-    @Override
-    public boolean isInitialized() {
-        return viewPort != null;
-    }
-
-    /**
-     * returns the light direction used for this processor
-     * @return the pre-existing vector
-     */
-    public Vector3f getDirection() {
-        return direction;
-    }
-
-    /**
-<<<<<<< HEAD
-     * sets the light direction to use to computs shadows
-     *
-     * @param direction a direction vector (not null, unaffected)
-=======
-     * sets the light direction to use to compute shadows
-     * @param direction 
->>>>>>> 38fe0d18
-     */
-    public void setDirection(Vector3f direction) {
-        this.direction.set(direction).normalizeLocal();
-    }
-
-    /**
-     * debug only
-     * @return the pre-existing array
-     */
-    public Vector3f[] getPoints() {
-        return points;
-    }
-
-    /**
-     * debug only
-     * returns the shadow camera 
-     * @return the pre-existing camera
-     */
-    public Camera getShadowCamera() {
-        return shadowCam;
-    }
-
-    @Override
-    public void postQueue(RenderQueue rq) {
-        for (Spatial scene : viewPort.getScenes()) {
-            ShadowUtil.getGeometriesInCamFrustum(scene, viewPort.getCamera(), ShadowMode.Receive, lightReceivers);
-        }
-
-        // update frustum points based on current camera
-        Camera viewCam = viewPort.getCamera();
-        ShadowUtil.updateFrustumPoints(viewCam,
-                viewCam.getFrustumNear(),
-                viewCam.getFrustumFar(),
-                1.0f,
-                points);
-
-        Vector3f frustaCenter = new Vector3f();
-        for (Vector3f point : points) {
-            frustaCenter.addLocal(point);
-        }
-        frustaCenter.multLocal(1f / 8f);
-
-        // update light direction
-        shadowCam.setProjectionMatrix(null);
-        shadowCam.setParallelProjection(true);
-//        shadowCam.setFrustumPerspective(45, 1, 1, 20);
-
-        shadowCam.lookAtDirection(direction, Vector3f.UNIT_Y);
-        shadowCam.update();
-        shadowCam.setLocation(frustaCenter);
-        shadowCam.update();
-        shadowCam.updateViewProjection();
-
-        // render shadow casters to shadow map
-        ShadowUtil.updateShadowCamera(viewPort, lightReceivers, shadowCam, points, shadowOccluders, shadowMapSize);
-        if (shadowOccluders.size() == 0) {
-            noOccluders = true;
-            return;
-        } else {
-            noOccluders = false;
-        }            
-        
-        Renderer r = renderManager.getRenderer();
-        renderManager.setCamera(shadowCam, false);
-        renderManager.setForcedMaterial(preshadowMat);
-
-        r.setFrameBuffer(shadowFB);
-        r.clearBuffers(true, true, true);
-        viewPort.getQueue().renderShadowQueue(shadowOccluders, renderManager, shadowCam, true);
-        r.setFrameBuffer(viewPort.getOutputFrameBuffer());
-
-        renderManager.setForcedMaterial(null);
-        renderManager.setCamera(viewCam, false);
-    }
-
-    /**
-     * debug only
-     * @return the pre-existing instance
-     */
-    public Picture getDisplayPicture() {
-        return dispPic;
-    }
-
-    @Override
-    public void postFrame(FrameBuffer out) {
-        if (!noOccluders) {
-            postshadowMat.setMatrix4("LightViewProjectionMatrix", shadowCam.getViewProjectionMatrix());
-            renderManager.setForcedMaterial(postshadowMat);
-            viewPort.getQueue().renderShadowQueue(lightReceivers, renderManager, viewPort.getCamera(), true);
-            renderManager.setForcedMaterial(null);
-        }
-    }
-
-    @Override
-    public void preFrame(float tpf) {
-    }
-
-    @Override
-    public void cleanup() {
-    }
-
-    @Override
-    public void setProfiler(AppProfiler profiler) {
-        this.prof = profiler;
-    }
-
-    @Override
-    public void reshape(ViewPort vp, int w, int h) {
-        dispPic.setPosition(w / 20f, h / 20f);
-        dispPic.setWidth(w / 5f);
-        dispPic.setHeight(h / 5f);
-    }
-}
+/*
+ * Copyright (c) 2009-2021 jMonkeyEngine
+ * All rights reserved.
+ *
+ * Redistribution and use in source and binary forms, with or without
+ * modification, are permitted provided that the following conditions are
+ * met:
+ *
+ * * Redistributions of source code must retain the above copyright
+ *   notice, this list of conditions and the following disclaimer.
+ *
+ * * Redistributions in binary form must reproduce the above copyright
+ *   notice, this list of conditions and the following disclaimer in the
+ *   documentation and/or other materials provided with the distribution.
+ *
+ * * Neither the name of 'jMonkeyEngine' nor the names of its contributors
+ *   may be used to endorse or promote products derived from this software
+ *   without specific prior written permission.
+ *
+ * THIS SOFTWARE IS PROVIDED BY THE COPYRIGHT HOLDERS AND CONTRIBUTORS
+ * "AS IS" AND ANY EXPRESS OR IMPLIED WARRANTIES, INCLUDING, BUT NOT LIMITED
+ * TO, THE IMPLIED WARRANTIES OF MERCHANTABILITY AND FITNESS FOR A PARTICULAR
+ * PURPOSE ARE DISCLAIMED. IN NO EVENT SHALL THE COPYRIGHT OWNER OR
+ * CONTRIBUTORS BE LIABLE FOR ANY DIRECT, INDIRECT, INCIDENTAL, SPECIAL,
+ * EXEMPLARY, OR CONSEQUENTIAL DAMAGES (INCLUDING, BUT NOT LIMITED TO,
+ * PROCUREMENT OF SUBSTITUTE GOODS OR SERVICES; LOSS OF USE, DATA, OR
+ * PROFITS; OR BUSINESS INTERRUPTION) HOWEVER CAUSED AND ON ANY THEORY OF
+ * LIABILITY, WHETHER IN CONTRACT, STRICT LIABILITY, OR TORT (INCLUDING
+ * NEGLIGENCE OR OTHERWISE) ARISING IN ANY WAY OUT OF THE USE OF THIS
+ * SOFTWARE, EVEN IF ADVISED OF THE POSSIBILITY OF SUCH DAMAGE.
+ */
+package com.jme3.shadow;
+
+import com.jme3.asset.AssetManager;
+import com.jme3.material.Material;
+import com.jme3.math.Vector3f;
+import com.jme3.post.SceneProcessor;
+import com.jme3.profile.AppProfiler;
+import com.jme3.renderer.Camera;
+import com.jme3.renderer.RenderManager;
+import com.jme3.renderer.Renderer;
+import com.jme3.renderer.ViewPort;
+import com.jme3.renderer.queue.GeometryList;
+import com.jme3.renderer.queue.OpaqueComparator;
+import com.jme3.renderer.queue.RenderQueue;
+import com.jme3.renderer.queue.RenderQueue.ShadowMode;
+import com.jme3.scene.Spatial;
+import com.jme3.texture.FrameBuffer;
+import com.jme3.texture.Image.Format;
+import com.jme3.texture.Texture2D;
+import com.jme3.ui.Picture;
+
+/**
+ * BasicShadowRenderer uses standard shadow mapping with one map
+ * it's useful to render shadows in a small scene, but edges might look a bit jagged.
+ * 
+ * @author Kirill Vainer
+ * @deprecated use {@link DirectionalLightShadowRenderer} with one split.
+ */
+@Deprecated
+public class BasicShadowRenderer implements SceneProcessor {
+
+    private RenderManager renderManager;
+    private ViewPort viewPort;
+    final private FrameBuffer shadowFB;
+    final private Texture2D shadowMap;
+    final private Camera shadowCam;
+    final private Material preshadowMat;
+    final private Material postshadowMat;
+    final private Picture dispPic = new Picture("Picture");
+    private boolean noOccluders = false;
+    final private Vector3f[] points = new Vector3f[8];
+    final private Vector3f direction = new Vector3f();
+    protected Texture2D dummyTex;
+    final private float shadowMapSize;
+
+    protected GeometryList lightReceivers = new GeometryList(new OpaqueComparator());
+    protected GeometryList shadowOccluders = new GeometryList(new OpaqueComparator());
+    private AppProfiler prof;
+
+    /**
+     * Creates a BasicShadowRenderer
+     * @param manager the asset manager
+     * @param size the size of the shadow map (the map is square)
+     */
+    public BasicShadowRenderer(AssetManager manager, int size) {
+        shadowFB = new FrameBuffer(size, size, 1);
+        shadowMap = new Texture2D(size, size, Format.Depth);
+        shadowFB.setDepthTexture(shadowMap);
+        shadowCam = new Camera(size, size);
+        
+         //DO NOT COMMENT THIS (it prevent the OSX incomplete read buffer crash)
+        dummyTex = new Texture2D(size, size, Format.RGBA8);        
+        shadowFB.setColorTexture(dummyTex);
+        shadowMapSize = size;
+        preshadowMat = new Material(manager, "Common/MatDefs/Shadow/PreShadow.j3md");
+        postshadowMat = new Material(manager, "Common/MatDefs/Shadow/BasicPostShadow.j3md");
+        postshadowMat.setTexture("ShadowMap", shadowMap);
+
+        dispPic.setTexture(manager, shadowMap, false);
+
+        for (int i = 0; i < points.length; i++) {
+            points[i] = new Vector3f();
+        }
+    }
+
+    @Override
+    public void initialize(RenderManager rm, ViewPort vp) {
+        renderManager = rm;
+        viewPort = vp;
+
+        reshape(vp, vp.getCamera().getWidth(), vp.getCamera().getHeight());
+    }
+
+    @Override
+    public boolean isInitialized() {
+        return viewPort != null;
+    }
+
+    /**
+     * returns the light direction used for this processor
+     * @return the pre-existing vector
+     */
+    public Vector3f getDirection() {
+        return direction;
+    }
+
+    /**
+     * sets the light direction to use to compute shadows
+     *
+     * @param direction a direction vector (not null, unaffected)
+     */
+    public void setDirection(Vector3f direction) {
+        this.direction.set(direction).normalizeLocal();
+    }
+
+    /**
+     * debug only
+     * @return the pre-existing array
+     */
+    public Vector3f[] getPoints() {
+        return points;
+    }
+
+    /**
+     * debug only
+     * returns the shadow camera 
+     * @return the pre-existing camera
+     */
+    public Camera getShadowCamera() {
+        return shadowCam;
+    }
+
+    @Override
+    public void postQueue(RenderQueue rq) {
+        for (Spatial scene : viewPort.getScenes()) {
+            ShadowUtil.getGeometriesInCamFrustum(scene, viewPort.getCamera(), ShadowMode.Receive, lightReceivers);
+        }
+
+        // update frustum points based on current camera
+        Camera viewCam = viewPort.getCamera();
+        ShadowUtil.updateFrustumPoints(viewCam,
+                viewCam.getFrustumNear(),
+                viewCam.getFrustumFar(),
+                1.0f,
+                points);
+
+        Vector3f frustaCenter = new Vector3f();
+        for (Vector3f point : points) {
+            frustaCenter.addLocal(point);
+        }
+        frustaCenter.multLocal(1f / 8f);
+
+        // update light direction
+        shadowCam.setProjectionMatrix(null);
+        shadowCam.setParallelProjection(true);
+//        shadowCam.setFrustumPerspective(45, 1, 1, 20);
+
+        shadowCam.lookAtDirection(direction, Vector3f.UNIT_Y);
+        shadowCam.update();
+        shadowCam.setLocation(frustaCenter);
+        shadowCam.update();
+        shadowCam.updateViewProjection();
+
+        // render shadow casters to shadow map
+        ShadowUtil.updateShadowCamera(viewPort, lightReceivers, shadowCam, points, shadowOccluders, shadowMapSize);
+        if (shadowOccluders.size() == 0) {
+            noOccluders = true;
+            return;
+        } else {
+            noOccluders = false;
+        }            
+        
+        Renderer r = renderManager.getRenderer();
+        renderManager.setCamera(shadowCam, false);
+        renderManager.setForcedMaterial(preshadowMat);
+
+        r.setFrameBuffer(shadowFB);
+        r.clearBuffers(true, true, true);
+        viewPort.getQueue().renderShadowQueue(shadowOccluders, renderManager, shadowCam, true);
+        r.setFrameBuffer(viewPort.getOutputFrameBuffer());
+
+        renderManager.setForcedMaterial(null);
+        renderManager.setCamera(viewCam, false);
+    }
+
+    /**
+     * debug only
+     * @return the pre-existing instance
+     */
+    public Picture getDisplayPicture() {
+        return dispPic;
+    }
+
+    @Override
+    public void postFrame(FrameBuffer out) {
+        if (!noOccluders) {
+            postshadowMat.setMatrix4("LightViewProjectionMatrix", shadowCam.getViewProjectionMatrix());
+            renderManager.setForcedMaterial(postshadowMat);
+            viewPort.getQueue().renderShadowQueue(lightReceivers, renderManager, viewPort.getCamera(), true);
+            renderManager.setForcedMaterial(null);
+        }
+    }
+
+    @Override
+    public void preFrame(float tpf) {
+    }
+
+    @Override
+    public void cleanup() {
+    }
+
+    @Override
+    public void setProfiler(AppProfiler profiler) {
+        this.prof = profiler;
+    }
+
+    @Override
+    public void reshape(ViewPort vp, int w, int h) {
+        dispPic.setPosition(w / 20f, h / 20f);
+        dispPic.setWidth(w / 5f);
+        dispPic.setHeight(h / 5f);
+    }
+}