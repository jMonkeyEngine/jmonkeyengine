/*
 * Copyright (c) 2009-2021 jMonkeyEngine
 * All rights reserved.
 *
 * Redistribution and use in source and binary forms, with or without
 * modification, are permitted provided that the following conditions are
 * met:
 *
 * * Redistributions of source code must retain the above copyright
 *   notice, this list of conditions and the following disclaimer.
 *
 * * Redistributions in binary form must reproduce the above copyright
 *   notice, this list of conditions and the following disclaimer in the
 *   documentation and/or other materials provided with the distribution.
 *
 * * Neither the name of 'jMonkeyEngine' nor the names of its contributors
 *   may be used to endorse or promote products derived from this software
 *   without specific prior written permission.
 *
 * THIS SOFTWARE IS PROVIDED BY THE COPYRIGHT HOLDERS AND CONTRIBUTORS
 * "AS IS" AND ANY EXPRESS OR IMPLIED WARRANTIES, INCLUDING, BUT NOT LIMITED
 * TO, THE IMPLIED WARRANTIES OF MERCHANTABILITY AND FITNESS FOR A PARTICULAR
 * PURPOSE ARE DISCLAIMED. IN NO EVENT SHALL THE COPYRIGHT OWNER OR
 * CONTRIBUTORS BE LIABLE FOR ANY DIRECT, INDIRECT, INCIDENTAL, SPECIAL,
 * EXEMPLARY, OR CONSEQUENTIAL DAMAGES (INCLUDING, BUT NOT LIMITED TO,
 * PROCUREMENT OF SUBSTITUTE GOODS OR SERVICES; LOSS OF USE, DATA, OR
 * PROFITS; OR BUSINESS INTERRUPTION) HOWEVER CAUSED AND ON ANY THEORY OF
 * LIABILITY, WHETHER IN CONTRACT, STRICT LIABILITY, OR TORT (INCLUDING
 * NEGLIGENCE OR OTHERWISE) ARISING IN ANY WAY OUT OF THE USE OF THIS
 * SOFTWARE, EVEN IF ADVISED OF THE POSSIBILITY OF SUCH DAMAGE.
 */
package com.jme3.system;

import java.awt.Component;
import java.awt.EventQueue;
import java.beans.PropertyChangeEvent;
import java.beans.PropertyChangeListener;
import java.util.Iterator;
import java.util.List;
import java.util.concurrent.atomic.AtomicInteger;

import com.jme3.app.Application;
import com.jme3.input.AWTKeyInput;
import com.jme3.input.AWTMouseInput;
import com.jme3.post.SceneProcessor;
import com.jme3.profile.AppProfiler;
import com.jme3.renderer.Camera;
import com.jme3.renderer.RenderManager;
import com.jme3.renderer.ViewPort;
import com.jme3.renderer.queue.RenderQueue;
import com.jme3.texture.FrameBuffer;
import com.jme3.texture.Image;

/**
 * A frame processor that enables to render JMonkey frame buffer onto an AWT component.
 * <p>
 * This class is based on the <a href="http://www.oracle.com/technetwork/java/javase/overview/javafx-overview-2158620.html">JavaFX</a> original code provided by Alexander Brui (see <a href="https://github.com/JavaSaBr/JME3-JFX">JME3-FX</a>)
 * </p>
 * @author Julien Seinturier - COMEX SA - <a href="http://www.seinturier.fr">http://www.seinturier.fr</a>
 * @author Alexander Brui (JavaSaBr)
 *
 */
public class AWTFrameProcessor implements SceneProcessor, PropertyChangeListener {

    public enum TransferMode {
        ALWAYS,
        ON_CHANGES
    }

    private Application application = null;

    /**
     * The width listener.
     */
    protected PropertyChangeListener widthListener;

    /**
     * The height listener.
     */
    protected PropertyChangeListener heightListener;

    /**
     * The ration listener.
     */
    protected PropertyChangeListener rationListener;

    /**
     * The flag to decide when we should resize.
     */
    private final AtomicInteger reshapeNeeded;

    /**
     * The render manager.
     */
    private RenderManager renderManager;

    /**
     * The source view port.
     */
    private ViewPort viewPort;

    /**
     * The frame transfer.
     */
    private AWTComponentRenderer frameTransfer;

    /**
     * The transfer mode.
     */
    private TransferMode transferMode;

    /**
     * The destination of jMe frames.
     */
    protected volatile Component destination;

    /**
     * The flag is true if this processor is main.
     */
    private volatile boolean main;

    private int askWidth;
    private int askHeight;

    private boolean askFixAspect;
    private boolean enabled;

    @Override
    public void initialize(RenderManager rm, ViewPort vp) {
        this.renderManager = rm;
    }

    @Override
    public void reshape(ViewPort vp, int w, int h) {
        // TODO Auto-generated method stub
    }

    @Override
    public boolean isInitialized() {
        return frameTransfer != null;
    }

    @Override
    public void preFrame(float tpf) {
        // TODO Auto-generated method stub

    }

    @Override
    public void postQueue(RenderQueue rq) {
        // TODO Auto-generated method stub

    }

    @Override
    public void postFrame(FrameBuffer out) {
        if (!isEnabled()) {
            return;
        }

        final AWTComponentRenderer frameTransfer = getFrameTransfer();
        if (frameTransfer != null) {
            frameTransfer.copyFrameBufferToImage(getRenderManager());
        }

        // for the next frame
        if (hasDestination() && reshapeNeeded.get() > 0 && reshapeNeeded.decrementAndGet() >= 0) {

            if (frameTransfer != null) {
                frameTransfer.dispose();
            }

            setFrameTransfer(reshapeInThread(askWidth, askHeight, askFixAspect));
        }
    }

    @Override
    public void cleanup() {
        final AWTComponentRenderer frameTransfer = getFrameTransfer();

        if (frameTransfer != null) {
            frameTransfer.dispose();
            setFrameTransfer(null);
        }
    }

    @Override
    public void setProfiler(AppProfiler profiler) {
            // not implemented
    }

    @Override
    public void propertyChange(PropertyChangeEvent evt) {
        System.out.println("Property changed: "+evt.getPropertyName()+" "+evt.getOldValue()+" -> "+evt.getNewValue());
    }

    public AWTFrameProcessor() {
        transferMode = TransferMode.ALWAYS;
        askWidth = 1;
        askHeight = 1;
        main = true;
        reshapeNeeded = new AtomicInteger(2);    
    }

    /**
     * Notify about that the ratio was changed.
     *
     * @param newValue the new value of the ratio.
     */
    protected void notifyChangedRatio(Boolean newValue) {
        notifyComponentResized(destination.getWidth(), destination.getHeight(), newValue);
    }

    /**
     * Notify about that the height was changed.
     *
     * @param newValue the new value of the height.
     */
    protected void notifyChangedHeight(Number newValue) {
        notifyComponentResized(destination.getWidth(), newValue.intValue(), isPreserveRatio());
    }

    /**
     * Notify about that the width was changed.
     *
     * @param newValue the new value of the width.
     */
    protected void notifyChangedWidth(Number newValue) {
        notifyComponentResized(newValue.intValue(), destination.getHeight(), isPreserveRatio());
    }

    /**
     * Gets the application.
     *
     * @return the application.
     */
    protected Application getApplication() {
        return application;
    }

    /**
     * Sets the application.
     *
     * @param application the application.
     */
    protected void setApplication(Application application) {
        this.application = application;
    }

    /**
     * Gets the current destination.
     *
     * @return the current destination.
     */
    protected Component getDestination() {
        return destination;
    }

    /**
     * Sets the destination.
     *
     * @param destination the destination.
     */
    protected void setDestination(Component destination) {
        this.destination = destination;
    }

    /**
     * Checks of existing destination.
     * @return true if destination is exists.
     */
    protected boolean hasDestination() {
        return destination != null;
    }

    /**
     * Checks of existing application.
     * @return true if destination is exists.
     */
    protected boolean hasApplication() {
        return application != null;
    }


    /**
     * Gets the frame transfer.
     * @return the file transfer.
     */
    protected AWTComponentRenderer getFrameTransfer() {
        return frameTransfer;
    }

    /**
     * Sets the frame transfer.
     *
     * @param frameTransfer the file transfer.
     */
    protected void setFrameTransfer(AWTComponentRenderer frameTransfer) {
        this.frameTransfer = frameTransfer;
    }

    /**
     * Gets the view port.
     *
     * @return the view port.
     */
    protected ViewPort getViewPort() {
        return viewPort;
    }

    /**
     * Gets the render manager.
     *
     * @return the render manager.
     */
    protected RenderManager getRenderManager() {
        return renderManager;
    }

    public boolean isMain() {
        return main;
    }

    public boolean isEnabled() {
        return enabled;
    }

    public void setEnabled(final boolean enabled) {
        this.enabled = enabled;
    }

    /**
     * Handle resizing.
     *
     * @param newWidth  the new width.
     * @param newHeight the new height.
     * @param fixAspect true if need to fix aspect.
     */
    protected void notifyComponentResized(int newWidth, int newHeight, boolean fixAspect) {

        newWidth = Math.max(newWidth, 1);
        newHeight = Math.max(newHeight, 1);

        if (askWidth == newWidth && askWidth == newHeight && askFixAspect == fixAspect) {
            return;
        }

        askWidth = newWidth;
        askHeight = newHeight;
        askFixAspect = fixAspect;
        reshapeNeeded.set(2);
    }

    public void reshape() {
        reshapeNeeded.set(2);
    }

    /**
     * Is preserve ratio.
     *
     * @return is preserve ratio.
     */
    protected boolean isPreserveRatio() {
        return false;
    }

    /**
     * Gets destination width.
     *
     * @return the destination width.
     */
    protected int getDestinationWidth() {
        return getDestination().getWidth();
    }

    /**
     * Gets destination height.
     *
     * @return the destination height.
     */
    protected int getDestinationHeight() {
        return getDestination().getHeight();
    }

    /**
     * Bind this processor.
     *
     * @param destination the destination.
     * @param application the application.
     */
    public void bind(Component destination, Application application) {
        final RenderManager renderManager = application.getRenderManager();

        if (renderManager == null) {
            throw new RuntimeException("No render manager available from the application.");
        }

        List<ViewPort> postViews = renderManager.getPostViews();
        if (postViews.isEmpty()) {
            throw new RuntimeException("the list of a post view is empty.");
        }

        bind(destination, application, postViews.get(postViews.size() - 1), true);
    }

    /**
     * Bind this processor.
     *
     * @param destination the destination.
     * @param application the application.
     * @param viewPort    the view port.
     */
    public void bind(Component destination, Application application, ViewPort viewPort) {
        bind(destination, application, viewPort, true);
    }

    /**
     * Bind this processor.
     *
     * @param destination the destination.
     * @param application the application.
     * @param viewPort    the view port.
     * @param main        true if this processor is main.
     */
    public void bind(final Component destination, final Application application, ViewPort viewPort, boolean main) {

        if (hasApplication()) {
            throw new RuntimeException("This process is already bonded.");
        }

        setApplication(application);
        setEnabled(true);

        this.main = main;
        this.viewPort = viewPort;
        this.viewPort.addProcessor(this);

        if (EventQueue.isDispatchThread()) {
            bindDestination(application, destination);
        } else {
            EventQueue.invokeLater(new Runnable() {

                @Override
                public void run() {
                    bindDestination(application, destination);
                }});
        }
    }

    /**
     * Unbind this processor from its current destination.
     */
    public void unbind() {

        if (viewPort != null) {
            viewPort.removeProcessor(this);
            viewPort = null;
        }

        if (EventQueue.isDispatchThread()) {
            unbindDestination();
        } else {
            EventQueue.invokeLater(new Runnable() {

                @Override
                public void run() {
                    unbindDestination();
                }});
        }

    }

    /**
     * Bind this processor.
     *
     * @param application the application.
     * @param destination the destination.
     */
    protected void bindDestination(Application application, Component destination) {

        if (!EventQueue.isDispatchThread()) {
            throw new RuntimeException("bind has to be done from the Event Dispatching thread.");
        }

        if (isMain()) {

            if (application.getContext() != null) {
                if (application.getContext() instanceof AWTContext) {
                    AWTContext context = (AWTContext) application.getContext();
                    AWTMouseInput mouseInput = context.getMouseInput();
                    mouseInput.bind(destination);
                    AWTKeyInput keyInput = context.getKeyInput();
                    keyInput.bind(destination);

                    setDestination(destination);
                    bindListeners();

                    notifyComponentResized(getDestinationWidth(), getDestinationHeight(), isPreserveRatio());

                } else {
                    throw new IllegalArgumentException("Underlying application has to use AWTContext (actually using "+application.getContext().getClass().getSimpleName()+")");
                }
            } else {
                throw new IllegalArgumentException("Underlying application has to use a valid AWTContext (context is null)");
            }
        }
    }

    /**
     * Unbind this processor from destination.
     */
    protected void unbindDestination() {

        if (!EventQueue.isDispatchThread()) {
            throw new RuntimeException("unbind has to be done from the Event Dispatching thread.");
        }

        if (hasApplication() && isMain()) {
            final AWTContext context = (AWTContext) getApplication().getContext();
            final AWTMouseInput mouseInput = context.getMouseInput();
            mouseInput.unbind();
            final AWTKeyInput keyInput = context.getKeyInput();
            keyInput.unbind();
        }

        setApplication(null);

        if (hasDestination()) {
            unbindListeners();
            setDestination(null);
        }
    }


    protected void bindListeners() {
        Component destination = getDestination();
        destination.addPropertyChangeListener(this);
        destination.addPropertyChangeListener(this);
    }


    protected void unbindListeners() {
        Component destination = getDestination();
        destination.removePropertyChangeListener(this);
        destination.removePropertyChangeListener(this);
    }

    /**
     * Reshape the current frame transfer for the new size.
     *
     * @param width     the width.
     * @param height    the height.
<<<<<<< HEAD
     * @param fixAspect true to fix the aspect ratio.
=======
     * @param fixAspect true if need to fix aspect ration.
>>>>>>> 07f78592
     * @return the new frame transfer.
     */
    protected AWTComponentRenderer reshapeInThread(final int width, final int height, final boolean fixAspect) {

        reshapeCurrentViewPort(width, height);

        ViewPort viewPort = getViewPort();
        RenderManager renderManager = getRenderManager();
        FrameBuffer frameBuffer = viewPort.getOutputFrameBuffer();

        AWTComponentRenderer frameTransfer = createFrameTransfer(frameBuffer, width, height);
        frameTransfer.init(renderManager.getRenderer(), isMain());

        if (isMain()) {
            AWTContext context = (AWTContext) getApplication().getContext();
            context.setHeight(height);
            context.setWidth(width);
        }

        return frameTransfer;
    }

    /**
     * Create a new frame transfer.
     *
     * @param frameBuffer the frame buffer.
     * @param width       the width.
     * @param height      the height.
     * @return the new frame transfer.
     */
    protected AWTComponentRenderer createFrameTransfer(FrameBuffer frameBuffer, int width, int height) {
        return new AWTComponentRenderer(getDestination(), getTransferMode(), isMain() ? null : frameBuffer, width, height);
    }

    /**
     * Reshape the current view port.
     *
     * @param width  the width.
     * @param height the height.
     */
    protected void reshapeCurrentViewPort(int width, int height) {

        ViewPort viewPort = getViewPort();
        Camera camera = viewPort.getCamera();
        int cameraAngle = getCameraAngle();
        float aspect = (float) camera.getWidth() / camera.getHeight();

        if (isMain()) {
            getRenderManager().notifyReshape(width, height);
            camera.setFrustumPerspective(cameraAngle, aspect, 1f, 10000);
            return;
        }

        camera.resize(width, height, true);
        camera.setFrustumPerspective(cameraAngle, aspect, 1f, 10000);

        final List<SceneProcessor> processors = viewPort.getProcessors();

        boolean found = false;
        Iterator<SceneProcessor> iter = processors.iterator();
        while(!found && iter.hasNext()) {
            if (!(iter.next() instanceof AWTFrameProcessor)) {
                found = true;
            }
        }

        if (found) {

            FrameBuffer frameBuffer = new FrameBuffer(width, height, 1);
            frameBuffer.setDepthBuffer(Image.Format.Depth);
            frameBuffer.setColorBuffer(Image.Format.RGBA8);
            frameBuffer.setSrgb(true);

            viewPort.setOutputFrameBuffer(frameBuffer);
        }

        for (final SceneProcessor sceneProcessor : processors) {
            if (!sceneProcessor.isInitialized()) {
                sceneProcessor.initialize(renderManager, viewPort);
            } else {
                sceneProcessor.reshape(viewPort, width, height);
            }
        }
    }

    /**
     * Gets camera angle.
     *
     * @return the camera angle.
     */
    protected int getCameraAngle() {
        final String angle = System.getProperty("awt.frame.transfer.camera.angle", "45");
        return Integer.parseInt(angle);
    }

    public TransferMode getTransferMode() {
        return transferMode;
    }

    public void setTransferMode(TransferMode transferMode) {
        this.transferMode = transferMode;
    }
}<|MERGE_RESOLUTION|>--- conflicted
+++ resolved
@@ -550,11 +550,7 @@
      *
      * @param width     the width.
      * @param height    the height.
-<<<<<<< HEAD
-     * @param fixAspect true to fix the aspect ratio.
-=======
-     * @param fixAspect true if need to fix aspect ration.
->>>>>>> 07f78592
+     * @param fixAspect true if need to fix the aspect ratio.
      * @return the new frame transfer.
      */
     protected AWTComponentRenderer reshapeInThread(final int width, final int height, final boolean fixAspect) {
