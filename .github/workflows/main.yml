--- conflicted
+++ resolved
@@ -65,85 +65,6 @@
     permissions:
       contents: read
     steps:
-<<<<<<< HEAD
-    - uses: actions/checkout@v4
-    - name: Set up JDK 17
-      uses: actions/setup-java@v4
-      with:
-        java-version: '17'
-        distribution: 'temurin'
-    - name: Install Mesa3D
-      run: |
-        sudo apt-get update
-        sudo apt-get install -y mesa-utils libgl1-mesa-dri libgl1 libglx-mesa0 xvfb
-    - name: Set environment variables for Mesa3D
-      run: |
-        echo "LIBGL_ALWAYS_SOFTWARE=1" >> $GITHUB_ENV
-        echo "MESA_LOADER_DRIVER_OVERRIDE=llvmpipe" >> $GITHUB_ENV
-    - name: Start xvfb
-      run: |
-        sudo Xvfb :99 -ac -screen 0 1024x768x16 &
-        export DISPLAY=:99
-        echo "DISPLAY=:99" >> $GITHUB_ENV
-    - name: Verify Mesa3D Installation
-      run: |
-        glxinfo | grep "OpenGL"
-    - name: Validate the Gradle wrapper
-      uses: gradle/actions/wrapper-validation@v3
-    - name: Test with Gradle Wrapper
-      run: |
-        ./gradlew :jme3-screenshot-test:screenshotTest
-    - name: Upload Test Reports
-      uses: actions/upload-artifact@master
-      if: always()
-      with:
-        name: screenshot-test-report
-        retention-days: 30
-        path: |
-          **/build/reports/**
-          **/build/changed-images/**
-          **/build/test-results/**
-
-  # Build iOS natives
-  BuildIosNatives:
-    name: Build natives for iOS
-    runs-on: macOS-14
-
-    steps:
-      - name: Check default JAVAs 
-        run: echo $JAVA_HOME --- $JAVA_HOME_8_X64 --- $JAVA_HOME_11_X64 --- $JAVA_HOME_17_X64 --- $JAVA_HOME_21_X64 ---
-
-      - name: Setup the java environment
-        uses: actions/setup-java@v4
-        with:
-          distribution: 'temurin'
-          java-version: '11.0.26+4'
-
-      - name: Setup the XCode version to 15.1.0 
-        uses: maxim-lobanov/setup-xcode@v1
-        with:
-          xcode-version: '15.1.0'
-
-      - name: Clone the repo
-        uses: actions/checkout@v4
-        with:
-          fetch-depth: 1
-
-      - name: Validate the Gradle wrapper
-        uses: gradle/actions/wrapper-validation@v3
-
-      - name: Build
-        run: |
-          ./gradlew -PuseCommitHashAsVersionName=true --no-daemon -PbuildNativeProjects=true \
-          :jme3-ios-native:build
-
-      - name: Upload natives
-        uses: actions/upload-artifact@master
-        with:
-          name: ios-natives
-          path: jme3-ios-native/template/META-INF/robovm/ios/libs/jme3-ios-native.xcframework
-
-=======
       - uses: actions/checkout@v4
       - name: Start xvfb
         run: |
@@ -174,7 +95,46 @@
             **/build/reports/**
             **/build/changed-images/**
             **/build/test-results/**
->>>>>>> 5c04ca75
+
+  # Build iOS natives
+  BuildIosNatives:
+    name: Build natives for iOS
+    runs-on: macOS-14
+
+    steps:
+      - name: Check default JAVAs 
+        run: echo $JAVA_HOME --- $JAVA_HOME_8_X64 --- $JAVA_HOME_11_X64 --- $JAVA_HOME_17_X64 --- $JAVA_HOME_21_X64 ---
+
+      - name: Setup the java environment
+        uses: actions/setup-java@v4
+        with:
+          distribution: 'temurin'
+          java-version: '11.0.26+4'
+
+      - name: Setup the XCode version to 15.1.0 
+        uses: maxim-lobanov/setup-xcode@v1
+        with:
+          xcode-version: '15.1.0'
+
+      - name: Clone the repo
+        uses: actions/checkout@v4
+        with:
+          fetch-depth: 1
+
+      - name: Validate the Gradle wrapper
+        uses: gradle/actions/wrapper-validation@v3
+
+      - name: Build
+        run: |
+          ./gradlew -PuseCommitHashAsVersionName=true --no-daemon -PbuildNativeProjects=true \
+          :jme3-ios-native:build
+
+      - name: Upload natives
+        uses: actions/upload-artifact@master
+        with:
+          name: ios-natives
+          path: jme3-ios-native/template/META-INF/robovm/ios/libs/jme3-ios-native.xcframework
+
   # Build the natives on android
   BuildAndroidNatives:
     name: Build natives for android
