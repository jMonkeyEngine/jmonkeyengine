--- conflicted
+++ resolved
@@ -218,18 +218,6 @@
         }, "click", "middleClick", "shift");
         //System.out.println("light " + spotLight.getPosition());
     }
-<<<<<<< HEAD
-=======
-    private Geometry boxGeo;
-    private final static float MOVE_SPEED = 60;
-    final private Vector3f tmp = new Vector3f();
-    final private Quaternion tmpQuat = new Quaternion();
-    private boolean moving, shift;
-    private boolean panning;
-    private Geometry geom;
-    private SpotLight spotLight;
-    private Camera frustumCam;
->>>>>>> c4e7a283
 
     @Override
     public void simpleUpdate(float tpf) {
