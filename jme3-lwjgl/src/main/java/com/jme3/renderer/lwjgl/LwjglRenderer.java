/*
 * Copyright (c) 2009-2012 jMonkeyEngine
 * All rights reserved.
 *
 * Redistribution and use in source and binary forms, with or without
 * modification, are permitted provided that the following conditions are
 * met:
 *
 * * Redistributions of source code must retain the above copyright
 *   notice, this list of conditions and the following disclaimer.
 *
 * * Redistributions in binary form must reproduce the above copyright
 *   notice, this list of conditions and the following disclaimer in the
 *   documentation and/or other materials provided with the distribution.
 *
 * * Neither the name of 'jMonkeyEngine' nor the names of its contributors
 *   may be used to endorse or promote products derived from this software
 *   without specific prior written permission.
 *
 * THIS SOFTWARE IS PROVIDED BY THE COPYRIGHT HOLDERS AND CONTRIBUTORS
 * "AS IS" AND ANY EXPRESS OR IMPLIED WARRANTIES, INCLUDING, BUT NOT LIMITED
 * TO, THE IMPLIED WARRANTIES OF MERCHANTABILITY AND FITNESS FOR A PARTICULAR
 * PURPOSE ARE DISCLAIMED. IN NO EVENT SHALL THE COPYRIGHT OWNER OR
 * CONTRIBUTORS BE LIABLE FOR ANY DIRECT, INDIRECT, INCIDENTAL, SPECIAL,
 * EXEMPLARY, OR CONSEQUENTIAL DAMAGES (INCLUDING, BUT NOT LIMITED TO,
 * PROCUREMENT OF SUBSTITUTE GOODS OR SERVICES; LOSS OF USE, DATA, OR
 * PROFITS; OR BUSINESS INTERRUPTION) HOWEVER CAUSED AND ON ANY THEORY OF
 * LIABILITY, WHETHER IN CONTRACT, STRICT LIABILITY, OR TORT (INCLUDING
 * NEGLIGENCE OR OTHERWISE) ARISING IN ANY WAY OUT OF THE USE OF THIS
 * SOFTWARE, EVEN IF ADVISED OF THE POSSIBILITY OF SUCH DAMAGE.
 */
package com.jme3.renderer.lwjgl;

import com.jme3.light.LightList;
import com.jme3.material.RenderState;
import com.jme3.material.RenderState.StencilOperation;
import com.jme3.material.RenderState.TestFunction;
import com.jme3.math.*;
import com.jme3.renderer.*;
import com.jme3.scene.Mesh;
import com.jme3.scene.Mesh.Mode;
import com.jme3.scene.VertexBuffer;
import com.jme3.scene.VertexBuffer.Format;
import com.jme3.scene.VertexBuffer.Type;
import com.jme3.scene.VertexBuffer.Usage;
import com.jme3.shader.Attribute;
import com.jme3.shader.Shader;
import com.jme3.shader.Shader.ShaderSource;
import com.jme3.shader.Shader.ShaderType;
import com.jme3.shader.Uniform;
import com.jme3.texture.FrameBuffer;
import com.jme3.texture.FrameBuffer.RenderBuffer;
import com.jme3.texture.Image;
import com.jme3.texture.Texture;
import com.jme3.texture.Texture.WrapAxis;
import com.jme3.util.BufferUtils;
import com.jme3.util.ListMap;
import com.jme3.util.NativeObjectManager;
import java.nio.*;
import java.util.EnumSet;
import java.util.List;
import java.util.logging.Level;
import java.util.logging.Logger;
import jme3tools.converters.MipMapGenerator;
import jme3tools.shader.ShaderDebug;

import static org.lwjgl.opengl.ARBDrawInstanced.*;
import static org.lwjgl.opengl.ARBInstancedArrays.*;
import static org.lwjgl.opengl.ARBMultisample.*;
import static org.lwjgl.opengl.ARBTextureMultisample.*;
import static org.lwjgl.opengl.ARBVertexArrayObject.*;
import org.lwjgl.opengl.ContextCapabilities;
import static org.lwjgl.opengl.EXTFramebufferBlit.*;
import static org.lwjgl.opengl.EXTFramebufferMultisample.*;
import static org.lwjgl.opengl.EXTFramebufferObject.*;
import static org.lwjgl.opengl.EXTFramebufferSRGB.*;
import static org.lwjgl.opengl.EXTGpuShader4.*;
import static org.lwjgl.opengl.EXTTextureArray.*;
import static org.lwjgl.opengl.EXTTextureFilterAnisotropic.*;
import static org.lwjgl.opengl.GL11.*;
import static org.lwjgl.opengl.GL12.*;
import static org.lwjgl.opengl.GL13.*;
import static org.lwjgl.opengl.GL14.*;
import static org.lwjgl.opengl.GL15.*;
import static org.lwjgl.opengl.GL20.*;
import org.lwjgl.opengl.GLContext;
//import static org.lwjgl.opengl.GL21.*;
//import static org.lwjgl.opengl.GL30.*;


public class LwjglRenderer implements Renderer {

    private static final Logger logger = Logger.getLogger(LwjglRenderer.class.getName());
    private static final boolean VALIDATE_SHADER = false;
    private final ByteBuffer nameBuf = BufferUtils.createByteBuffer(250);
    private final StringBuilder stringBuf = new StringBuilder(250);
    private final IntBuffer intBuf1 = BufferUtils.createIntBuffer(1);
    private final IntBuffer intBuf16 = BufferUtils.createIntBuffer(16);
    private final FloatBuffer floatBuf16 = BufferUtils.createFloatBuffer(16);
    private final RenderContext context = new RenderContext();
    private final NativeObjectManager objManager = new NativeObjectManager();
    private final EnumSet<Caps> caps = EnumSet.noneOf(Caps.class);
    // current state
    private Shader boundShader;
    private int initialDrawBuf, initialReadBuf;
    private int glslVer;
    private int vertexTextureUnits;
    private int fragTextureUnits;
    private int vertexUniforms;
    private int fragUniforms;
    private int vertexAttribs;
    private int maxFBOSamples;
    private int maxFBOAttachs;
    private int maxMRTFBOAttachs;
    private int maxRBSize;
    private int maxTexSize;
    private int maxCubeTexSize;
    private int maxVertCount;
    private int maxTriCount;
    private int maxColorTexSamples;
    private int maxDepthTexSamples;
    private FrameBuffer lastFb = null;
    private FrameBuffer mainFbOverride = null;
    private final Statistics statistics = new Statistics();
    private int vpX, vpY, vpW, vpH;
    private ClipRectangle currentClipRect = new ClipRectangle();
    private ClipRectangle rendererClipRect = new ClipRectangle();
    private ClipRectangle renderStateClipRect = new ClipRectangle();
    private ClipRectangle intersectionClipRect = new ClipRectangle();
    private boolean linearizeSrgbImages;
    private ContextCapabilities ctxCaps;

    public LwjglRenderer() {
    }

    protected void updateNameBuffer() {
        int len = stringBuf.length();

        nameBuf.position(0);
        nameBuf.limit(len);
        for (int i = 0; i < len; i++) {
            nameBuf.put((byte) stringBuf.charAt(i));
        }

        nameBuf.rewind();
    }

    @Override
    public Statistics getStatistics() {
        return statistics;
    }

    @Override
    public EnumSet<Caps> getCaps() {
        return caps;
    }

    @SuppressWarnings("fallthrough")
    public void initialize() {
        ctxCaps = GLContext.getCapabilities();
        if (ctxCaps.OpenGL20) {
            caps.add(Caps.OpenGL20);
            if (ctxCaps.OpenGL21) {
                caps.add(Caps.OpenGL21);
                if (ctxCaps.OpenGL30) {
                    caps.add(Caps.OpenGL30);
                    if (ctxCaps.OpenGL31) {
                        caps.add(Caps.OpenGL31);
                        if (ctxCaps.OpenGL32) {
                            caps.add(Caps.OpenGL32);
                        }
                    }
                }
            }
        }

        //workaround, always assume we support GLSL100
        //some cards just don't report this correctly
        caps.add(Caps.GLSL100);

        String versionStr = null;
        if (ctxCaps.OpenGL20) {
            versionStr = glGetString(GL_SHADING_LANGUAGE_VERSION);
        }
        if (versionStr == null || versionStr.equals("")) {
            glslVer = -1;
            throw new UnsupportedOperationException("GLSL and OpenGL2 is "
                    + "required for the LWJGL "
                    + "renderer!");
        }

        // Fix issue in TestRenderToMemory when GL_FRONT is the main
        // buffer being used.
        initialDrawBuf = glGetInteger(GL_DRAW_BUFFER);
        initialReadBuf = glGetInteger(GL_READ_BUFFER);

        // XXX: This has to be GL_BACK for canvas on Mac
        // Since initialDrawBuf is GL_FRONT for pbuffer, gotta
        // change this value later on ...
//        initialDrawBuf = GL_BACK;
//        initialReadBuf = GL_BACK;

        int spaceIdx = versionStr.indexOf(" ");
        if (spaceIdx >= 1) {
            versionStr = versionStr.substring(0, spaceIdx);
        }

        float version = Float.parseFloat(versionStr);
        glslVer = (int) (version * 100);

        switch (glslVer) {
            default:
                if (glslVer < 400) {
                    break;
                }

            // so that future OpenGL revisions wont break jme3

            // fall through intentional
            case 400:
            case 330:
            case 150:
                caps.add(Caps.GLSL150);
            case 140:
                caps.add(Caps.GLSL140);
            case 130:
                caps.add(Caps.GLSL130);
            case 120:
                caps.add(Caps.GLSL120);
            case 110:
                caps.add(Caps.GLSL110);
            case 100:
                caps.add(Caps.GLSL100);
                break;
        }

        if (!caps.contains(Caps.GLSL100)) {
            logger.log(Level.WARNING, "Force-adding GLSL100 support, since OpenGL2 is supported.");
            caps.add(Caps.GLSL100);
        }

        glGetInteger(GL_MAX_VERTEX_TEXTURE_IMAGE_UNITS, intBuf16);
        vertexTextureUnits = intBuf16.get(0);
        logger.log(Level.FINER, "VTF Units: {0}", vertexTextureUnits);
        if (vertexTextureUnits > 0) {
            caps.add(Caps.VertexTextureFetch);
        }

        glGetInteger(GL_MAX_TEXTURE_IMAGE_UNITS, intBuf16);
        fragTextureUnits = intBuf16.get(0);
        logger.log(Level.FINER, "Texture Units: {0}", fragTextureUnits);

        glGetInteger(GL_MAX_VERTEX_UNIFORM_COMPONENTS, intBuf16);
        vertexUniforms = intBuf16.get(0);
        logger.log(Level.FINER, "Vertex Uniforms: {0}", vertexUniforms);

        glGetInteger(GL_MAX_FRAGMENT_UNIFORM_COMPONENTS, intBuf16);
        fragUniforms = intBuf16.get(0);
        logger.log(Level.FINER, "Fragment Uniforms: {0}", fragUniforms);

        glGetInteger(GL_MAX_VERTEX_ATTRIBS, intBuf16);
        vertexAttribs = intBuf16.get(0);
        logger.log(Level.FINER, "Vertex Attributes: {0}", vertexAttribs);

        glGetInteger(GL_SUBPIXEL_BITS, intBuf16);
        int subpixelBits = intBuf16.get(0);
        logger.log(Level.FINER, "Subpixel Bits: {0}", subpixelBits);

        glGetInteger(GL_MAX_ELEMENTS_VERTICES, intBuf16);
        maxVertCount = intBuf16.get(0);
        logger.log(Level.FINER, "Preferred Batch Vertex Count: {0}", maxVertCount);

        glGetInteger(GL_MAX_ELEMENTS_INDICES, intBuf16);
        maxTriCount = intBuf16.get(0);
        logger.log(Level.FINER, "Preferred Batch Index Count: {0}", maxTriCount);

        glGetInteger(GL_MAX_TEXTURE_SIZE, intBuf16);
        maxTexSize = intBuf16.get(0);
        logger.log(Level.FINER, "Maximum Texture Resolution: {0}", maxTexSize);

        glGetInteger(GL_MAX_CUBE_MAP_TEXTURE_SIZE, intBuf16);
        maxCubeTexSize = intBuf16.get(0);
        logger.log(Level.FINER, "Maximum CubeMap Resolution: {0}", maxCubeTexSize);

        if (ctxCaps.GL_ARB_color_buffer_float) {
            // XXX: Require both 16 and 32 bit float support for FloatColorBuffer.
            if (ctxCaps.GL_ARB_half_float_pixel) {
                caps.add(Caps.FloatColorBuffer);
            }
        }

        if (ctxCaps.GL_ARB_depth_buffer_float) {
            caps.add(Caps.FloatDepthBuffer);
        }

        if (ctxCaps.OpenGL30) {
            caps.add(Caps.PackedDepthStencilBuffer);
        }

        if (ctxCaps.GL_ARB_draw_instanced && ctxCaps.GL_ARB_instanced_arrays) {
            caps.add(Caps.MeshInstancing);
        }

        if (ctxCaps.GL_ARB_fragment_program) {
            caps.add(Caps.ARBprogram);
        }

        if (ctxCaps.GL_ARB_texture_buffer_object) {
            caps.add(Caps.TextureBuffer);
        }

        if (ctxCaps.GL_ARB_texture_float) {
            if (ctxCaps.GL_ARB_half_float_pixel) {
                caps.add(Caps.FloatTexture);
            }
        }

        if (ctxCaps.GL_ARB_vertex_array_object) {
            caps.add(Caps.VertexBufferArray);
        }

        if (ctxCaps.GL_ARB_texture_non_power_of_two) {
            caps.add(Caps.NonPowerOfTwoTextures);
        } else {
            logger.log(Level.WARNING, "Your graphics card does not "
                    + "support non-power-of-2 textures. "
                    + "Some features might not work.");
        }

        boolean latc = ctxCaps.GL_EXT_texture_compression_latc;
        if (latc) {
            caps.add(Caps.TextureCompressionLATC);
        }

        if (ctxCaps.GL_EXT_packed_float || ctxCaps.OpenGL30) {
            // This format is part of the OGL3 specification
            caps.add(Caps.PackedFloatColorBuffer);
            if (ctxCaps.GL_ARB_half_float_pixel) {
                // because textures are usually uploaded as RGB16F
                // need half-float pixel
                caps.add(Caps.PackedFloatTexture);
            }
        }

        if (ctxCaps.GL_EXT_texture_array || ctxCaps.OpenGL30) {
            caps.add(Caps.TextureArray);
        }

        if (ctxCaps.GL_EXT_texture_shared_exponent || ctxCaps.OpenGL30) {
            caps.add(Caps.SharedExponentTexture);
        }

        if (ctxCaps.GL_EXT_framebuffer_object) {
            caps.add(Caps.FrameBuffer);

            glGetInteger(GL_MAX_RENDERBUFFER_SIZE_EXT, intBuf16);
            maxRBSize = intBuf16.get(0);
            logger.log(Level.FINER, "FBO RB Max Size: {0}", maxRBSize);

            glGetInteger(GL_MAX_COLOR_ATTACHMENTS_EXT, intBuf16);
            maxFBOAttachs = intBuf16.get(0);
            logger.log(Level.FINER, "FBO Max renderbuffers: {0}", maxFBOAttachs);

            if (ctxCaps.GL_EXT_framebuffer_multisample) {
                caps.add(Caps.FrameBufferMultisample);

                glGetInteger(GL_MAX_SAMPLES_EXT, intBuf16);
                maxFBOSamples = intBuf16.get(0);
                logger.log(Level.FINER, "FBO Max Samples: {0}", maxFBOSamples);
            }

            if (ctxCaps.GL_ARB_texture_multisample) {
                caps.add(Caps.TextureMultisample);

                glGetInteger(GL_MAX_COLOR_TEXTURE_SAMPLES, intBuf16);
                maxColorTexSamples = intBuf16.get(0);
                logger.log(Level.FINER, "Texture Multisample Color Samples: {0}", maxColorTexSamples);

                glGetInteger(GL_MAX_DEPTH_TEXTURE_SAMPLES, intBuf16);
                maxDepthTexSamples = intBuf16.get(0);
                logger.log(Level.FINER, "Texture Multisample Depth Samples: {0}", maxDepthTexSamples);
            }

            glGetInteger(GL_MAX_DRAW_BUFFERS, intBuf16);
            maxMRTFBOAttachs = intBuf16.get(0);
            if (maxMRTFBOAttachs > 1) {
                caps.add(Caps.FrameBufferMRT);
                logger.log(Level.FINER, "FBO Max MRT renderbuffers: {0}", maxMRTFBOAttachs);
            }
<<<<<<< HEAD

//            if (ctxCaps.GL_ARB_draw_buffers) {
//                caps.add(Caps.FrameBufferMRT);
//                glGetInteger(ARBDrawBuffers.GL_MAX_DRAW_BUFFERS_ARB, intBuf16);
//                maxMRTFBOAttachs = intBuf16.get(0);
//                logger.log(Level.FINER, "FBO Max MRT renderbuffers: {0}", maxMRTFBOAttachs);
            //}
=======
>>>>>>> a166e8cb
        }

        if (ctxCaps.GL_ARB_multisample) {
            glGetInteger(GL_SAMPLE_BUFFERS_ARB, intBuf16);
            boolean available = intBuf16.get(0) != 0;
            glGetInteger(GL_SAMPLES_ARB, intBuf16);
            int samples = intBuf16.get(0);
            logger.log(Level.FINER, "Samples: {0}", samples);
            boolean enabled = glIsEnabled(GL_MULTISAMPLE_ARB);
            if (samples > 0 && available && !enabled) {
                glEnable(GL_MULTISAMPLE_ARB);
            }
            caps.add(Caps.Multisample);
        }

        // Supports sRGB pipeline.
        if ( (ctxCaps.GL_ARB_framebuffer_sRGB && ctxCaps.GL_EXT_texture_sRGB ) || ctxCaps.OpenGL30 ) {
            caps.add(Caps.Srgb);
        }

        logger.log(Level.FINE, "Caps: {0}", caps);
    }

    public void invalidateState() {
        context.reset();
        boundShader = null;
        lastFb = null;

        initialDrawBuf = glGetInteger(GL_DRAW_BUFFER);
        initialReadBuf = glGetInteger(GL_READ_BUFFER);
    }

    public void resetGLObjects() {
        logger.log(Level.FINE, "Reseting objects and invalidating state");
        objManager.resetObjects();
        statistics.clearMemory();
        invalidateState();
    }

    public void cleanup() {
        logger.log(Level.FINE, "Deleting objects and invalidating state");
        objManager.deleteAllObjects(this);
        statistics.clearMemory();
        invalidateState();
    }

    private void checkCap(Caps cap) {
        if (!caps.contains(cap)) {
            throw new UnsupportedOperationException("Required capability missing: " + cap.name());
        }
    }

    /*********************************************************************\
    |* Render State                                                      *|
    \*********************************************************************/
    public void setDepthRange(float start, float end) {
        glDepthRange(start, end);
    }

    public void clearBuffers(boolean color, boolean depth, boolean stencil) {
        int bits = 0;
        if (color) {
            //See explanations of the depth below, we must enable color write to be able to clear the color buffer
            if (context.colorWriteEnabled == false) {
                glColorMask(true, true, true, true);
                context.colorWriteEnabled = true;
            }
            bits = GL_COLOR_BUFFER_BIT;
        }
        if (depth) {

            //glClear(GL_DEPTH_BUFFER_BIT) seems to not work when glDepthMask is false
            //here s some link on openl board
            //http://www.opengl.org/discussion_boards/ubbthreads.php?ubb=showflat&Number=257223
            //if depth clear is requested, we enable the depthMask
            if (context.depthWriteEnabled == false) {
                glDepthMask(true);
                context.depthWriteEnabled = true;
            }
            bits |= GL_DEPTH_BUFFER_BIT;
        }
        if (stencil) {
            bits |= GL_STENCIL_BUFFER_BIT;
        }
        if (bits != 0) {
            glClear(bits);
        }
    }

    public void setBackgroundColor(ColorRGBA color) {
        glClearColor(color.r, color.g, color.b, color.a);
    }

    public void setAlphaToCoverage(boolean value) {
        if (ctxCaps.GL_ARB_multisample) {
            if (value) {
                glEnable(GL_SAMPLE_ALPHA_TO_COVERAGE_ARB);
            } else {
                glDisable(GL_SAMPLE_ALPHA_TO_COVERAGE_ARB);
            }
        }
    }

    public void applyRenderState(RenderState state) {
        if (state.isWireframe() && !context.wireframe) {
            glPolygonMode(GL_FRONT_AND_BACK, GL_LINE);
            context.wireframe = true;
        } else if (!state.isWireframe() && context.wireframe) {
            glPolygonMode(GL_FRONT_AND_BACK, GL_FILL);
            context.wireframe = false;
        }

        if (state.isDepthTest() && !context.depthTestEnabled) {
            glEnable(GL_DEPTH_TEST);
            glDepthFunc(convertTestFunction(context.depthFunc));
            context.depthTestEnabled = true;
        } else if (!state.isDepthTest() && context.depthTestEnabled) {
            glDisable(GL_DEPTH_TEST);
            context.depthTestEnabled = false;
        }
        if (state.getDepthFunc() != context.depthFunc) {
            glDepthFunc(convertTestFunction(state.getDepthFunc()));
            context.depthFunc = state.getDepthFunc();
        }

        if (state.isAlphaTest() && !context.alphaTestEnabled) {
            glEnable(GL_ALPHA_TEST);
            glAlphaFunc(convertTestFunction(context.alphaFunc), context.alphaTestFallOff);
            context.alphaTestEnabled = true;
        } else if (!state.isAlphaTest() && context.alphaTestEnabled) {
            glDisable(GL_ALPHA_TEST);
            context.alphaTestEnabled = false;
        }
        if (state.getAlphaFallOff() != context.alphaTestFallOff) {
            glAlphaFunc(convertTestFunction(context.alphaFunc), context.alphaTestFallOff);
            context.alphaTestFallOff = state.getAlphaFallOff();
        }
        if (state.getAlphaFunc() != context.alphaFunc) {
            glAlphaFunc(convertTestFunction(state.getAlphaFunc()), context.alphaTestFallOff);
            context.alphaFunc = state.getAlphaFunc();
        }

        if (state.isDepthWrite() && !context.depthWriteEnabled) {
            glDepthMask(true);
            context.depthWriteEnabled = true;
        } else if (!state.isDepthWrite() && context.depthWriteEnabled) {
            glDepthMask(false);
            context.depthWriteEnabled = false;
        }

        if (state.isColorWrite() && !context.colorWriteEnabled) {
            glColorMask(true, true, true, true);
            context.colorWriteEnabled = true;
        } else if (!state.isColorWrite() && context.colorWriteEnabled) {
            glColorMask(false, false, false, false);
            context.colorWriteEnabled = false;
        }

        if (state.isPointSprite() && !context.pointSprite) {
            // Only enable/disable sprite
            if (context.boundTextures[0] != null) {
                if (context.boundTextureUnit != 0) {
                    glActiveTexture(GL_TEXTURE0);
                    context.boundTextureUnit = 0;
                }
                glEnable(GL_POINT_SPRITE);
                glEnable(GL_VERTEX_PROGRAM_POINT_SIZE);
            }
            context.pointSprite = true;
        } else if (!state.isPointSprite() && context.pointSprite) {
            if (context.boundTextures[0] != null) {
                if (context.boundTextureUnit != 0) {
                    glActiveTexture(GL_TEXTURE0);
                    context.boundTextureUnit = 0;
                }
                glDisable(GL_POINT_SPRITE);
                glDisable(GL_VERTEX_PROGRAM_POINT_SIZE);
                context.pointSprite = false;
            }
        }

        if (state.isPolyOffset()) {
            if (!context.polyOffsetEnabled) {
                glEnable(GL_POLYGON_OFFSET_FILL);
                glPolygonOffset(state.getPolyOffsetFactor(),
                        state.getPolyOffsetUnits());
                context.polyOffsetEnabled = true;
                context.polyOffsetFactor = state.getPolyOffsetFactor();
                context.polyOffsetUnits = state.getPolyOffsetUnits();
            } else {
                if (state.getPolyOffsetFactor() != context.polyOffsetFactor
                        || state.getPolyOffsetUnits() != context.polyOffsetUnits) {
                    glPolygonOffset(state.getPolyOffsetFactor(),
                            state.getPolyOffsetUnits());
                    context.polyOffsetFactor = state.getPolyOffsetFactor();
                    context.polyOffsetUnits = state.getPolyOffsetUnits();
                }
            }
        } else {
            if (context.polyOffsetEnabled) {
                glDisable(GL_POLYGON_OFFSET_FILL);
                context.polyOffsetEnabled = false;
                context.polyOffsetFactor = 0;
                context.polyOffsetUnits = 0;
            }
        }

        if (state.getFaceCullMode() != context.cullMode) {
            if (state.getFaceCullMode() == RenderState.FaceCullMode.Off) {
                glDisable(GL_CULL_FACE);
            } else {
                glEnable(GL_CULL_FACE);
            }

            switch (state.getFaceCullMode()) {
                case Off:
                    break;
                case Back:
                    glCullFace(GL_BACK);
                    break;
                case Front:
                    glCullFace(GL_FRONT);
                    break;
                case FrontAndBack:
                    glCullFace(GL_FRONT_AND_BACK);
                    break;
                default:
                    throw new UnsupportedOperationException("Unrecognized face cull mode: "
                            + state.getFaceCullMode());
            }

            context.cullMode = state.getFaceCullMode();
        }

        if (state.getBlendMode() != context.blendMode) {
            if (state.getBlendMode() == RenderState.BlendMode.Off) {
                glDisable(GL_BLEND);
            } else {
                glEnable(GL_BLEND);
                switch (state.getBlendMode()) {
                    case Off:
                        break;
                    case Additive:
                        glBlendFunc(GL_ONE, GL_ONE);
                        break;
                    case AlphaAdditive:
                        glBlendFunc(GL_SRC_ALPHA, GL_ONE);
                        break;
                    case Color:
                        glBlendFunc(GL_ONE, GL_ONE_MINUS_SRC_COLOR);
                        break;
                    case Alpha:
                        glBlendFunc(GL_SRC_ALPHA, GL_ONE_MINUS_SRC_ALPHA);
                        break;
                    case PremultAlpha:
                        glBlendFunc(GL_ONE, GL_ONE_MINUS_SRC_ALPHA);
                        break;
                    case Modulate:
                        glBlendFunc(GL_DST_COLOR, GL_ZERO);
                        break;
                    case ModulateX2:
                        glBlendFunc(GL_DST_COLOR, GL_SRC_COLOR);
                        break;
                    default:
                        throw new UnsupportedOperationException("Unrecognized blend mode: "
                                + state.getBlendMode());
                }
            }

            context.blendMode = state.getBlendMode();
        }

        if (context.stencilTest != state.isStencilTest()
                || context.frontStencilStencilFailOperation != state.getFrontStencilStencilFailOperation()
                || context.frontStencilDepthFailOperation != state.getFrontStencilDepthFailOperation()
                || context.frontStencilDepthPassOperation != state.getFrontStencilDepthPassOperation()
                || context.backStencilStencilFailOperation != state.getBackStencilStencilFailOperation()
                || context.backStencilDepthFailOperation != state.getBackStencilDepthFailOperation()
                || context.backStencilDepthPassOperation != state.getBackStencilDepthPassOperation()
                || context.frontStencilFunction != state.getFrontStencilFunction()
                || context.backStencilFunction != state.getBackStencilFunction()) {

            context.frontStencilStencilFailOperation = state.getFrontStencilStencilFailOperation();   //terrible looking, I know
            context.frontStencilDepthFailOperation = state.getFrontStencilDepthFailOperation();
            context.frontStencilDepthPassOperation = state.getFrontStencilDepthPassOperation();
            context.backStencilStencilFailOperation = state.getBackStencilStencilFailOperation();
            context.backStencilDepthFailOperation = state.getBackStencilDepthFailOperation();
            context.backStencilDepthPassOperation = state.getBackStencilDepthPassOperation();
            context.frontStencilFunction = state.getFrontStencilFunction();
            context.backStencilFunction = state.getBackStencilFunction();

            if (state.isStencilTest()) {
                glEnable(GL_STENCIL_TEST);
                glStencilOpSeparate(GL_FRONT,
                        convertStencilOperation(state.getFrontStencilStencilFailOperation()),
                        convertStencilOperation(state.getFrontStencilDepthFailOperation()),
                        convertStencilOperation(state.getFrontStencilDepthPassOperation()));
                glStencilOpSeparate(GL_BACK,
                        convertStencilOperation(state.getBackStencilStencilFailOperation()),
                        convertStencilOperation(state.getBackStencilDepthFailOperation()),
                        convertStencilOperation(state.getBackStencilDepthPassOperation()));
                glStencilFuncSeparate(GL_FRONT,
                        convertTestFunction(state.getFrontStencilFunction()),
                        0, Integer.MAX_VALUE);
                glStencilFuncSeparate(GL_BACK,
                        convertTestFunction(state.getBackStencilFunction()),
                        0, Integer.MAX_VALUE);
            } else {
                glDisable(GL_STENCIL_TEST);
            }
        }

        if (state.isClipTest()) {
            renderStateClipRect.set(state.getClipX(), state.getClipY(), state.getClipW(), state.getClipH());
            if (context.clipRectEnabled) {
                if (!context.renderStateClipRectEnabled) {
                    context.renderStateClipRectEnabled = true;
                }
                if (ClipRectangle.intersect(rendererClipRect, renderStateClipRect, intersectionClipRect)) {
                    if (!currentClipRect.equals(intersectionClipRect)) {
                        int iClipX = intersectionClipRect.getX();
                        int iClipY = intersectionClipRect.getY();
                        int iClipW = intersectionClipRect.getW();
                        int iClipH = intersectionClipRect.getH();
                        currentClipRect.set(iClipX, iClipY, iClipW, iClipH);
                        glScissor(iClipX, iClipY, iClipW, iClipH);
                    }
                } else {
                    if (currentClipRect.getX() != 0 || currentClipRect.getY() != 0 ||
                        currentClipRect.getW() != 0 || currentClipRect.getH() != 0) {
                        currentClipRect.set(0, 0, 0, 0);
                        glScissor(0, 0, 0, 0);
                    }
                }
            } else {
                if (!context.renderStateClipRectEnabled) {
                    context.renderStateClipRectEnabled = true;
                    glEnable(GL_SCISSOR_TEST);
                }
                if (!currentClipRect.equals(renderStateClipRect)) {
                    int rsClipX = renderStateClipRect.getX();
                    int rsClipY = renderStateClipRect.getY();
                    int rsClipW = renderStateClipRect.getW();
                    int rsClipH = renderStateClipRect.getH();
                    currentClipRect.set(rsClipX, rsClipY, rsClipW, rsClipH);
                    glScissor(rsClipX, rsClipY, rsClipW, rsClipH);
                }
            }
        } else {
            if (context.clipRectEnabled) {
                if (context.renderStateClipRectEnabled) {
                    context.renderStateClipRectEnabled = false;
                }
                if (!currentClipRect.equals(rendererClipRect)) {
                    int rClipX = rendererClipRect.getX();
                    int rClipY = rendererClipRect.getY();
                    int rClipW = rendererClipRect.getW();
                    int rClipH = rendererClipRect.getH();
                    currentClipRect.set(rClipX, rClipY, rClipW, rClipH);
                    glScissor(rClipX, rClipY, rClipW, rClipH);
                }
            } else {
                if (context.renderStateClipRectEnabled) {
                    context.renderStateClipRectEnabled = false;
                    glDisable(GL_SCISSOR_TEST);
                }
            }
        }
    }

    private int convertStencilOperation(StencilOperation stencilOp) {
        switch (stencilOp) {
            case Keep:
                return GL_KEEP;
            case Zero:
                return GL_ZERO;
            case Replace:
                return GL_REPLACE;
            case Increment:
                return GL_INCR;
            case IncrementWrap:
                return GL_INCR_WRAP;
            case Decrement:
                return GL_DECR;
            case DecrementWrap:
                return GL_DECR_WRAP;
            case Invert:
                return GL_INVERT;
            default:
                throw new UnsupportedOperationException("Unrecognized stencil operation: " + stencilOp);
        }
    }

    private int convertTestFunction(TestFunction testFunc) {
        switch (testFunc) {
            case Never:
                return GL_NEVER;
            case Less:
                return GL_LESS;
            case LessOrEqual:
                return GL_LEQUAL;
            case Greater:
                return GL_GREATER;
            case GreaterOrEqual:
                return GL_GEQUAL;
            case Equal:
                return GL_EQUAL;
            case NotEqual:
                return GL_NOTEQUAL;
            case Always:
                return GL_ALWAYS;
            default:
                throw new UnsupportedOperationException("Unrecognized test function: " + testFunc);
        }
    }

    /*********************************************************************\
    |* Camera and World transforms                                       *|
    \*********************************************************************/
    public void setViewPort(int x, int y, int w, int h) {
        if (x != vpX || vpY != y || vpW != w || vpH != h) {
            glViewport(x, y, w, h);
            vpX = x;
            vpY = y;
            vpW = w;
            vpH = h;
        }
    }

    public void setClipRect(int x, int y, int width, int height) {
        if (!context.clipRectEnabled) {
            context.clipRectEnabled = true;
            if (!context.renderStateClipRectEnabled) {
                glEnable(GL_SCISSOR_TEST);
            }
        }
        rendererClipRect.set(x, y, width, height);
        if (currentClipRect.getX() != x || currentClipRect.getY() != y ||
            currentClipRect.getW() != width || currentClipRect.getH() != height) {
            currentClipRect.set(x, y, width, height);
            glScissor(x, y, width, height);
        }
    }

    public void clearClipRect() {
        if (context.clipRectEnabled) {
            context.clipRectEnabled = false;
            if (context.renderStateClipRectEnabled) {
                glDisable(GL_SCISSOR_TEST);
            }
        }
        rendererClipRect.set(0, 0, 0, 0);
        currentClipRect.set(0, 0, 0, 0);
    }

    public void onFrame() {
        objManager.deleteUnused(this);
//        statistics.clearFrame();
    }

    public void setWorldMatrix(Matrix4f worldMatrix) {
    }

    public void setViewProjectionMatrices(Matrix4f viewMatrix, Matrix4f projMatrix) {
    }

    /*********************************************************************\
    |* Shaders                                                           *|
    \*********************************************************************/
    protected void updateUniformLocation(Shader shader, Uniform uniform) {
        stringBuf.setLength(0);
        stringBuf.append(uniform.getName()).append('\0');
        updateNameBuffer();
        int loc = glGetUniformLocation(shader.getId(), nameBuf);
        if (loc < 0) {
            uniform.setLocation(-1);
            // uniform is not declared in shader
            logger.log(Level.FINE, "Uniform {0} is not declared in shader {1}.", new Object[]{uniform.getName(), shader.getSources()});
        } else {
            uniform.setLocation(loc);
        }
    }

    protected void bindProgram(Shader shader) {
        int shaderId = shader.getId();
        if (context.boundShaderProgram != shaderId) {
            glUseProgram(shaderId);
            statistics.onShaderUse(shader, true);
            boundShader = shader;
            context.boundShaderProgram = shaderId;
        } else {
            statistics.onShaderUse(shader, false);
        }
    }

    protected void updateUniform(Shader shader, Uniform uniform) {
        int shaderId = shader.getId();

        assert uniform.getName() != null;
        assert shader.getId() > 0;

        bindProgram(shader);

        int loc = uniform.getLocation();
        if (loc == -1) {
            return;
        }

        if (loc == -2) {
            // get uniform location
            updateUniformLocation(shader, uniform);
            if (uniform.getLocation() == -1) {
                // not declared, ignore
                uniform.clearUpdateNeeded();
                return;
            }
            loc = uniform.getLocation();
        }

        if (uniform.getVarType() == null) {
            return; // value not set yet..
        }
        statistics.onUniformSet();

        uniform.clearUpdateNeeded();
        FloatBuffer fb;
        IntBuffer ib;
        switch (uniform.getVarType()) {
            case Float:
                Float f = (Float) uniform.getValue();
                glUniform1f(loc, f.floatValue());
                break;
            case Vector2:
                Vector2f v2 = (Vector2f) uniform.getValue();
                glUniform2f(loc, v2.getX(), v2.getY());
                break;
            case Vector3:
                Vector3f v3 = (Vector3f) uniform.getValue();
                glUniform3f(loc, v3.getX(), v3.getY(), v3.getZ());
                break;
            case Vector4:
                Object val = uniform.getValue();
                if (val instanceof ColorRGBA) {
                    ColorRGBA c = (ColorRGBA) val;
                    glUniform4f(loc, c.r, c.g, c.b, c.a);
                } else if (val instanceof Vector4f) {
                    Vector4f c = (Vector4f) val;
                    glUniform4f(loc, c.x, c.y, c.z, c.w);
                } else {
                    Quaternion c = (Quaternion) uniform.getValue();
                    glUniform4f(loc, c.getX(), c.getY(), c.getZ(), c.getW());
                }
                break;
            case Boolean:
                Boolean b = (Boolean) uniform.getValue();
                glUniform1i(loc, b.booleanValue() ? GL_TRUE : GL_FALSE);
                break;
            case Matrix3:
                fb = (FloatBuffer) uniform.getValue();
                assert fb.remaining() == 9;
                glUniformMatrix3(loc, false, fb);
                break;
            case Matrix4:
                fb = (FloatBuffer) uniform.getValue();
                assert fb.remaining() == 16;
                glUniformMatrix4(loc, false, fb);
                break;
            case IntArray:
                ib = (IntBuffer) uniform.getValue();
                glUniform1(loc, ib);
                break;
            case FloatArray:
                fb = (FloatBuffer) uniform.getValue();
                glUniform1(loc, fb);
                break;
            case Vector2Array:
                fb = (FloatBuffer) uniform.getValue();
                glUniform2(loc, fb);
                break;
            case Vector3Array:
                fb = (FloatBuffer) uniform.getValue();
                glUniform3(loc, fb);
                break;
            case Vector4Array:
                fb = (FloatBuffer) uniform.getValue();
                glUniform4(loc, fb);
                break;
            case Matrix4Array:
                fb = (FloatBuffer) uniform.getValue();
                glUniformMatrix4(loc, false, fb);
                break;
            case Int:
                Integer i = (Integer) uniform.getValue();
                glUniform1i(loc, i.intValue());
                break;
            default:
                throw new UnsupportedOperationException("Unsupported uniform type: " + uniform.getVarType());
        }
    }

    protected void updateShaderUniforms(Shader shader) {
        ListMap<String, Uniform> uniforms = shader.getUniformMap();
        for (int i = 0; i < uniforms.size(); i++) {
            Uniform uniform = uniforms.getValue(i);
            if (uniform.isUpdateNeeded()) {
                updateUniform(shader, uniform);
            }
        }
    }

    protected void resetUniformLocations(Shader shader) {
        ListMap<String, Uniform> uniforms = shader.getUniformMap();
        for (int i = 0; i < uniforms.size(); i++) {
            Uniform uniform = uniforms.getValue(i);
            uniform.reset(); // e.g check location again
        }
    }

    /*
     * (Non-javadoc)
     * Only used for fixed-function. Ignored.
     */
    public void setLighting(LightList list) {
    }

    public int convertShaderType(ShaderType type) {
        switch (type) {
            case Fragment:
                return GL_FRAGMENT_SHADER;
            case Vertex:
                return GL_VERTEX_SHADER;
//            case Geometry:
//                return ARBGeometryShader4.GL_GEOMETRY_SHADER_ARB;
            default:
                throw new UnsupportedOperationException("Unrecognized shader type.");
        }
    }

    public void updateShaderSourceData(ShaderSource source) {
        int id = source.getId();
        if (id == -1) {
            // Create id
            id = glCreateShader(convertShaderType(source.getType()));
            if (id <= 0) {
                throw new RendererException("Invalid ID received when trying to create shader.");
            }

            source.setId(id);
        } else {
            throw new RendererException("Cannot recompile shader source");
        }

        // Upload shader source.
        // Merge the defines and source code.
        String language = source.getLanguage();
        stringBuf.setLength(0);
        if (language.startsWith("GLSL")) {
            int version = Integer.parseInt(language.substring(4));
            if (version > 100) {
                stringBuf.append("#version ");
                stringBuf.append(language.substring(4));
                if (version >= 150) {
                    stringBuf.append(" core");
                }
                stringBuf.append("\n");
            } else {
                // version 100 does not exist in desktop GLSL.
                // put version 110 in that case to enable strict checking
                stringBuf.append("#version 110\n");
            }
        }
        updateNameBuffer();

        byte[] definesCodeData = source.getDefines().getBytes();
        byte[] sourceCodeData = source.getSource().getBytes();
        ByteBuffer codeBuf = BufferUtils.createByteBuffer(nameBuf.limit()
                + definesCodeData.length
                + sourceCodeData.length);
        codeBuf.put(nameBuf);
        codeBuf.put(definesCodeData);
        codeBuf.put(sourceCodeData);
        codeBuf.flip();

        glShaderSource(id, codeBuf);
        glCompileShader(id);

        glGetShader(id, GL_COMPILE_STATUS, intBuf1);

        boolean compiledOK = intBuf1.get(0) == GL_TRUE;
        String infoLog = null;

        if (VALIDATE_SHADER || !compiledOK) {
            // even if compile succeeded, check
            // log for warnings
            glGetShader(id, GL_INFO_LOG_LENGTH, intBuf1);
            int length = intBuf1.get(0);
            if (length > 3) {
                // get infos
                ByteBuffer logBuf = BufferUtils.createByteBuffer(length);
                glGetShaderInfoLog(id, null, logBuf);
                byte[] logBytes = new byte[length];
                logBuf.get(logBytes, 0, length);
                // convert to string, etc
                infoLog = new String(logBytes);
            }
        }

        if (compiledOK) {
            if (infoLog != null) {
                logger.log(Level.WARNING, "{0} compiled successfully, compiler warnings: \n{1}",
                        new Object[]{source.getName(), infoLog});
            } else {
                logger.log(Level.FINE, "{0} compiled successfully.", source.getName());
            }
            source.clearUpdateNeeded();
        } else {
            logger.log(Level.WARNING, "Bad compile of:\n{0}",
                    new Object[]{ShaderDebug.formatShaderSource(source.getDefines(), source.getSource(), stringBuf.toString())});
            if (infoLog != null) {
                throw new RendererException("compile error in: " + source + "\n" + infoLog);
            } else {
                throw new RendererException("compile error in: " + source + "\nerror: <not provided>");
            }
        }
    }

    public void updateShaderData(Shader shader) {
        int id = shader.getId();
        boolean needRegister = false;
        if (id == -1) {
            // create program
            id = glCreateProgram();
            if (id == 0) {
                throw new RendererException("Invalid ID (" + id + ") received when trying to create shader program.");
            }

            shader.setId(id);
            needRegister = true;
        }

        for (ShaderSource source : shader.getSources()) {
            if (source.isUpdateNeeded()) {
                updateShaderSourceData(source);
            }
            glAttachShader(id, source.getId());
        }

        if (ctxCaps.GL_EXT_gpu_shader4) {
            // Check if GLSL version is 1.5 for shader
            glBindFragDataLocationEXT(id, 0, "outFragColor");
            // For MRT
            for (int i = 0; i < maxMRTFBOAttachs; i++) {
                glBindFragDataLocationEXT(id, i, "outFragData[" + i + "]");
            }
        }

        // Link shaders to program
        glLinkProgram(id);

        // Check link status
        glGetProgram(id, GL_LINK_STATUS, intBuf1);
        boolean linkOK = intBuf1.get(0) == GL_TRUE;
        String infoLog = null;

        if (VALIDATE_SHADER || !linkOK) {
            glGetProgram(id, GL_INFO_LOG_LENGTH, intBuf1);
            int length = intBuf1.get(0);
            if (length > 3) {
                // get infos
                ByteBuffer logBuf = BufferUtils.createByteBuffer(length);
                glGetProgramInfoLog(id, null, logBuf);

                // convert to string, etc
                byte[] logBytes = new byte[length];
                logBuf.get(logBytes, 0, length);
                infoLog = new String(logBytes);
            }
        }

        if (linkOK) {
            if (infoLog != null) {
                logger.log(Level.WARNING, "Shader linked successfully. Linker warnings: \n{0}", infoLog);
            } else {
                logger.fine("Shader linked successfully.");
            }
            shader.clearUpdateNeeded();
            if (needRegister) {
                // Register shader for clean up if it was created in this method.
                objManager.registerObject(shader);
                statistics.onNewShader();
            } else {
                // OpenGL spec: uniform locations may change after re-link
                resetUniformLocations(shader);
            }
        } else {
            if (infoLog != null) {
                throw new RendererException("Shader failed to link, shader:" + shader + "\n" + infoLog);
            } else {
                throw new RendererException("Shader failed to link, shader:" + shader + "\ninfo: <not provided>");
            }
        }
    }

    public void setShader(Shader shader) {
        if (shader == null) {
            throw new IllegalArgumentException("Shader cannot be null");
        } else {
            if (shader.isUpdateNeeded()) {
                updateShaderData(shader);
            }

            // NOTE: might want to check if any of the
            // sources need an update?

            assert shader.getId() > 0;

            updateShaderUniforms(shader);
            bindProgram(shader);
        }
    }

    public void deleteShaderSource(ShaderSource source) {
        if (source.getId() < 0) {
            logger.warning("Shader source is not uploaded to GPU, cannot delete.");
            return;
        }
        source.clearUpdateNeeded();
        glDeleteShader(source.getId());
        source.resetObject();
    }

    public void deleteShader(Shader shader) {
        if (shader.getId() == -1) {
            logger.warning("Shader is not uploaded to GPU, cannot delete.");
            return;
        }

        for (ShaderSource source : shader.getSources()) {
            if (source.getId() != -1) {
                glDetachShader(shader.getId(), source.getId());
                deleteShaderSource(source);
            }
        }

        glDeleteProgram(shader.getId());
        statistics.onDeleteShader();
        shader.resetObject();
    }

    /*********************************************************************\
    |* Framebuffers                                                      *|
    \*********************************************************************/
    public void copyFrameBuffer(FrameBuffer src, FrameBuffer dst) {
        copyFrameBuffer(src, dst, true);
    }

    public void copyFrameBuffer(FrameBuffer src, FrameBuffer dst, boolean copyDepth) {
        if (ctxCaps.GL_EXT_framebuffer_blit) {
            int srcX0 = 0;
            int srcY0 = 0;
            int srcX1;
            int srcY1;

            int dstX0 = 0;
            int dstY0 = 0;
            int dstX1;
            int dstY1;

            int prevFBO = context.boundFBO;

            if (mainFbOverride != null) {
                if (src == null) {
                    src = mainFbOverride;
                }
                if (dst == null) {
                    dst = mainFbOverride;
                }
            }

            if (src != null && src.isUpdateNeeded()) {
                updateFrameBuffer(src);
            }

            if (dst != null && dst.isUpdateNeeded()) {
                updateFrameBuffer(dst);
            }

            if (src == null) {
                glBindFramebufferEXT(GL_READ_FRAMEBUFFER_EXT, 0);
                srcX0 = vpX;
                srcY0 = vpY;
                srcX1 = vpX + vpW;
                srcY1 = vpY + vpH;
            } else {
                glBindFramebufferEXT(GL_READ_FRAMEBUFFER_EXT, src.getId());
                srcX1 = src.getWidth();
                srcY1 = src.getHeight();
            }
            if (dst == null) {
                glBindFramebufferEXT(GL_DRAW_FRAMEBUFFER_EXT, 0);
                dstX0 = vpX;
                dstY0 = vpY;
                dstX1 = vpX + vpW;
                dstY1 = vpY + vpH;
            } else {
                glBindFramebufferEXT(GL_DRAW_FRAMEBUFFER_EXT, dst.getId());
                dstX1 = dst.getWidth();
                dstY1 = dst.getHeight();
            }
            int mask = GL_COLOR_BUFFER_BIT;
            if (copyDepth) {
                mask |= GL_DEPTH_BUFFER_BIT;
            }
            glBlitFramebufferEXT(srcX0, srcY0, srcX1, srcY1,
                    dstX0, dstY0, dstX1, dstY1, mask,
                    GL_NEAREST);


            glBindFramebufferEXT(GL_FRAMEBUFFER_EXT, prevFBO);
            try {
                checkFrameBufferError();
            } catch (IllegalStateException ex) {
                logger.log(Level.SEVERE, "Source FBO:\n{0}", src);
                logger.log(Level.SEVERE, "Dest FBO:\n{0}", dst);
                throw ex;
            }
        } else {
            throw new RendererException("EXT_framebuffer_blit required.");
            // TODO: support non-blit copies?
        }
    }

    private String getTargetBufferName(int buffer) {
        switch (buffer) {
            case GL_NONE:
                return "NONE";
            case GL_FRONT:
                return "GL_FRONT";
            case GL_BACK:
                return "GL_BACK";
            default:
                if (buffer >= GL_COLOR_ATTACHMENT0_EXT
                        && buffer <= GL_COLOR_ATTACHMENT15_EXT) {
                    return "GL_COLOR_ATTACHMENT"
                            + (buffer - GL_COLOR_ATTACHMENT0_EXT);
                } else {
                    return "UNKNOWN? " + buffer;
                }
        }
    }

    private void printRealRenderBufferInfo(FrameBuffer fb, RenderBuffer rb, String name) {
        System.out.println("== Renderbuffer " + name + " ==");
        System.out.println("RB ID: " + rb.getId());
        System.out.println("Is proper? " + glIsRenderbufferEXT(rb.getId()));

        int attachment = convertAttachmentSlot(rb.getSlot());

        int type = glGetFramebufferAttachmentParameterEXT(GL_DRAW_FRAMEBUFFER_EXT,
                attachment,
                GL_FRAMEBUFFER_ATTACHMENT_OBJECT_TYPE_EXT);

        int rbName = glGetFramebufferAttachmentParameterEXT(GL_DRAW_FRAMEBUFFER_EXT,
                attachment,
                GL_FRAMEBUFFER_ATTACHMENT_OBJECT_NAME_EXT);

        switch (type) {
            case GL_NONE:
                System.out.println("Type: None");
                break;
            case GL_TEXTURE:
                System.out.println("Type: Texture");
                break;
            case GL_RENDERBUFFER_EXT:
                System.out.println("Type: Buffer");
                System.out.println("RB ID: " + rbName);
                break;
        }



    }

    private void printRealFrameBufferInfo(FrameBuffer fb) {
        boolean doubleBuffer = glGetBoolean(GL_DOUBLEBUFFER);
        String drawBuf = getTargetBufferName(glGetInteger(GL_DRAW_BUFFER));
        String readBuf = getTargetBufferName(glGetInteger(GL_READ_BUFFER));

        int fbId = fb.getId();
        int curDrawBinding = glGetInteger(GL_DRAW_FRAMEBUFFER_BINDING_EXT);
        int curReadBinding = glGetInteger(GL_READ_FRAMEBUFFER_BINDING_EXT);

        System.out.println("=== OpenGL FBO State ===");
        System.out.println("Context doublebuffered? " + doubleBuffer);
        System.out.println("FBO ID: " + fbId);
        System.out.println("Is proper? " + glIsFramebufferEXT(fbId));
        System.out.println("Is bound to draw? " + (fbId == curDrawBinding));
        System.out.println("Is bound to read? " + (fbId == curReadBinding));
        System.out.println("Draw buffer: " + drawBuf);
        System.out.println("Read buffer: " + readBuf);

        if (context.boundFBO != fbId) {
            glBindFramebufferEXT(GL_DRAW_FRAMEBUFFER_EXT, fbId);
            context.boundFBO = fbId;
        }

        if (fb.getDepthBuffer() != null) {
            printRealRenderBufferInfo(fb, fb.getDepthBuffer(), "Depth");
        }
        for (int i = 0; i < fb.getNumColorBuffers(); i++) {
            printRealRenderBufferInfo(fb, fb.getColorBuffer(i), "Color" + i);
        }
    }

    private void checkFrameBufferError() {
        int status = glCheckFramebufferStatusEXT(GL_FRAMEBUFFER_EXT);
        switch (status) {
            case GL_FRAMEBUFFER_COMPLETE_EXT:
                break;
            case GL_FRAMEBUFFER_UNSUPPORTED_EXT:
                //Choose different formats
                throw new IllegalStateException("Framebuffer object format is "
                        + "unsupported by the video hardware.");
            case GL_FRAMEBUFFER_INCOMPLETE_ATTACHMENT_EXT:
                throw new IllegalStateException("Framebuffer has erronous attachment.");
            case GL_FRAMEBUFFER_INCOMPLETE_MISSING_ATTACHMENT_EXT:
                throw new IllegalStateException("Framebuffer doesn't have any renderbuffers attached.");
            case GL_FRAMEBUFFER_INCOMPLETE_DIMENSIONS_EXT:
                throw new IllegalStateException("Framebuffer attachments must have same dimensions.");
            case GL_FRAMEBUFFER_INCOMPLETE_FORMATS_EXT:
                throw new IllegalStateException("Framebuffer attachments must have same formats.");
            case GL_FRAMEBUFFER_INCOMPLETE_DRAW_BUFFER_EXT:
                throw new IllegalStateException("Incomplete draw buffer.");
            case GL_FRAMEBUFFER_INCOMPLETE_READ_BUFFER_EXT:
                throw new IllegalStateException("Incomplete read buffer.");
            case GL_FRAMEBUFFER_INCOMPLETE_MULTISAMPLE_EXT:
                throw new IllegalStateException("Incomplete multisample buffer.");
            default:
                //Programming error; will fail on all hardware
                throw new IllegalStateException("Some video driver error "
                        + "or programming error occured. "
                        + "Framebuffer object status is invalid. ");
        }
    }

    private void updateRenderBuffer(FrameBuffer fb, RenderBuffer rb) {
        int id = rb.getId();
        if (id == -1) {
            glGenRenderbuffersEXT(intBuf1);
            id = intBuf1.get(0);
            rb.setId(id);
        }

        if (context.boundRB != id) {
            glBindRenderbufferEXT(GL_RENDERBUFFER_EXT, id);
            context.boundRB = id;
        }

        if (fb.getWidth() > maxRBSize || fb.getHeight() > maxRBSize) {
            throw new RendererException("Resolution " + fb.getWidth()
                    + ":" + fb.getHeight() + " is not supported.");
        }

        TextureUtil.GLImageFormat glFmt = TextureUtil.getImageFormatWithError(ctxCaps, rb.getFormat(), fb.isSrgb());

        if (fb.getSamples() > 1 && ctxCaps.GL_EXT_framebuffer_multisample) {
            int samples = fb.getSamples();
            if (maxFBOSamples < samples) {
                samples = maxFBOSamples;
            }
            glRenderbufferStorageMultisampleEXT(GL_RENDERBUFFER_EXT,
                    samples,
                    glFmt.internalFormat,
                    fb.getWidth(),
                    fb.getHeight());
        } else {
            glRenderbufferStorageEXT(GL_RENDERBUFFER_EXT,
                    glFmt.internalFormat,
                    fb.getWidth(),
                    fb.getHeight());
        }
    }

    private int convertAttachmentSlot(int attachmentSlot) {
        // can also add support for stencil here
        if (attachmentSlot == -100) {
            return GL_DEPTH_ATTACHMENT_EXT;
        } else if (attachmentSlot < 0 || attachmentSlot >= 16) {
            throw new UnsupportedOperationException("Invalid FBO attachment slot: " + attachmentSlot);
        }

        return GL_COLOR_ATTACHMENT0_EXT + attachmentSlot;
    }

    public void updateRenderTexture(FrameBuffer fb, RenderBuffer rb) {
        Texture tex = rb.getTexture();
        Image image = tex.getImage();
        if (image.isUpdateNeeded()) {
            updateTexImageData(image, tex.getType(), 0);

            // NOTE: For depth textures, sets nearest/no-mips mode
            // Required to fix "framebuffer unsupported"
            // for old NVIDIA drivers!
            setupTextureParams(tex);
        }

        glFramebufferTexture2DEXT(GL_FRAMEBUFFER_EXT,
                convertAttachmentSlot(rb.getSlot()),
                convertTextureType(tex.getType(), image.getMultiSamples(), rb.getFace()),
                image.getId(),
                0);
    }

    public void updateFrameBufferAttachment(FrameBuffer fb, RenderBuffer rb) {
        boolean needAttach;
        if (rb.getTexture() == null) {
            // if it hasn't been created yet, then attach is required.
            needAttach = rb.getId() == -1;
            updateRenderBuffer(fb, rb);
        } else {
            needAttach = false;
            updateRenderTexture(fb, rb);
        }
        if (needAttach) {
            glFramebufferRenderbufferEXT(GL_FRAMEBUFFER_EXT,
                    convertAttachmentSlot(rb.getSlot()),
                    GL_RENDERBUFFER_EXT,
                    rb.getId());
        }
    }

    public void updateFrameBuffer(FrameBuffer fb) {
        int id = fb.getId();
        if (id == -1) {
            // create FBO
            glGenFramebuffersEXT(intBuf1);
            id = intBuf1.get(0);
            fb.setId(id);
            objManager.registerObject(fb);

            statistics.onNewFrameBuffer();
        }

        if (context.boundFBO != id) {
            glBindFramebufferEXT(GL_FRAMEBUFFER_EXT, id);
            // binding an FBO automatically sets draw buf to GL_COLOR_ATTACHMENT0
            context.boundDrawBuf = 0;
            context.boundFBO = id;
        }

        FrameBuffer.RenderBuffer depthBuf = fb.getDepthBuffer();
        if (depthBuf != null) {
            updateFrameBufferAttachment(fb, depthBuf);
        }

        for (int i = 0; i < fb.getNumColorBuffers(); i++) {
            FrameBuffer.RenderBuffer colorBuf = fb.getColorBuffer(i);
            updateFrameBufferAttachment(fb, colorBuf);
        }

        fb.clearUpdateNeeded();
    }

    public Vector2f[] getFrameBufferSamplePositions(FrameBuffer fb) {
        if (fb.getSamples() <= 1) {
            throw new IllegalArgumentException("Framebuffer must be multisampled");
        }
        if (!ctxCaps.GL_ARB_texture_multisample) {
            throw new RendererException("Multisampled textures are not supported");
        }

        setFrameBuffer(fb);

        Vector2f[] samplePositions = new Vector2f[fb.getSamples()];
        FloatBuffer samplePos = BufferUtils.createFloatBuffer(2);
        for (int i = 0; i < samplePositions.length; i++) {
            glGetMultisample(GL_SAMPLE_POSITION, i, samplePos);
            samplePos.clear();
            samplePositions[i] = new Vector2f(samplePos.get(0) - 0.5f,
                    samplePos.get(1) - 0.5f);
        }
        return samplePositions;
    }

    public void setMainFrameBufferOverride(FrameBuffer fb) {
        mainFbOverride = fb;
    }

    public void setFrameBuffer(FrameBuffer fb) {
        if (!ctxCaps.GL_EXT_framebuffer_object) {
            throw new RendererException("Framebuffer objects are not supported" +
                                        " by the video hardware");
        }
        
        if (fb == null && mainFbOverride != null) {
            fb = mainFbOverride;
        }

        if (lastFb == fb) {
            if (fb == null || !fb.isUpdateNeeded()) {
                return;
            }
        }

        // generate mipmaps for last FB if needed
        if (lastFb != null) {
            for (int i = 0; i < lastFb.getNumColorBuffers(); i++) {
                RenderBuffer rb = lastFb.getColorBuffer(i);
                Texture tex = rb.getTexture();
                if (tex != null
                        && tex.getMinFilter().usesMipMapLevels()) {
                    setTexture(0, rb.getTexture());

                    int textureType = convertTextureType(tex.getType(), tex.getImage().getMultiSamples(), rb.getFace());
                    glEnable(textureType);
                    glGenerateMipmapEXT(textureType);
                    glDisable(textureType);
                }
            }
        }

    if (fb == null) {
            // unbind any fbos
            if (context.boundFBO != 0) {
                glBindFramebufferEXT(GL_FRAMEBUFFER_EXT, 0);
                statistics.onFrameBufferUse(null, true);

                context.boundFBO = 0;
            }
            // select back buffer
            if (context.boundDrawBuf != -1) {
                glDrawBuffer(initialDrawBuf);
                context.boundDrawBuf = -1;
            }
            if (context.boundReadBuf != -1) {
                glReadBuffer(initialReadBuf);
                context.boundReadBuf = -1;
            }

            lastFb = null;
        } else {
            if (fb.getNumColorBuffers() == 0 && fb.getDepthBuffer() == null) {
                throw new IllegalArgumentException("The framebuffer: " + fb
                        + "\nDoesn't have any color/depth buffers");
            }

            if (fb.isUpdateNeeded()) {
                updateFrameBuffer(fb);
            }

            if (context.boundFBO != fb.getId()) {
                glBindFramebufferEXT(GL_FRAMEBUFFER_EXT, fb.getId());
                statistics.onFrameBufferUse(fb, true);

                // update viewport to reflect framebuffer's resolution
                setViewPort(0, 0, fb.getWidth(), fb.getHeight());

                context.boundFBO = fb.getId();
            } else {
                statistics.onFrameBufferUse(fb, false);
            }
            if (fb.getNumColorBuffers() == 0) {
                // make sure to select NONE as draw buf
                // no color buffer attached. select NONE
                if (context.boundDrawBuf != -2) {
                    glDrawBuffer(GL_NONE);
                    context.boundDrawBuf = -2;
                }
                if (context.boundReadBuf != -2) {
                    glReadBuffer(GL_NONE);
                    context.boundReadBuf = -2;
                }
            } else {
                if (fb.getNumColorBuffers() > maxFBOAttachs) {
                    throw new RendererException("Framebuffer has more color "
                            + "attachments than are supported"
                            + " by the video hardware!");
                }
                if (fb.isMultiTarget()) {
                    if (fb.getNumColorBuffers() > maxMRTFBOAttachs) {
                        throw new RendererException("Framebuffer has more"
                                + " multi targets than are supported"
                                + " by the video hardware!");
                    }

                    if (context.boundDrawBuf != 100 + fb.getNumColorBuffers()) {
                        intBuf16.clear();
                        for (int i = 0; i < fb.getNumColorBuffers(); i++) {
                            intBuf16.put(GL_COLOR_ATTACHMENT0_EXT + i);
                        }

                        intBuf16.flip();
                        glDrawBuffers(intBuf16);
                        context.boundDrawBuf = 100 + fb.getNumColorBuffers();
                    }
                } else {
                    RenderBuffer rb = fb.getColorBuffer(fb.getTargetIndex());
                    // select this draw buffer
                    if (context.boundDrawBuf != rb.getSlot()) {
                        glDrawBuffer(GL_COLOR_ATTACHMENT0_EXT + rb.getSlot());
                        context.boundDrawBuf = rb.getSlot();
                    }
                }
            }

            assert fb.getId() >= 0;
            assert context.boundFBO == fb.getId();

            lastFb = fb;

            try {
                checkFrameBufferError();
            } catch (IllegalStateException ex) {
                logger.log(Level.SEVERE, "=== jMonkeyEngine FBO State ===\n{0}", fb);
                printRealFrameBufferInfo(fb);
                throw ex;
            }
        }
    }

    public void readFrameBuffer(FrameBuffer fb, ByteBuffer byteBuf) {
        if (fb != null) {
            RenderBuffer rb = fb.getColorBuffer();
            if (rb == null) {
                throw new IllegalArgumentException("Specified framebuffer"
                        + " does not have a colorbuffer");
            }

            setFrameBuffer(fb);
            if (context.boundReadBuf != rb.getSlot()) {
                glReadBuffer(GL_COLOR_ATTACHMENT0_EXT + rb.getSlot());
                context.boundReadBuf = rb.getSlot();
            }
        } else {
            setFrameBuffer(null);
        }

        glReadPixels(vpX, vpY, vpW, vpH, /*GL_RGBA*/ GL_BGRA, GL_UNSIGNED_BYTE, byteBuf);
    }

    private void deleteRenderBuffer(FrameBuffer fb, RenderBuffer rb) {
        intBuf1.put(0, rb.getId());
        glDeleteRenderbuffersEXT(intBuf1);
    }

    public void deleteFrameBuffer(FrameBuffer fb) {
        if (fb.getId() != -1) {
            if (context.boundFBO == fb.getId()) {
                glBindFramebufferEXT(GL_FRAMEBUFFER_EXT, 0);
                context.boundFBO = 0;
            }

            if (fb.getDepthBuffer() != null) {
                deleteRenderBuffer(fb, fb.getDepthBuffer());
            }
            if (fb.getColorBuffer() != null) {
                deleteRenderBuffer(fb, fb.getColorBuffer());
            }

            intBuf1.put(0, fb.getId());
            glDeleteFramebuffersEXT(intBuf1);
            fb.resetObject();

            statistics.onDeleteFrameBuffer();
        }
    }

    /*********************************************************************\
    |* Textures                                                          *|
    \*********************************************************************/
    private int convertTextureType(Texture.Type type, int samples, int face) {
        if (samples > 1 && !ctxCaps.GL_ARB_texture_multisample) {
            throw new RendererException("Multisample textures are not supported" + 
                                        " by the video hardware.");
        }
        
        switch (type) {
            case TwoDimensional:
                if (samples > 1) {
                    return GL_TEXTURE_2D_MULTISAMPLE;
                } else {
                    return GL_TEXTURE_2D;
                }
            case TwoDimensionalArray:
                if (samples > 1) {
                    return GL_TEXTURE_2D_MULTISAMPLE_ARRAY;
                } else {
                    return GL_TEXTURE_2D_ARRAY_EXT;
                }
            case ThreeDimensional:
                return GL_TEXTURE_3D;
            case CubeMap:
                if (face < 0) {
                    return GL_TEXTURE_CUBE_MAP;
                } else if (face < 6) {
                    return GL_TEXTURE_CUBE_MAP_POSITIVE_X + face;
                } else {
                    throw new UnsupportedOperationException("Invalid cube map face index: " + face);
                }
            default:
                throw new UnsupportedOperationException("Unknown texture type: " + type);
        }
    }

    private int convertMagFilter(Texture.MagFilter filter) {
        switch (filter) {
            case Bilinear:
                return GL_LINEAR;
            case Nearest:
                return GL_NEAREST;
            default:
                throw new UnsupportedOperationException("Unknown mag filter: " + filter);
        }
    }

    private int convertMinFilter(Texture.MinFilter filter) {
        switch (filter) {
            case Trilinear:
                return GL_LINEAR_MIPMAP_LINEAR;
            case BilinearNearestMipMap:
                return GL_LINEAR_MIPMAP_NEAREST;
            case NearestLinearMipMap:
                return GL_NEAREST_MIPMAP_LINEAR;
            case NearestNearestMipMap:
                return GL_NEAREST_MIPMAP_NEAREST;
            case BilinearNoMipMaps:
                return GL_LINEAR;
            case NearestNoMipMaps:
                return GL_NEAREST;
            default:
                throw new UnsupportedOperationException("Unknown min filter: " + filter);
        }
    }

    private int convertWrapMode(Texture.WrapMode mode) {
        switch (mode) {
            case BorderClamp:
                return GL_CLAMP_TO_BORDER;
            case Clamp:
                // Falldown intentional.
            case EdgeClamp:
                return GL_CLAMP_TO_EDGE;
            case Repeat:
                return GL_REPEAT;
            case MirroredRepeat:
                return GL_MIRRORED_REPEAT;
            default:
                throw new UnsupportedOperationException("Unknown wrap mode: " + mode);
        }
    }

    @SuppressWarnings("fallthrough")
    private void setupTextureParams(Texture tex) {
        Image image = tex.getImage();
        int target = convertTextureType(tex.getType(), image != null ? image.getMultiSamples() : 1, -1);

        // filter things
        int minFilter = convertMinFilter(tex.getMinFilter());
        int magFilter = convertMagFilter(tex.getMagFilter());
        glTexParameteri(target, GL_TEXTURE_MIN_FILTER, minFilter);
        glTexParameteri(target, GL_TEXTURE_MAG_FILTER, magFilter);

        if (tex.getAnisotropicFilter() > 1) {
            if (ctxCaps.GL_EXT_texture_filter_anisotropic) {
                glTexParameterf(target,
                        GL_TEXTURE_MAX_ANISOTROPY_EXT,
                        tex.getAnisotropicFilter());
            }
        }

        if (context.pointSprite) {
            return; // Attempt to fix glTexParameter crash for some ATI GPUs
        }

        // repeat modes
        switch (tex.getType()) {
            case ThreeDimensional:
            case CubeMap: // cubemaps use 3D coords
                glTexParameteri(target, GL_TEXTURE_WRAP_R, convertWrapMode(tex.getWrap(WrapAxis.R)));
                //There is no break statement on purpose here
            case TwoDimensional:
            case TwoDimensionalArray:
                glTexParameteri(target, GL_TEXTURE_WRAP_T, convertWrapMode(tex.getWrap(WrapAxis.T)));
                // fall down here is intentional..
//            case OneDimensional:
                glTexParameteri(target, GL_TEXTURE_WRAP_S, convertWrapMode(tex.getWrap(WrapAxis.S)));
                break;
            default:
                throw new UnsupportedOperationException("Unknown texture type: " + tex.getType());
        }

        if(tex.isNeedCompareModeUpdate()){
            // R to Texture compare mode
            if (tex.getShadowCompareMode() != Texture.ShadowCompareMode.Off) {
                glTexParameteri(target, GL_TEXTURE_COMPARE_MODE, GL_COMPARE_R_TO_TEXTURE);
                glTexParameteri(target, GL_DEPTH_TEXTURE_MODE, GL_INTENSITY);
                if (tex.getShadowCompareMode() == Texture.ShadowCompareMode.GreaterOrEqual) {
                    glTexParameteri(target, GL_TEXTURE_COMPARE_FUNC, GL_GEQUAL);
                } else {
                    glTexParameteri(target, GL_TEXTURE_COMPARE_FUNC, GL_LEQUAL);
                }
            }else{
                 //restoring default value
                 glTexParameteri(target, GL_TEXTURE_COMPARE_MODE, GL_NONE);
            }
            tex.compareModeUpdated();
        }
    }

    /**
     * Uploads the given image to the GL driver.
     *
     * @param img The image to upload
     * @param type How the data in the image argument should be interpreted.
     * @param unit The texture slot to be used to upload the image, not important
     */
    public void updateTexImageData(Image img, Texture.Type type, int unit) {
        int texId = img.getId();
        if (texId == -1) {
            // create texture
            glGenTextures(intBuf1);
            texId = intBuf1.get(0);
            img.setId(texId);
            objManager.registerObject(img);

            statistics.onNewTexture();
        }

        // bind texture
        int target = convertTextureType(type, img.getMultiSamples(), -1);
        if (context.boundTextureUnit != unit) {
            glActiveTexture(GL_TEXTURE0 + unit);
            context.boundTextureUnit = unit;
        }
        if (context.boundTextures[unit] != img) {
            glBindTexture(target, texId);
            context.boundTextures[unit] = img;

            statistics.onTextureUse(img, true);
        }

        if (!img.hasMipmaps() && img.isGeneratedMipmapsRequired()) {
            // Image does not have mipmaps, but they are required.
            // Generate from base level.

            if (!ctxCaps.OpenGL30) {
                glTexParameteri(target, GL_GENERATE_MIPMAP, GL_TRUE);
                img.setMipmapsGenerated(true);
            } else {
                // For OpenGL3 and up.
                // We'll generate mipmaps via glGenerateMipmapEXT (see below)
            }
        } else if (img.hasMipmaps()) {
            // Image already has mipmaps, set the max level based on the
            // number of mipmaps we have.
            glTexParameteri(target, GL_TEXTURE_MAX_LEVEL, img.getMipMapSizes().length - 1);
        } else {
            // Image does not have mipmaps and they are not required.
            // Specify that that the texture has no mipmaps.
            glTexParameteri(target, GL_TEXTURE_MAX_LEVEL, 0);
        }

        int imageSamples = img.getMultiSamples();
        if (imageSamples > 1) {
            if (img.getFormat().isDepthFormat()) {
                img.setMultiSamples(Math.min(maxDepthTexSamples, imageSamples));
            } else {
                img.setMultiSamples(Math.min(maxColorTexSamples, imageSamples));
            }
        }

        // Yes, some OpenGL2 cards (GeForce 5) still dont support NPOT.
        if (!ctxCaps.GL_ARB_texture_non_power_of_two && img.isNPOT()) {
            if (img.getData(0) == null) {
                throw new RendererException("non-power-of-2 framebuffer textures are not supported by the video hardware");
            } else {
                MipMapGenerator.resizeToPowerOf2(img);
            }
        }

        // Check if graphics card doesn't support multisample textures
        if (!ctxCaps.GL_ARB_texture_multisample) {
            if (img.getMultiSamples() > 1) {
                throw new RendererException("Multisample textures not supported by graphics hardware");
            }
        }

        if (target == GL_TEXTURE_CUBE_MAP) {
            // Check max texture size before upload
            if (img.getWidth() > maxCubeTexSize || img.getHeight() > maxCubeTexSize) {
                throw new RendererException("Cannot upload cubemap " + img + ". The maximum supported cubemap resolution is " + maxCubeTexSize);
            }
        } else {
            if (img.getWidth() > maxTexSize || img.getHeight() > maxTexSize) {
                throw new RendererException("Cannot upload texture " + img + ". The maximum supported texture resolution is " + maxTexSize);
            }
        }

        if (target == GL_TEXTURE_CUBE_MAP) {
            List<ByteBuffer> data = img.getData();
            if (data.size() != 6) {
                logger.log(Level.WARNING, "Invalid texture: {0}\n"
                        + "Cubemap textures must contain 6 data units.", img);
                return;
            }
            for (int i = 0; i < 6; i++) {
                TextureUtil.uploadTexture(ctxCaps, img, GL_TEXTURE_CUBE_MAP_POSITIVE_X + i, i, 0, linearizeSrgbImages);
            }
        } else if (target == GL_TEXTURE_2D_ARRAY_EXT) {
            if (!caps.contains(Caps.TextureArray)) {
                throw new RendererException("Texture arrays not supported by graphics hardware");
            }

            List<ByteBuffer> data = img.getData();

            // -1 index specifies prepare data for 2D Array
<<<<<<< HEAD
            TextureUtil.uploadTexture(img, target, -1, 0, linearizeSrgbImages);

=======
            TextureUtil.uploadTexture(ctxCaps, img, target, -1, 0, linearizeSrgbImages);
            
>>>>>>> a166e8cb
            for (int i = 0; i < data.size(); i++) {
                // upload each slice of 2D array in turn
                // this time with the appropriate index
                TextureUtil.uploadTexture(ctxCaps, img, target, i, 0, linearizeSrgbImages);
            }
        } else {
            TextureUtil.uploadTexture(ctxCaps, img, target, 0, 0, linearizeSrgbImages);
        }

        if (img.getMultiSamples() != imageSamples) {
            img.setMultiSamples(imageSamples);
        }

        if (ctxCaps.OpenGL30) {
            if (!img.hasMipmaps() && img.isGeneratedMipmapsRequired() && img.getData() != null) {
                // XXX: Required for ATI
                glEnable(target);
                glGenerateMipmapEXT(target);
                glDisable(target);
                img.setMipmapsGenerated(true);
            }
        }

        img.clearUpdateNeeded();
    }

    public void setTexture(int unit, Texture tex) {
        Image image = tex.getImage();
        if (image.isUpdateNeeded() || (image.isGeneratedMipmapsRequired() && !image.isMipmapsGenerated())) {
            updateTexImageData(image, tex.getType(), unit);
        }

        int texId = image.getId();
        assert texId != -1;

        Image[] textures = context.boundTextures;

        int type = convertTextureType(tex.getType(), image.getMultiSamples(), -1);
//        if (!context.textureIndexList.moveToNew(unit)) {
//             if (context.boundTextureUnit != unit){
//                glActiveTexture(GL_TEXTURE0 + unit);
//                context.boundTextureUnit = unit;
//             }
//             glEnable(type);
//        }

        if (context.boundTextureUnit != unit) {
            glActiveTexture(GL_TEXTURE0 + unit);
            context.boundTextureUnit = unit;
        }
        if (textures[unit] != image) {
            glBindTexture(type, texId);
            textures[unit] = image;

            statistics.onTextureUse(image, true);
        } else {
            statistics.onTextureUse(image, false);
        }

        setupTextureParams(tex);
    }

    public void modifyTexture(Texture tex, Image pixels, int x, int y) {
      setTexture(0, tex);
      TextureUtil.uploadSubTexture(ctxCaps, pixels, convertTextureType(tex.getType(), pixels.getMultiSamples(), -1), 0, x, y, linearizeSrgbImages);
    }

    public void clearTextureUnits() {
//        IDList textureList = context.textureIndexList;
//        Image[] textures = context.boundTextures;
//        for (int i = 0; i < textureList.oldLen; i++) {
//            int idx = textureList.oldList[i];
//            if (context.boundTextureUnit != idx){
//                glActiveTexture(GL_TEXTURE0 + idx);
//                context.boundTextureUnit = idx;
//            }
//            glDisable(convertTextureType(textures[idx].getType()));
//            textures[idx] = null;
//        }
//        context.textureIndexList.copyNewToOld();
    }

    public void deleteImage(Image image) {
        int texId = image.getId();
        if (texId != -1) {
            intBuf1.put(0, texId);
            intBuf1.position(0).limit(1);
            glDeleteTextures(intBuf1);
            image.resetObject();

            statistics.onDeleteTexture();
        }
    }

    /*********************************************************************\
    |* Vertex Buffers and Attributes                                     *|
    \*********************************************************************/
    private int convertUsage(Usage usage) {
        switch (usage) {
            case Static:
                return GL_STATIC_DRAW;
            case Dynamic:
                return GL_DYNAMIC_DRAW;
            case Stream:
                return GL_STREAM_DRAW;
            default:
                throw new UnsupportedOperationException("Unknown usage type.");
        }
    }

    private int convertFormat(Format format) {
        switch (format) {
            case Byte:
                return GL_BYTE;
            case UnsignedByte:
                return GL_UNSIGNED_BYTE;
            case Short:
                return GL_SHORT;
            case UnsignedShort:
                return GL_UNSIGNED_SHORT;
            case Int:
                return GL_INT;
            case UnsignedInt:
                return GL_UNSIGNED_INT;
            case Float:
                return GL_FLOAT;
            case Double:
                return GL_DOUBLE;
            default:
                throw new UnsupportedOperationException("Unknown buffer format.");

        }
    }

    public void updateBufferData(VertexBuffer vb) {
        int bufId = vb.getId();
        boolean created = false;
        if (bufId == -1) {
            // create buffer
            glGenBuffers(intBuf1);
            bufId = intBuf1.get(0);
            vb.setId(bufId);
            objManager.registerObject(vb);

            //statistics.onNewVertexBuffer();

            created = true;
        }

        // bind buffer
        int target;
        if (vb.getBufferType() == VertexBuffer.Type.Index) {
            target = GL_ELEMENT_ARRAY_BUFFER;
            if (context.boundElementArrayVBO != bufId) {
                glBindBuffer(target, bufId);
                context.boundElementArrayVBO = bufId;
                //statistics.onVertexBufferUse(vb, true);
            } else {
                //statistics.onVertexBufferUse(vb, false);
            }
        } else {
            target = GL_ARRAY_BUFFER;
            if (context.boundArrayVBO != bufId) {
                glBindBuffer(target, bufId);
                context.boundArrayVBO = bufId;
                //statistics.onVertexBufferUse(vb, true);
            } else {
                //statistics.onVertexBufferUse(vb, false);
            }
        }

        int usage = convertUsage(vb.getUsage());
        vb.getData().rewind();

        if (created || vb.hasDataSizeChanged()) {
            // upload data based on format
            switch (vb.getFormat()) {
                case Byte:
                case UnsignedByte:
                    glBufferData(target, (ByteBuffer) vb.getData(), usage);
                    break;
                //            case Half:
                case Short:
                case UnsignedShort:
                    glBufferData(target, (ShortBuffer) vb.getData(), usage);
                    break;
                case Int:
                case UnsignedInt:
                    glBufferData(target, (IntBuffer) vb.getData(), usage);
                    break;
                case Float:
                    glBufferData(target, (FloatBuffer) vb.getData(), usage);
                    break;
                case Double:
                    glBufferData(target, (DoubleBuffer) vb.getData(), usage);
                    break;
                default:
                    throw new UnsupportedOperationException("Unknown buffer format.");
            }
        } else {
            switch (vb.getFormat()) {
                case Byte:
                case UnsignedByte:
                    glBufferSubData(target, 0, (ByteBuffer) vb.getData());
                    break;
                case Short:
                case UnsignedShort:
                    glBufferSubData(target, 0, (ShortBuffer) vb.getData());
                    break;
                case Int:
                case UnsignedInt:
                    glBufferSubData(target, 0, (IntBuffer) vb.getData());
                    break;
                case Float:
                    glBufferSubData(target, 0, (FloatBuffer) vb.getData());
                    break;
                case Double:
                    glBufferSubData(target, 0, (DoubleBuffer) vb.getData());
                    break;
                default:
                    throw new UnsupportedOperationException("Unknown buffer format.");
            }
        }

        vb.clearUpdateNeeded();
    }

    public void deleteBuffer(VertexBuffer vb) {
        int bufId = vb.getId();
        if (bufId != -1) {
            // delete buffer
            intBuf1.put(0, bufId);
            intBuf1.position(0).limit(1);
            glDeleteBuffers(intBuf1);
            vb.resetObject();

            //statistics.onDeleteVertexBuffer();
        }
    }

    public void clearVertexAttribs() {
        IDList attribList = context.attribIndexList;
        for (int i = 0; i < attribList.oldLen; i++) {
            int idx = attribList.oldList[i];
            glDisableVertexAttribArray(idx);
            if (context.boundAttribs[idx].isInstanced()) {
                glVertexAttribDivisorARB(idx, 0);
            }
            context.boundAttribs[idx] = null;
        }
        context.attribIndexList.copyNewToOld();
    }

    public void setVertexAttrib(VertexBuffer vb, VertexBuffer idb) {
        if (vb.getBufferType() == VertexBuffer.Type.Index) {
            throw new IllegalArgumentException("Index buffers not allowed to be set to vertex attrib");
        }

        int programId = context.boundShaderProgram;
        if (programId > 0) {
            Attribute attrib = boundShader.getAttribute(vb.getBufferType());
            int loc = attrib.getLocation();
            if (loc == -1) {
                return; // not defined
            }
            if (loc == -2) {
                stringBuf.setLength(0);
                stringBuf.append("in").append(vb.getBufferType().name()).append('\0');
                updateNameBuffer();
                loc = glGetAttribLocation(programId, nameBuf);

                // not really the name of it in the shader (inPosition\0) but
                // the internal name of the enum (Position).
                if (loc < 0) {
                    attrib.setLocation(-1);
                    return; // not available in shader.
                } else {
                    attrib.setLocation(loc);
                }
            }

            int slotsRequired = 1;
            if (vb.isInstanced()) {
                if (!ctxCaps.GL_ARB_instanced_arrays
                 || !ctxCaps.GL_ARB_draw_instanced) {
                    throw new RendererException("Instancing is required, "
                            + "but not supported by the "
                            + "graphics hardware");
                }
                if (vb.getNumComponents() > 4 && vb.getNumComponents() % 4 != 0) {
                    throw new RendererException("Number of components in multi-slot "
                            + "buffers must be divisible by 4");
                }
                slotsRequired = vb.getNumComponents() / 4;
            }

            if (vb.isUpdateNeeded() && idb == null) {
                updateBufferData(vb);
            }

            VertexBuffer[] attribs = context.boundAttribs;
            for (int i = 0; i < slotsRequired; i++) {
                if (!context.attribIndexList.moveToNew(loc + i)) {
                    glEnableVertexAttribArray(loc + i);
                    //System.out.println("Enabled ATTRIB IDX: "+loc);
                }
            }
            if (attribs[loc] != vb) {
                // NOTE: Use id from interleaved buffer if specified
                int bufId = idb != null ? idb.getId() : vb.getId();
                assert bufId != -1;
                if (context.boundArrayVBO != bufId) {
                    glBindBuffer(GL_ARRAY_BUFFER, bufId);
                    context.boundArrayVBO = bufId;
                    //statistics.onVertexBufferUse(vb, true);
                } else {
                    //statistics.onVertexBufferUse(vb, false);
                }

                if (slotsRequired == 1) {
                    glVertexAttribPointer(loc,
                            vb.getNumComponents(),
                            convertFormat(vb.getFormat()),
                            vb.isNormalized(),
                            vb.getStride(),
                            vb.getOffset());
                } else {
                    for (int i = 0; i < slotsRequired; i++) {
	 	 	// The pointer maps the next 4 floats in the slot.
                        // E.g.
                        // P1: XXXX____________XXXX____________
                        // P2: ____XXXX____________XXXX________
                        // P3: ________XXXX____________XXXX____
                        // P4: ____________XXXX____________XXXX
                        // stride = 4 bytes in float * 4 floats in slot * num slots
                        // offset = 4 bytes in float * 4 floats in slot * slot index
                        glVertexAttribPointer(loc + i,
                                4,
                                convertFormat(vb.getFormat()),
                                vb.isNormalized(),
                                4 * 4 * slotsRequired,
                                4 * 4 * i);
                    }
                }

                for (int i = 0; i < slotsRequired; i++) {
                    int slot = loc + i;
                    if (vb.isInstanced() && (attribs[slot] == null || !attribs[slot].isInstanced())) {
                        // non-instanced -> instanced
                        glVertexAttribDivisorARB(slot, 1);
                    } else if (!vb.isInstanced() && attribs[slot] != null && attribs[slot].isInstanced()) {
                        // instanced -> non-instanced
                        glVertexAttribDivisorARB(slot, 0);
                    }
                    attribs[slot] = vb;
                }
            }
        } else {
            throw new IllegalStateException("Cannot render mesh without shader bound");
        }
    }

    public void setVertexAttrib(VertexBuffer vb) {
        setVertexAttrib(vb, null);
    }

    public void drawTriangleArray(Mesh.Mode mode, int count, int vertCount) {
        boolean useInstancing = count > 1 && caps.contains(Caps.MeshInstancing);
        if (useInstancing) {
            glDrawArraysInstancedARB(convertElementMode(mode), 0,
                    vertCount, count);
        } else {
            glDrawArrays(convertElementMode(mode), 0, vertCount);
        }
    }

    public void drawTriangleList(VertexBuffer indexBuf, Mesh mesh, int count) {
        if (indexBuf.getBufferType() != VertexBuffer.Type.Index) {
            throw new IllegalArgumentException("Only index buffers are allowed as triangle lists.");
        }

        if (indexBuf.isUpdateNeeded()) {
            updateBufferData(indexBuf);
        }

        int bufId = indexBuf.getId();
        assert bufId != -1;

        if (context.boundElementArrayVBO != bufId) {
            glBindBuffer(GL_ELEMENT_ARRAY_BUFFER, bufId);
            context.boundElementArrayVBO = bufId;
            //statistics.onVertexBufferUse(indexBuf, true);
        } else {
            //statistics.onVertexBufferUse(indexBuf, true);
        }

        int vertCount = mesh.getVertexCount();
        boolean useInstancing = count > 1 && caps.contains(Caps.MeshInstancing);

        if (mesh.getMode() == Mode.Hybrid) {
            int[] modeStart = mesh.getModeStart();
            int[] elementLengths = mesh.getElementLengths();

            int elMode = convertElementMode(Mode.Triangles);
            int fmt = convertFormat(indexBuf.getFormat());
            int elSize = indexBuf.getFormat().getComponentSize();
            int listStart = modeStart[0];
            int stripStart = modeStart[1];
            int fanStart = modeStart[2];
            int curOffset = 0;
            for (int i = 0; i < elementLengths.length; i++) {
                if (i == stripStart) {
                    elMode = convertElementMode(Mode.TriangleStrip);
                } else if (i == fanStart) {
                    elMode = convertElementMode(Mode.TriangleFan);
                }
                int elementLength = elementLengths[i];

                if (useInstancing) {
                    glDrawElementsInstancedARB(elMode,
                            elementLength,
                            fmt,
                            curOffset,
                            count);
                } else {
                    glDrawRangeElements(elMode,
                            0,
                            vertCount,
                            elementLength,
                            fmt,
                            curOffset);
                }

                curOffset += elementLength * elSize;
            }
        } else {
            if (useInstancing) {
                glDrawElementsInstancedARB(convertElementMode(mesh.getMode()),
                        indexBuf.getData().limit(),
                        convertFormat(indexBuf.getFormat()),
                        0,
                        count);
            } else {
                glDrawRangeElements(convertElementMode(mesh.getMode()),
                        0,
                        vertCount,
                        indexBuf.getData().limit(),
                        convertFormat(indexBuf.getFormat()),
                        0);
            }
        }
    }

    /*********************************************************************\
    |* Render Calls                                                      *|
    \*********************************************************************/
    public int convertElementMode(Mesh.Mode mode) {
        switch (mode) {
            case Points:
                return GL_POINTS;
            case Lines:
                return GL_LINES;
            case LineLoop:
                return GL_LINE_LOOP;
            case LineStrip:
                return GL_LINE_STRIP;
            case Triangles:
                return GL_TRIANGLES;
            case TriangleFan:
                return GL_TRIANGLE_FAN;
            case TriangleStrip:
                return GL_TRIANGLE_STRIP;
            default:
                throw new UnsupportedOperationException("Unrecognized mesh mode: " + mode);
        }
    }

    public void updateVertexArray(Mesh mesh, VertexBuffer instanceData) {
        int id = mesh.getId();
        if (id == -1) {
            IntBuffer temp = intBuf1;
            glGenVertexArrays(temp);
            id = temp.get(0);
            mesh.setId(id);
        }

        if (context.boundVertexArray != id) {
            glBindVertexArray(id);
            context.boundVertexArray = id;
        }

        VertexBuffer interleavedData = mesh.getBuffer(Type.InterleavedData);
        if (interleavedData != null && interleavedData.isUpdateNeeded()) {
            updateBufferData(interleavedData);
        }

        if (instanceData != null) {
            setVertexAttrib(instanceData, null);
        }

        for (VertexBuffer vb : mesh.getBufferList().getArray()) {
            if (vb.getBufferType() == Type.InterleavedData
                    || vb.getUsage() == Usage.CpuOnly // ignore cpu-only buffers
                    || vb.getBufferType() == Type.Index) {
                continue;
            }

            if (vb.getStride() == 0) {
                // not interleaved
                setVertexAttrib(vb);
            } else {
                // interleaved
                setVertexAttrib(vb, interleavedData);
            }
        }
    }

    private void renderMeshVertexArray(Mesh mesh, int lod, int count, VertexBuffer instanceData) {
        if (mesh.getId() == -1) {
            updateVertexArray(mesh, instanceData);
        } else {
            // TODO: Check if it was updated
        }

        if (context.boundVertexArray != mesh.getId()) {
            glBindVertexArray(mesh.getId());
            context.boundVertexArray = mesh.getId();
        }

//        IntMap<VertexBuffer> buffers = mesh.getBuffers();
        VertexBuffer indices;
        if (mesh.getNumLodLevels() > 0) {
            indices = mesh.getLodLevel(lod);
        } else {
            indices = mesh.getBuffer(Type.Index);
        }
        if (indices != null) {
            drawTriangleList(indices, mesh, count);
        } else {
            drawTriangleArray(mesh.getMode(), count, mesh.getVertexCount());
        }
        clearVertexAttribs();
        clearTextureUnits();
    }

    private void renderMeshDefault(Mesh mesh, int lod, int count, VertexBuffer[] instanceData) {
        VertexBuffer interleavedData = mesh.getBuffer(Type.InterleavedData);
        if (interleavedData != null && interleavedData.isUpdateNeeded()) {
            updateBufferData(interleavedData);
        }

        VertexBuffer indices;
        if (mesh.getNumLodLevels() > 0) {
            indices = mesh.getLodLevel(lod);
        } else {
            indices = mesh.getBuffer(Type.Index);
        }

        if (instanceData != null) {
            for (VertexBuffer vb : instanceData) {
                setVertexAttrib(vb, null);
            }
        }

        for (VertexBuffer vb : mesh.getBufferList().getArray()) {
            if (vb.getBufferType() == Type.InterleavedData
                    || vb.getUsage() == Usage.CpuOnly // ignore cpu-only buffers
                    || vb.getBufferType() == Type.Index) {
                continue;
            }

            if (vb.getStride() == 0) {
                // not interleaved
                setVertexAttrib(vb);
            } else {
                // interleaved
                setVertexAttrib(vb, interleavedData);
            }
        }

        if (indices != null) {
            drawTriangleList(indices, mesh, count);
        } else {
            drawTriangleArray(mesh.getMode(), count, mesh.getVertexCount());
        }
        clearVertexAttribs();
        clearTextureUnits();
    }

    public void renderMesh(Mesh mesh, int lod, int count, VertexBuffer[] instanceData) {
        if (mesh.getVertexCount() == 0) {
            return;
        }

        if (context.pointSprite && mesh.getMode() != Mode.Points) {
            // XXX: Hack, disable point sprite mode if mesh not in point mode
            if (context.boundTextures[0] != null) {
                if (context.boundTextureUnit != 0) {
                    glActiveTexture(GL_TEXTURE0);
                    context.boundTextureUnit = 0;
                }
                glDisable(GL_POINT_SPRITE);
                glDisable(GL_VERTEX_PROGRAM_POINT_SIZE);
                context.pointSprite = false;
            }
        }

        if (context.pointSize != mesh.getPointSize()) {
            glPointSize(mesh.getPointSize());
            context.pointSize = mesh.getPointSize();
        }
        if (context.lineWidth != mesh.getLineWidth()) {
            glLineWidth(mesh.getLineWidth());
            context.lineWidth = mesh.getLineWidth();
        }

        statistics.onMeshDrawn(mesh, lod, count);
//        if (ctxCaps.GL_ARB_vertex_array_object){
//            renderMeshVertexArray(mesh, lod, count);
//        }else{
        renderMeshDefault(mesh, lod, count, instanceData);
//        }
    }

    public void setMainFrameBufferSrgb(boolean enableSrgb) {
        // Gamma correction

        if (!caps.contains(Caps.Srgb)) {
            // Not supported, sorry.

            logger.warning("sRGB framebuffer is not supported " +
                           "by video hardware, but was requested.");

            return;
        }

        setFrameBuffer(null);

        if (enableSrgb) {
            if (!glGetBoolean(GL_FRAMEBUFFER_SRGB_CAPABLE_EXT)) {
                logger.warning("Driver claims that default framebuffer "
                        + "is not sRGB capable. Enabling anyway.");
            }

            

            glEnable(GL_FRAMEBUFFER_SRGB_EXT);

            logger.log(Level.FINER, "SRGB FrameBuffer enabled (Gamma Correction)");
        } else {
            glDisable(GL_FRAMEBUFFER_SRGB_EXT);
        }
    }

    public void setLinearizeSrgbImages(boolean linearize) {
        if (caps.contains(Caps.Srgb)) {
            linearizeSrgbImages = linearize;
        }
    }
}
<|MERGE_RESOLUTION|>--- conflicted
+++ resolved
@@ -1,2682 +1,2667 @@
-/*
- * Copyright (c) 2009-2012 jMonkeyEngine
- * All rights reserved.
- *
- * Redistribution and use in source and binary forms, with or without
- * modification, are permitted provided that the following conditions are
- * met:
- *
- * * Redistributions of source code must retain the above copyright
- *   notice, this list of conditions and the following disclaimer.
- *
- * * Redistributions in binary form must reproduce the above copyright
- *   notice, this list of conditions and the following disclaimer in the
- *   documentation and/or other materials provided with the distribution.
- *
- * * Neither the name of 'jMonkeyEngine' nor the names of its contributors
- *   may be used to endorse or promote products derived from this software
- *   without specific prior written permission.
- *
- * THIS SOFTWARE IS PROVIDED BY THE COPYRIGHT HOLDERS AND CONTRIBUTORS
- * "AS IS" AND ANY EXPRESS OR IMPLIED WARRANTIES, INCLUDING, BUT NOT LIMITED
- * TO, THE IMPLIED WARRANTIES OF MERCHANTABILITY AND FITNESS FOR A PARTICULAR
- * PURPOSE ARE DISCLAIMED. IN NO EVENT SHALL THE COPYRIGHT OWNER OR
- * CONTRIBUTORS BE LIABLE FOR ANY DIRECT, INDIRECT, INCIDENTAL, SPECIAL,
- * EXEMPLARY, OR CONSEQUENTIAL DAMAGES (INCLUDING, BUT NOT LIMITED TO,
- * PROCUREMENT OF SUBSTITUTE GOODS OR SERVICES; LOSS OF USE, DATA, OR
- * PROFITS; OR BUSINESS INTERRUPTION) HOWEVER CAUSED AND ON ANY THEORY OF
- * LIABILITY, WHETHER IN CONTRACT, STRICT LIABILITY, OR TORT (INCLUDING
- * NEGLIGENCE OR OTHERWISE) ARISING IN ANY WAY OUT OF THE USE OF THIS
- * SOFTWARE, EVEN IF ADVISED OF THE POSSIBILITY OF SUCH DAMAGE.
- */
-package com.jme3.renderer.lwjgl;
-
-import com.jme3.light.LightList;
-import com.jme3.material.RenderState;
-import com.jme3.material.RenderState.StencilOperation;
-import com.jme3.material.RenderState.TestFunction;
-import com.jme3.math.*;
-import com.jme3.renderer.*;
-import com.jme3.scene.Mesh;
-import com.jme3.scene.Mesh.Mode;
-import com.jme3.scene.VertexBuffer;
-import com.jme3.scene.VertexBuffer.Format;
-import com.jme3.scene.VertexBuffer.Type;
-import com.jme3.scene.VertexBuffer.Usage;
-import com.jme3.shader.Attribute;
-import com.jme3.shader.Shader;
-import com.jme3.shader.Shader.ShaderSource;
-import com.jme3.shader.Shader.ShaderType;
-import com.jme3.shader.Uniform;
-import com.jme3.texture.FrameBuffer;
-import com.jme3.texture.FrameBuffer.RenderBuffer;
-import com.jme3.texture.Image;
-import com.jme3.texture.Texture;
-import com.jme3.texture.Texture.WrapAxis;
-import com.jme3.util.BufferUtils;
-import com.jme3.util.ListMap;
-import com.jme3.util.NativeObjectManager;
-import java.nio.*;
-import java.util.EnumSet;
-import java.util.List;
-import java.util.logging.Level;
-import java.util.logging.Logger;
-import jme3tools.converters.MipMapGenerator;
-import jme3tools.shader.ShaderDebug;
-
-import static org.lwjgl.opengl.ARBDrawInstanced.*;
-import static org.lwjgl.opengl.ARBInstancedArrays.*;
-import static org.lwjgl.opengl.ARBMultisample.*;
-import static org.lwjgl.opengl.ARBTextureMultisample.*;
-import static org.lwjgl.opengl.ARBVertexArrayObject.*;
-import org.lwjgl.opengl.ContextCapabilities;
-import static org.lwjgl.opengl.EXTFramebufferBlit.*;
-import static org.lwjgl.opengl.EXTFramebufferMultisample.*;
-import static org.lwjgl.opengl.EXTFramebufferObject.*;
-import static org.lwjgl.opengl.EXTFramebufferSRGB.*;
-import static org.lwjgl.opengl.EXTGpuShader4.*;
-import static org.lwjgl.opengl.EXTTextureArray.*;
-import static org.lwjgl.opengl.EXTTextureFilterAnisotropic.*;
-import static org.lwjgl.opengl.GL11.*;
-import static org.lwjgl.opengl.GL12.*;
-import static org.lwjgl.opengl.GL13.*;
-import static org.lwjgl.opengl.GL14.*;
-import static org.lwjgl.opengl.GL15.*;
-import static org.lwjgl.opengl.GL20.*;
-import org.lwjgl.opengl.GLContext;
-//import static org.lwjgl.opengl.GL21.*;
-//import static org.lwjgl.opengl.GL30.*;
-
-
-public class LwjglRenderer implements Renderer {
-
-    private static final Logger logger = Logger.getLogger(LwjglRenderer.class.getName());
-    private static final boolean VALIDATE_SHADER = false;
-    private final ByteBuffer nameBuf = BufferUtils.createByteBuffer(250);
-    private final StringBuilder stringBuf = new StringBuilder(250);
-    private final IntBuffer intBuf1 = BufferUtils.createIntBuffer(1);
-    private final IntBuffer intBuf16 = BufferUtils.createIntBuffer(16);
-    private final FloatBuffer floatBuf16 = BufferUtils.createFloatBuffer(16);
-    private final RenderContext context = new RenderContext();
-    private final NativeObjectManager objManager = new NativeObjectManager();
-    private final EnumSet<Caps> caps = EnumSet.noneOf(Caps.class);
-    // current state
-    private Shader boundShader;
-    private int initialDrawBuf, initialReadBuf;
-    private int glslVer;
-    private int vertexTextureUnits;
-    private int fragTextureUnits;
-    private int vertexUniforms;
-    private int fragUniforms;
-    private int vertexAttribs;
-    private int maxFBOSamples;
-    private int maxFBOAttachs;
-    private int maxMRTFBOAttachs;
-    private int maxRBSize;
-    private int maxTexSize;
-    private int maxCubeTexSize;
-    private int maxVertCount;
-    private int maxTriCount;
-    private int maxColorTexSamples;
-    private int maxDepthTexSamples;
-    private FrameBuffer lastFb = null;
-    private FrameBuffer mainFbOverride = null;
-    private final Statistics statistics = new Statistics();
-    private int vpX, vpY, vpW, vpH;
-    private ClipRectangle currentClipRect = new ClipRectangle();
-    private ClipRectangle rendererClipRect = new ClipRectangle();
-    private ClipRectangle renderStateClipRect = new ClipRectangle();
-    private ClipRectangle intersectionClipRect = new ClipRectangle();
-    private boolean linearizeSrgbImages;
-    private ContextCapabilities ctxCaps;
-
-    public LwjglRenderer() {
-    }
-
-    protected void updateNameBuffer() {
-        int len = stringBuf.length();
-
-        nameBuf.position(0);
-        nameBuf.limit(len);
-        for (int i = 0; i < len; i++) {
-            nameBuf.put((byte) stringBuf.charAt(i));
-        }
-
-        nameBuf.rewind();
-    }
-
-    @Override
-    public Statistics getStatistics() {
-        return statistics;
-    }
-
-    @Override
-    public EnumSet<Caps> getCaps() {
-        return caps;
-    }
-
-    @SuppressWarnings("fallthrough")
-    public void initialize() {
-        ctxCaps = GLContext.getCapabilities();
-        if (ctxCaps.OpenGL20) {
-            caps.add(Caps.OpenGL20);
-            if (ctxCaps.OpenGL21) {
-                caps.add(Caps.OpenGL21);
-                if (ctxCaps.OpenGL30) {
-                    caps.add(Caps.OpenGL30);
-                    if (ctxCaps.OpenGL31) {
-                        caps.add(Caps.OpenGL31);
-                        if (ctxCaps.OpenGL32) {
-                            caps.add(Caps.OpenGL32);
-                        }
-                    }
-                }
-            }
-        }
-
-        //workaround, always assume we support GLSL100
-        //some cards just don't report this correctly
-        caps.add(Caps.GLSL100);
-
-        String versionStr = null;
-        if (ctxCaps.OpenGL20) {
-            versionStr = glGetString(GL_SHADING_LANGUAGE_VERSION);
-        }
-        if (versionStr == null || versionStr.equals("")) {
-            glslVer = -1;
-            throw new UnsupportedOperationException("GLSL and OpenGL2 is "
-                    + "required for the LWJGL "
-                    + "renderer!");
-        }
-
-        // Fix issue in TestRenderToMemory when GL_FRONT is the main
-        // buffer being used.
-        initialDrawBuf = glGetInteger(GL_DRAW_BUFFER);
-        initialReadBuf = glGetInteger(GL_READ_BUFFER);
-
-        // XXX: This has to be GL_BACK for canvas on Mac
-        // Since initialDrawBuf is GL_FRONT for pbuffer, gotta
-        // change this value later on ...
-//        initialDrawBuf = GL_BACK;
-//        initialReadBuf = GL_BACK;
-
-        int spaceIdx = versionStr.indexOf(" ");
-        if (spaceIdx >= 1) {
-            versionStr = versionStr.substring(0, spaceIdx);
-        }
-
-        float version = Float.parseFloat(versionStr);
-        glslVer = (int) (version * 100);
-
-        switch (glslVer) {
-            default:
-                if (glslVer < 400) {
-                    break;
-                }
-
-            // so that future OpenGL revisions wont break jme3
-
-            // fall through intentional
-            case 400:
-            case 330:
-            case 150:
-                caps.add(Caps.GLSL150);
-            case 140:
-                caps.add(Caps.GLSL140);
-            case 130:
-                caps.add(Caps.GLSL130);
-            case 120:
-                caps.add(Caps.GLSL120);
-            case 110:
-                caps.add(Caps.GLSL110);
-            case 100:
-                caps.add(Caps.GLSL100);
-                break;
-        }
-
-        if (!caps.contains(Caps.GLSL100)) {
-            logger.log(Level.WARNING, "Force-adding GLSL100 support, since OpenGL2 is supported.");
-            caps.add(Caps.GLSL100);
-        }
-
-        glGetInteger(GL_MAX_VERTEX_TEXTURE_IMAGE_UNITS, intBuf16);
-        vertexTextureUnits = intBuf16.get(0);
-        logger.log(Level.FINER, "VTF Units: {0}", vertexTextureUnits);
-        if (vertexTextureUnits > 0) {
-            caps.add(Caps.VertexTextureFetch);
-        }
-
-        glGetInteger(GL_MAX_TEXTURE_IMAGE_UNITS, intBuf16);
-        fragTextureUnits = intBuf16.get(0);
-        logger.log(Level.FINER, "Texture Units: {0}", fragTextureUnits);
-
-        glGetInteger(GL_MAX_VERTEX_UNIFORM_COMPONENTS, intBuf16);
-        vertexUniforms = intBuf16.get(0);
-        logger.log(Level.FINER, "Vertex Uniforms: {0}", vertexUniforms);
-
-        glGetInteger(GL_MAX_FRAGMENT_UNIFORM_COMPONENTS, intBuf16);
-        fragUniforms = intBuf16.get(0);
-        logger.log(Level.FINER, "Fragment Uniforms: {0}", fragUniforms);
-
-        glGetInteger(GL_MAX_VERTEX_ATTRIBS, intBuf16);
-        vertexAttribs = intBuf16.get(0);
-        logger.log(Level.FINER, "Vertex Attributes: {0}", vertexAttribs);
-
-        glGetInteger(GL_SUBPIXEL_BITS, intBuf16);
-        int subpixelBits = intBuf16.get(0);
-        logger.log(Level.FINER, "Subpixel Bits: {0}", subpixelBits);
-
-        glGetInteger(GL_MAX_ELEMENTS_VERTICES, intBuf16);
-        maxVertCount = intBuf16.get(0);
-        logger.log(Level.FINER, "Preferred Batch Vertex Count: {0}", maxVertCount);
-
-        glGetInteger(GL_MAX_ELEMENTS_INDICES, intBuf16);
-        maxTriCount = intBuf16.get(0);
-        logger.log(Level.FINER, "Preferred Batch Index Count: {0}", maxTriCount);
-
-        glGetInteger(GL_MAX_TEXTURE_SIZE, intBuf16);
-        maxTexSize = intBuf16.get(0);
-        logger.log(Level.FINER, "Maximum Texture Resolution: {0}", maxTexSize);
-
-        glGetInteger(GL_MAX_CUBE_MAP_TEXTURE_SIZE, intBuf16);
-        maxCubeTexSize = intBuf16.get(0);
-        logger.log(Level.FINER, "Maximum CubeMap Resolution: {0}", maxCubeTexSize);
-
-        if (ctxCaps.GL_ARB_color_buffer_float) {
-            // XXX: Require both 16 and 32 bit float support for FloatColorBuffer.
-            if (ctxCaps.GL_ARB_half_float_pixel) {
-                caps.add(Caps.FloatColorBuffer);
-            }
-        }
-
-        if (ctxCaps.GL_ARB_depth_buffer_float) {
-            caps.add(Caps.FloatDepthBuffer);
-        }
-
-        if (ctxCaps.OpenGL30) {
-            caps.add(Caps.PackedDepthStencilBuffer);
-        }
-
-        if (ctxCaps.GL_ARB_draw_instanced && ctxCaps.GL_ARB_instanced_arrays) {
-            caps.add(Caps.MeshInstancing);
-        }
-
-        if (ctxCaps.GL_ARB_fragment_program) {
-            caps.add(Caps.ARBprogram);
-        }
-
-        if (ctxCaps.GL_ARB_texture_buffer_object) {
-            caps.add(Caps.TextureBuffer);
-        }
-
-        if (ctxCaps.GL_ARB_texture_float) {
-            if (ctxCaps.GL_ARB_half_float_pixel) {
-                caps.add(Caps.FloatTexture);
-            }
-        }
-
-        if (ctxCaps.GL_ARB_vertex_array_object) {
-            caps.add(Caps.VertexBufferArray);
-        }
-
-        if (ctxCaps.GL_ARB_texture_non_power_of_two) {
-            caps.add(Caps.NonPowerOfTwoTextures);
-        } else {
-            logger.log(Level.WARNING, "Your graphics card does not "
-                    + "support non-power-of-2 textures. "
-                    + "Some features might not work.");
-        }
-
-        boolean latc = ctxCaps.GL_EXT_texture_compression_latc;
-        if (latc) {
-            caps.add(Caps.TextureCompressionLATC);
-        }
-
-        if (ctxCaps.GL_EXT_packed_float || ctxCaps.OpenGL30) {
-            // This format is part of the OGL3 specification
-            caps.add(Caps.PackedFloatColorBuffer);
-            if (ctxCaps.GL_ARB_half_float_pixel) {
-                // because textures are usually uploaded as RGB16F
-                // need half-float pixel
-                caps.add(Caps.PackedFloatTexture);
-            }
-        }
-
-        if (ctxCaps.GL_EXT_texture_array || ctxCaps.OpenGL30) {
-            caps.add(Caps.TextureArray);
-        }
-
-        if (ctxCaps.GL_EXT_texture_shared_exponent || ctxCaps.OpenGL30) {
-            caps.add(Caps.SharedExponentTexture);
-        }
-
-        if (ctxCaps.GL_EXT_framebuffer_object) {
-            caps.add(Caps.FrameBuffer);
-
-            glGetInteger(GL_MAX_RENDERBUFFER_SIZE_EXT, intBuf16);
-            maxRBSize = intBuf16.get(0);
-            logger.log(Level.FINER, "FBO RB Max Size: {0}", maxRBSize);
-
-            glGetInteger(GL_MAX_COLOR_ATTACHMENTS_EXT, intBuf16);
-            maxFBOAttachs = intBuf16.get(0);
-            logger.log(Level.FINER, "FBO Max renderbuffers: {0}", maxFBOAttachs);
-
-            if (ctxCaps.GL_EXT_framebuffer_multisample) {
-                caps.add(Caps.FrameBufferMultisample);
-
-                glGetInteger(GL_MAX_SAMPLES_EXT, intBuf16);
-                maxFBOSamples = intBuf16.get(0);
-                logger.log(Level.FINER, "FBO Max Samples: {0}", maxFBOSamples);
-            }
-
-            if (ctxCaps.GL_ARB_texture_multisample) {
-                caps.add(Caps.TextureMultisample);
-
-                glGetInteger(GL_MAX_COLOR_TEXTURE_SAMPLES, intBuf16);
-                maxColorTexSamples = intBuf16.get(0);
-                logger.log(Level.FINER, "Texture Multisample Color Samples: {0}", maxColorTexSamples);
-
-                glGetInteger(GL_MAX_DEPTH_TEXTURE_SAMPLES, intBuf16);
-                maxDepthTexSamples = intBuf16.get(0);
-                logger.log(Level.FINER, "Texture Multisample Depth Samples: {0}", maxDepthTexSamples);
-            }
-
-            glGetInteger(GL_MAX_DRAW_BUFFERS, intBuf16);
-            maxMRTFBOAttachs = intBuf16.get(0);
-            if (maxMRTFBOAttachs > 1) {
-                caps.add(Caps.FrameBufferMRT);
-                logger.log(Level.FINER, "FBO Max MRT renderbuffers: {0}", maxMRTFBOAttachs);
-            }
-<<<<<<< HEAD
-
-//            if (ctxCaps.GL_ARB_draw_buffers) {
-//                caps.add(Caps.FrameBufferMRT);
-//                glGetInteger(ARBDrawBuffers.GL_MAX_DRAW_BUFFERS_ARB, intBuf16);
-//                maxMRTFBOAttachs = intBuf16.get(0);
-//                logger.log(Level.FINER, "FBO Max MRT renderbuffers: {0}", maxMRTFBOAttachs);
-            //}
-=======
->>>>>>> a166e8cb
-        }
-
-        if (ctxCaps.GL_ARB_multisample) {
-            glGetInteger(GL_SAMPLE_BUFFERS_ARB, intBuf16);
-            boolean available = intBuf16.get(0) != 0;
-            glGetInteger(GL_SAMPLES_ARB, intBuf16);
-            int samples = intBuf16.get(0);
-            logger.log(Level.FINER, "Samples: {0}", samples);
-            boolean enabled = glIsEnabled(GL_MULTISAMPLE_ARB);
-            if (samples > 0 && available && !enabled) {
-                glEnable(GL_MULTISAMPLE_ARB);
-            }
-            caps.add(Caps.Multisample);
-        }
-
-        // Supports sRGB pipeline.
-        if ( (ctxCaps.GL_ARB_framebuffer_sRGB && ctxCaps.GL_EXT_texture_sRGB ) || ctxCaps.OpenGL30 ) {
-            caps.add(Caps.Srgb);
-        }
-
-        logger.log(Level.FINE, "Caps: {0}", caps);
-    }
-
-    public void invalidateState() {
-        context.reset();
-        boundShader = null;
-        lastFb = null;
-
-        initialDrawBuf = glGetInteger(GL_DRAW_BUFFER);
-        initialReadBuf = glGetInteger(GL_READ_BUFFER);
-    }
-
-    public void resetGLObjects() {
-        logger.log(Level.FINE, "Reseting objects and invalidating state");
-        objManager.resetObjects();
-        statistics.clearMemory();
-        invalidateState();
-    }
-
-    public void cleanup() {
-        logger.log(Level.FINE, "Deleting objects and invalidating state");
-        objManager.deleteAllObjects(this);
-        statistics.clearMemory();
-        invalidateState();
-    }
-
-    private void checkCap(Caps cap) {
-        if (!caps.contains(cap)) {
-            throw new UnsupportedOperationException("Required capability missing: " + cap.name());
-        }
-    }
-
-    /*********************************************************************\
-    |* Render State                                                      *|
-    \*********************************************************************/
-    public void setDepthRange(float start, float end) {
-        glDepthRange(start, end);
-    }
-
-    public void clearBuffers(boolean color, boolean depth, boolean stencil) {
-        int bits = 0;
-        if (color) {
-            //See explanations of the depth below, we must enable color write to be able to clear the color buffer
-            if (context.colorWriteEnabled == false) {
-                glColorMask(true, true, true, true);
-                context.colorWriteEnabled = true;
-            }
-            bits = GL_COLOR_BUFFER_BIT;
-        }
-        if (depth) {
-
-            //glClear(GL_DEPTH_BUFFER_BIT) seems to not work when glDepthMask is false
-            //here s some link on openl board
-            //http://www.opengl.org/discussion_boards/ubbthreads.php?ubb=showflat&Number=257223
-            //if depth clear is requested, we enable the depthMask
-            if (context.depthWriteEnabled == false) {
-                glDepthMask(true);
-                context.depthWriteEnabled = true;
-            }
-            bits |= GL_DEPTH_BUFFER_BIT;
-        }
-        if (stencil) {
-            bits |= GL_STENCIL_BUFFER_BIT;
-        }
-        if (bits != 0) {
-            glClear(bits);
-        }
-    }
-
-    public void setBackgroundColor(ColorRGBA color) {
-        glClearColor(color.r, color.g, color.b, color.a);
-    }
-
-    public void setAlphaToCoverage(boolean value) {
-        if (ctxCaps.GL_ARB_multisample) {
-            if (value) {
-                glEnable(GL_SAMPLE_ALPHA_TO_COVERAGE_ARB);
-            } else {
-                glDisable(GL_SAMPLE_ALPHA_TO_COVERAGE_ARB);
-            }
-        }
-    }
-
-    public void applyRenderState(RenderState state) {
-        if (state.isWireframe() && !context.wireframe) {
-            glPolygonMode(GL_FRONT_AND_BACK, GL_LINE);
-            context.wireframe = true;
-        } else if (!state.isWireframe() && context.wireframe) {
-            glPolygonMode(GL_FRONT_AND_BACK, GL_FILL);
-            context.wireframe = false;
-        }
-
-        if (state.isDepthTest() && !context.depthTestEnabled) {
-            glEnable(GL_DEPTH_TEST);
-            glDepthFunc(convertTestFunction(context.depthFunc));
-            context.depthTestEnabled = true;
-        } else if (!state.isDepthTest() && context.depthTestEnabled) {
-            glDisable(GL_DEPTH_TEST);
-            context.depthTestEnabled = false;
-        }
-        if (state.getDepthFunc() != context.depthFunc) {
-            glDepthFunc(convertTestFunction(state.getDepthFunc()));
-            context.depthFunc = state.getDepthFunc();
-        }
-
-        if (state.isAlphaTest() && !context.alphaTestEnabled) {
-            glEnable(GL_ALPHA_TEST);
-            glAlphaFunc(convertTestFunction(context.alphaFunc), context.alphaTestFallOff);
-            context.alphaTestEnabled = true;
-        } else if (!state.isAlphaTest() && context.alphaTestEnabled) {
-            glDisable(GL_ALPHA_TEST);
-            context.alphaTestEnabled = false;
-        }
-        if (state.getAlphaFallOff() != context.alphaTestFallOff) {
-            glAlphaFunc(convertTestFunction(context.alphaFunc), context.alphaTestFallOff);
-            context.alphaTestFallOff = state.getAlphaFallOff();
-        }
-        if (state.getAlphaFunc() != context.alphaFunc) {
-            glAlphaFunc(convertTestFunction(state.getAlphaFunc()), context.alphaTestFallOff);
-            context.alphaFunc = state.getAlphaFunc();
-        }
-
-        if (state.isDepthWrite() && !context.depthWriteEnabled) {
-            glDepthMask(true);
-            context.depthWriteEnabled = true;
-        } else if (!state.isDepthWrite() && context.depthWriteEnabled) {
-            glDepthMask(false);
-            context.depthWriteEnabled = false;
-        }
-
-        if (state.isColorWrite() && !context.colorWriteEnabled) {
-            glColorMask(true, true, true, true);
-            context.colorWriteEnabled = true;
-        } else if (!state.isColorWrite() && context.colorWriteEnabled) {
-            glColorMask(false, false, false, false);
-            context.colorWriteEnabled = false;
-        }
-
-        if (state.isPointSprite() && !context.pointSprite) {
-            // Only enable/disable sprite
-            if (context.boundTextures[0] != null) {
-                if (context.boundTextureUnit != 0) {
-                    glActiveTexture(GL_TEXTURE0);
-                    context.boundTextureUnit = 0;
-                }
-                glEnable(GL_POINT_SPRITE);
-                glEnable(GL_VERTEX_PROGRAM_POINT_SIZE);
-            }
-            context.pointSprite = true;
-        } else if (!state.isPointSprite() && context.pointSprite) {
-            if (context.boundTextures[0] != null) {
-                if (context.boundTextureUnit != 0) {
-                    glActiveTexture(GL_TEXTURE0);
-                    context.boundTextureUnit = 0;
-                }
-                glDisable(GL_POINT_SPRITE);
-                glDisable(GL_VERTEX_PROGRAM_POINT_SIZE);
-                context.pointSprite = false;
-            }
-        }
-
-        if (state.isPolyOffset()) {
-            if (!context.polyOffsetEnabled) {
-                glEnable(GL_POLYGON_OFFSET_FILL);
-                glPolygonOffset(state.getPolyOffsetFactor(),
-                        state.getPolyOffsetUnits());
-                context.polyOffsetEnabled = true;
-                context.polyOffsetFactor = state.getPolyOffsetFactor();
-                context.polyOffsetUnits = state.getPolyOffsetUnits();
-            } else {
-                if (state.getPolyOffsetFactor() != context.polyOffsetFactor
-                        || state.getPolyOffsetUnits() != context.polyOffsetUnits) {
-                    glPolygonOffset(state.getPolyOffsetFactor(),
-                            state.getPolyOffsetUnits());
-                    context.polyOffsetFactor = state.getPolyOffsetFactor();
-                    context.polyOffsetUnits = state.getPolyOffsetUnits();
-                }
-            }
-        } else {
-            if (context.polyOffsetEnabled) {
-                glDisable(GL_POLYGON_OFFSET_FILL);
-                context.polyOffsetEnabled = false;
-                context.polyOffsetFactor = 0;
-                context.polyOffsetUnits = 0;
-            }
-        }
-
-        if (state.getFaceCullMode() != context.cullMode) {
-            if (state.getFaceCullMode() == RenderState.FaceCullMode.Off) {
-                glDisable(GL_CULL_FACE);
-            } else {
-                glEnable(GL_CULL_FACE);
-            }
-
-            switch (state.getFaceCullMode()) {
-                case Off:
-                    break;
-                case Back:
-                    glCullFace(GL_BACK);
-                    break;
-                case Front:
-                    glCullFace(GL_FRONT);
-                    break;
-                case FrontAndBack:
-                    glCullFace(GL_FRONT_AND_BACK);
-                    break;
-                default:
-                    throw new UnsupportedOperationException("Unrecognized face cull mode: "
-                            + state.getFaceCullMode());
-            }
-
-            context.cullMode = state.getFaceCullMode();
-        }
-
-        if (state.getBlendMode() != context.blendMode) {
-            if (state.getBlendMode() == RenderState.BlendMode.Off) {
-                glDisable(GL_BLEND);
-            } else {
-                glEnable(GL_BLEND);
-                switch (state.getBlendMode()) {
-                    case Off:
-                        break;
-                    case Additive:
-                        glBlendFunc(GL_ONE, GL_ONE);
-                        break;
-                    case AlphaAdditive:
-                        glBlendFunc(GL_SRC_ALPHA, GL_ONE);
-                        break;
-                    case Color:
-                        glBlendFunc(GL_ONE, GL_ONE_MINUS_SRC_COLOR);
-                        break;
-                    case Alpha:
-                        glBlendFunc(GL_SRC_ALPHA, GL_ONE_MINUS_SRC_ALPHA);
-                        break;
-                    case PremultAlpha:
-                        glBlendFunc(GL_ONE, GL_ONE_MINUS_SRC_ALPHA);
-                        break;
-                    case Modulate:
-                        glBlendFunc(GL_DST_COLOR, GL_ZERO);
-                        break;
-                    case ModulateX2:
-                        glBlendFunc(GL_DST_COLOR, GL_SRC_COLOR);
-                        break;
-                    default:
-                        throw new UnsupportedOperationException("Unrecognized blend mode: "
-                                + state.getBlendMode());
-                }
-            }
-
-            context.blendMode = state.getBlendMode();
-        }
-
-        if (context.stencilTest != state.isStencilTest()
-                || context.frontStencilStencilFailOperation != state.getFrontStencilStencilFailOperation()
-                || context.frontStencilDepthFailOperation != state.getFrontStencilDepthFailOperation()
-                || context.frontStencilDepthPassOperation != state.getFrontStencilDepthPassOperation()
-                || context.backStencilStencilFailOperation != state.getBackStencilStencilFailOperation()
-                || context.backStencilDepthFailOperation != state.getBackStencilDepthFailOperation()
-                || context.backStencilDepthPassOperation != state.getBackStencilDepthPassOperation()
-                || context.frontStencilFunction != state.getFrontStencilFunction()
-                || context.backStencilFunction != state.getBackStencilFunction()) {
-
-            context.frontStencilStencilFailOperation = state.getFrontStencilStencilFailOperation();   //terrible looking, I know
-            context.frontStencilDepthFailOperation = state.getFrontStencilDepthFailOperation();
-            context.frontStencilDepthPassOperation = state.getFrontStencilDepthPassOperation();
-            context.backStencilStencilFailOperation = state.getBackStencilStencilFailOperation();
-            context.backStencilDepthFailOperation = state.getBackStencilDepthFailOperation();
-            context.backStencilDepthPassOperation = state.getBackStencilDepthPassOperation();
-            context.frontStencilFunction = state.getFrontStencilFunction();
-            context.backStencilFunction = state.getBackStencilFunction();
-
-            if (state.isStencilTest()) {
-                glEnable(GL_STENCIL_TEST);
-                glStencilOpSeparate(GL_FRONT,
-                        convertStencilOperation(state.getFrontStencilStencilFailOperation()),
-                        convertStencilOperation(state.getFrontStencilDepthFailOperation()),
-                        convertStencilOperation(state.getFrontStencilDepthPassOperation()));
-                glStencilOpSeparate(GL_BACK,
-                        convertStencilOperation(state.getBackStencilStencilFailOperation()),
-                        convertStencilOperation(state.getBackStencilDepthFailOperation()),
-                        convertStencilOperation(state.getBackStencilDepthPassOperation()));
-                glStencilFuncSeparate(GL_FRONT,
-                        convertTestFunction(state.getFrontStencilFunction()),
-                        0, Integer.MAX_VALUE);
-                glStencilFuncSeparate(GL_BACK,
-                        convertTestFunction(state.getBackStencilFunction()),
-                        0, Integer.MAX_VALUE);
-            } else {
-                glDisable(GL_STENCIL_TEST);
-            }
-        }
-
-        if (state.isClipTest()) {
-            renderStateClipRect.set(state.getClipX(), state.getClipY(), state.getClipW(), state.getClipH());
-            if (context.clipRectEnabled) {
-                if (!context.renderStateClipRectEnabled) {
-                    context.renderStateClipRectEnabled = true;
-                }
-                if (ClipRectangle.intersect(rendererClipRect, renderStateClipRect, intersectionClipRect)) {
-                    if (!currentClipRect.equals(intersectionClipRect)) {
-                        int iClipX = intersectionClipRect.getX();
-                        int iClipY = intersectionClipRect.getY();
-                        int iClipW = intersectionClipRect.getW();
-                        int iClipH = intersectionClipRect.getH();
-                        currentClipRect.set(iClipX, iClipY, iClipW, iClipH);
-                        glScissor(iClipX, iClipY, iClipW, iClipH);
-                    }
-                } else {
-                    if (currentClipRect.getX() != 0 || currentClipRect.getY() != 0 ||
-                        currentClipRect.getW() != 0 || currentClipRect.getH() != 0) {
-                        currentClipRect.set(0, 0, 0, 0);
-                        glScissor(0, 0, 0, 0);
-                    }
-                }
-            } else {
-                if (!context.renderStateClipRectEnabled) {
-                    context.renderStateClipRectEnabled = true;
-                    glEnable(GL_SCISSOR_TEST);
-                }
-                if (!currentClipRect.equals(renderStateClipRect)) {
-                    int rsClipX = renderStateClipRect.getX();
-                    int rsClipY = renderStateClipRect.getY();
-                    int rsClipW = renderStateClipRect.getW();
-                    int rsClipH = renderStateClipRect.getH();
-                    currentClipRect.set(rsClipX, rsClipY, rsClipW, rsClipH);
-                    glScissor(rsClipX, rsClipY, rsClipW, rsClipH);
-                }
-            }
-        } else {
-            if (context.clipRectEnabled) {
-                if (context.renderStateClipRectEnabled) {
-                    context.renderStateClipRectEnabled = false;
-                }
-                if (!currentClipRect.equals(rendererClipRect)) {
-                    int rClipX = rendererClipRect.getX();
-                    int rClipY = rendererClipRect.getY();
-                    int rClipW = rendererClipRect.getW();
-                    int rClipH = rendererClipRect.getH();
-                    currentClipRect.set(rClipX, rClipY, rClipW, rClipH);
-                    glScissor(rClipX, rClipY, rClipW, rClipH);
-                }
-            } else {
-                if (context.renderStateClipRectEnabled) {
-                    context.renderStateClipRectEnabled = false;
-                    glDisable(GL_SCISSOR_TEST);
-                }
-            }
-        }
-    }
-
-    private int convertStencilOperation(StencilOperation stencilOp) {
-        switch (stencilOp) {
-            case Keep:
-                return GL_KEEP;
-            case Zero:
-                return GL_ZERO;
-            case Replace:
-                return GL_REPLACE;
-            case Increment:
-                return GL_INCR;
-            case IncrementWrap:
-                return GL_INCR_WRAP;
-            case Decrement:
-                return GL_DECR;
-            case DecrementWrap:
-                return GL_DECR_WRAP;
-            case Invert:
-                return GL_INVERT;
-            default:
-                throw new UnsupportedOperationException("Unrecognized stencil operation: " + stencilOp);
-        }
-    }
-
-    private int convertTestFunction(TestFunction testFunc) {
-        switch (testFunc) {
-            case Never:
-                return GL_NEVER;
-            case Less:
-                return GL_LESS;
-            case LessOrEqual:
-                return GL_LEQUAL;
-            case Greater:
-                return GL_GREATER;
-            case GreaterOrEqual:
-                return GL_GEQUAL;
-            case Equal:
-                return GL_EQUAL;
-            case NotEqual:
-                return GL_NOTEQUAL;
-            case Always:
-                return GL_ALWAYS;
-            default:
-                throw new UnsupportedOperationException("Unrecognized test function: " + testFunc);
-        }
-    }
-
-    /*********************************************************************\
-    |* Camera and World transforms                                       *|
-    \*********************************************************************/
-    public void setViewPort(int x, int y, int w, int h) {
-        if (x != vpX || vpY != y || vpW != w || vpH != h) {
-            glViewport(x, y, w, h);
-            vpX = x;
-            vpY = y;
-            vpW = w;
-            vpH = h;
-        }
-    }
-
-    public void setClipRect(int x, int y, int width, int height) {
-        if (!context.clipRectEnabled) {
-            context.clipRectEnabled = true;
-            if (!context.renderStateClipRectEnabled) {
-                glEnable(GL_SCISSOR_TEST);
-            }
-        }
-        rendererClipRect.set(x, y, width, height);
-        if (currentClipRect.getX() != x || currentClipRect.getY() != y ||
-            currentClipRect.getW() != width || currentClipRect.getH() != height) {
-            currentClipRect.set(x, y, width, height);
-            glScissor(x, y, width, height);
-        }
-    }
-
-    public void clearClipRect() {
-        if (context.clipRectEnabled) {
-            context.clipRectEnabled = false;
-            if (context.renderStateClipRectEnabled) {
-                glDisable(GL_SCISSOR_TEST);
-            }
-        }
-        rendererClipRect.set(0, 0, 0, 0);
-        currentClipRect.set(0, 0, 0, 0);
-    }
-
-    public void onFrame() {
-        objManager.deleteUnused(this);
-//        statistics.clearFrame();
-    }
-
-    public void setWorldMatrix(Matrix4f worldMatrix) {
-    }
-
-    public void setViewProjectionMatrices(Matrix4f viewMatrix, Matrix4f projMatrix) {
-    }
-
-    /*********************************************************************\
-    |* Shaders                                                           *|
-    \*********************************************************************/
-    protected void updateUniformLocation(Shader shader, Uniform uniform) {
-        stringBuf.setLength(0);
-        stringBuf.append(uniform.getName()).append('\0');
-        updateNameBuffer();
-        int loc = glGetUniformLocation(shader.getId(), nameBuf);
-        if (loc < 0) {
-            uniform.setLocation(-1);
-            // uniform is not declared in shader
-            logger.log(Level.FINE, "Uniform {0} is not declared in shader {1}.", new Object[]{uniform.getName(), shader.getSources()});
-        } else {
-            uniform.setLocation(loc);
-        }
-    }
-
-    protected void bindProgram(Shader shader) {
-        int shaderId = shader.getId();
-        if (context.boundShaderProgram != shaderId) {
-            glUseProgram(shaderId);
-            statistics.onShaderUse(shader, true);
-            boundShader = shader;
-            context.boundShaderProgram = shaderId;
-        } else {
-            statistics.onShaderUse(shader, false);
-        }
-    }
-
-    protected void updateUniform(Shader shader, Uniform uniform) {
-        int shaderId = shader.getId();
-
-        assert uniform.getName() != null;
-        assert shader.getId() > 0;
-
-        bindProgram(shader);
-
-        int loc = uniform.getLocation();
-        if (loc == -1) {
-            return;
-        }
-
-        if (loc == -2) {
-            // get uniform location
-            updateUniformLocation(shader, uniform);
-            if (uniform.getLocation() == -1) {
-                // not declared, ignore
-                uniform.clearUpdateNeeded();
-                return;
-            }
-            loc = uniform.getLocation();
-        }
-
-        if (uniform.getVarType() == null) {
-            return; // value not set yet..
-        }
-        statistics.onUniformSet();
-
-        uniform.clearUpdateNeeded();
-        FloatBuffer fb;
-        IntBuffer ib;
-        switch (uniform.getVarType()) {
-            case Float:
-                Float f = (Float) uniform.getValue();
-                glUniform1f(loc, f.floatValue());
-                break;
-            case Vector2:
-                Vector2f v2 = (Vector2f) uniform.getValue();
-                glUniform2f(loc, v2.getX(), v2.getY());
-                break;
-            case Vector3:
-                Vector3f v3 = (Vector3f) uniform.getValue();
-                glUniform3f(loc, v3.getX(), v3.getY(), v3.getZ());
-                break;
-            case Vector4:
-                Object val = uniform.getValue();
-                if (val instanceof ColorRGBA) {
-                    ColorRGBA c = (ColorRGBA) val;
-                    glUniform4f(loc, c.r, c.g, c.b, c.a);
-                } else if (val instanceof Vector4f) {
-                    Vector4f c = (Vector4f) val;
-                    glUniform4f(loc, c.x, c.y, c.z, c.w);
-                } else {
-                    Quaternion c = (Quaternion) uniform.getValue();
-                    glUniform4f(loc, c.getX(), c.getY(), c.getZ(), c.getW());
-                }
-                break;
-            case Boolean:
-                Boolean b = (Boolean) uniform.getValue();
-                glUniform1i(loc, b.booleanValue() ? GL_TRUE : GL_FALSE);
-                break;
-            case Matrix3:
-                fb = (FloatBuffer) uniform.getValue();
-                assert fb.remaining() == 9;
-                glUniformMatrix3(loc, false, fb);
-                break;
-            case Matrix4:
-                fb = (FloatBuffer) uniform.getValue();
-                assert fb.remaining() == 16;
-                glUniformMatrix4(loc, false, fb);
-                break;
-            case IntArray:
-                ib = (IntBuffer) uniform.getValue();
-                glUniform1(loc, ib);
-                break;
-            case FloatArray:
-                fb = (FloatBuffer) uniform.getValue();
-                glUniform1(loc, fb);
-                break;
-            case Vector2Array:
-                fb = (FloatBuffer) uniform.getValue();
-                glUniform2(loc, fb);
-                break;
-            case Vector3Array:
-                fb = (FloatBuffer) uniform.getValue();
-                glUniform3(loc, fb);
-                break;
-            case Vector4Array:
-                fb = (FloatBuffer) uniform.getValue();
-                glUniform4(loc, fb);
-                break;
-            case Matrix4Array:
-                fb = (FloatBuffer) uniform.getValue();
-                glUniformMatrix4(loc, false, fb);
-                break;
-            case Int:
-                Integer i = (Integer) uniform.getValue();
-                glUniform1i(loc, i.intValue());
-                break;
-            default:
-                throw new UnsupportedOperationException("Unsupported uniform type: " + uniform.getVarType());
-        }
-    }
-
-    protected void updateShaderUniforms(Shader shader) {
-        ListMap<String, Uniform> uniforms = shader.getUniformMap();
-        for (int i = 0; i < uniforms.size(); i++) {
-            Uniform uniform = uniforms.getValue(i);
-            if (uniform.isUpdateNeeded()) {
-                updateUniform(shader, uniform);
-            }
-        }
-    }
-
-    protected void resetUniformLocations(Shader shader) {
-        ListMap<String, Uniform> uniforms = shader.getUniformMap();
-        for (int i = 0; i < uniforms.size(); i++) {
-            Uniform uniform = uniforms.getValue(i);
-            uniform.reset(); // e.g check location again
-        }
-    }
-
-    /*
-     * (Non-javadoc)
-     * Only used for fixed-function. Ignored.
-     */
-    public void setLighting(LightList list) {
-    }
-
-    public int convertShaderType(ShaderType type) {
-        switch (type) {
-            case Fragment:
-                return GL_FRAGMENT_SHADER;
-            case Vertex:
-                return GL_VERTEX_SHADER;
-//            case Geometry:
-//                return ARBGeometryShader4.GL_GEOMETRY_SHADER_ARB;
-            default:
-                throw new UnsupportedOperationException("Unrecognized shader type.");
-        }
-    }
-
-    public void updateShaderSourceData(ShaderSource source) {
-        int id = source.getId();
-        if (id == -1) {
-            // Create id
-            id = glCreateShader(convertShaderType(source.getType()));
-            if (id <= 0) {
-                throw new RendererException("Invalid ID received when trying to create shader.");
-            }
-
-            source.setId(id);
-        } else {
-            throw new RendererException("Cannot recompile shader source");
-        }
-
-        // Upload shader source.
-        // Merge the defines and source code.
-        String language = source.getLanguage();
-        stringBuf.setLength(0);
-        if (language.startsWith("GLSL")) {
-            int version = Integer.parseInt(language.substring(4));
-            if (version > 100) {
-                stringBuf.append("#version ");
-                stringBuf.append(language.substring(4));
-                if (version >= 150) {
-                    stringBuf.append(" core");
-                }
-                stringBuf.append("\n");
-            } else {
-                // version 100 does not exist in desktop GLSL.
-                // put version 110 in that case to enable strict checking
-                stringBuf.append("#version 110\n");
-            }
-        }
-        updateNameBuffer();
-
-        byte[] definesCodeData = source.getDefines().getBytes();
-        byte[] sourceCodeData = source.getSource().getBytes();
-        ByteBuffer codeBuf = BufferUtils.createByteBuffer(nameBuf.limit()
-                + definesCodeData.length
-                + sourceCodeData.length);
-        codeBuf.put(nameBuf);
-        codeBuf.put(definesCodeData);
-        codeBuf.put(sourceCodeData);
-        codeBuf.flip();
-
-        glShaderSource(id, codeBuf);
-        glCompileShader(id);
-
-        glGetShader(id, GL_COMPILE_STATUS, intBuf1);
-
-        boolean compiledOK = intBuf1.get(0) == GL_TRUE;
-        String infoLog = null;
-
-        if (VALIDATE_SHADER || !compiledOK) {
-            // even if compile succeeded, check
-            // log for warnings
-            glGetShader(id, GL_INFO_LOG_LENGTH, intBuf1);
-            int length = intBuf1.get(0);
-            if (length > 3) {
-                // get infos
-                ByteBuffer logBuf = BufferUtils.createByteBuffer(length);
-                glGetShaderInfoLog(id, null, logBuf);
-                byte[] logBytes = new byte[length];
-                logBuf.get(logBytes, 0, length);
-                // convert to string, etc
-                infoLog = new String(logBytes);
-            }
-        }
-
-        if (compiledOK) {
-            if (infoLog != null) {
-                logger.log(Level.WARNING, "{0} compiled successfully, compiler warnings: \n{1}",
-                        new Object[]{source.getName(), infoLog});
-            } else {
-                logger.log(Level.FINE, "{0} compiled successfully.", source.getName());
-            }
-            source.clearUpdateNeeded();
-        } else {
-            logger.log(Level.WARNING, "Bad compile of:\n{0}",
-                    new Object[]{ShaderDebug.formatShaderSource(source.getDefines(), source.getSource(), stringBuf.toString())});
-            if (infoLog != null) {
-                throw new RendererException("compile error in: " + source + "\n" + infoLog);
-            } else {
-                throw new RendererException("compile error in: " + source + "\nerror: <not provided>");
-            }
-        }
-    }
-
-    public void updateShaderData(Shader shader) {
-        int id = shader.getId();
-        boolean needRegister = false;
-        if (id == -1) {
-            // create program
-            id = glCreateProgram();
-            if (id == 0) {
-                throw new RendererException("Invalid ID (" + id + ") received when trying to create shader program.");
-            }
-
-            shader.setId(id);
-            needRegister = true;
-        }
-
-        for (ShaderSource source : shader.getSources()) {
-            if (source.isUpdateNeeded()) {
-                updateShaderSourceData(source);
-            }
-            glAttachShader(id, source.getId());
-        }
-
-        if (ctxCaps.GL_EXT_gpu_shader4) {
-            // Check if GLSL version is 1.5 for shader
-            glBindFragDataLocationEXT(id, 0, "outFragColor");
-            // For MRT
-            for (int i = 0; i < maxMRTFBOAttachs; i++) {
-                glBindFragDataLocationEXT(id, i, "outFragData[" + i + "]");
-            }
-        }
-
-        // Link shaders to program
-        glLinkProgram(id);
-
-        // Check link status
-        glGetProgram(id, GL_LINK_STATUS, intBuf1);
-        boolean linkOK = intBuf1.get(0) == GL_TRUE;
-        String infoLog = null;
-
-        if (VALIDATE_SHADER || !linkOK) {
-            glGetProgram(id, GL_INFO_LOG_LENGTH, intBuf1);
-            int length = intBuf1.get(0);
-            if (length > 3) {
-                // get infos
-                ByteBuffer logBuf = BufferUtils.createByteBuffer(length);
-                glGetProgramInfoLog(id, null, logBuf);
-
-                // convert to string, etc
-                byte[] logBytes = new byte[length];
-                logBuf.get(logBytes, 0, length);
-                infoLog = new String(logBytes);
-            }
-        }
-
-        if (linkOK) {
-            if (infoLog != null) {
-                logger.log(Level.WARNING, "Shader linked successfully. Linker warnings: \n{0}", infoLog);
-            } else {
-                logger.fine("Shader linked successfully.");
-            }
-            shader.clearUpdateNeeded();
-            if (needRegister) {
-                // Register shader for clean up if it was created in this method.
-                objManager.registerObject(shader);
-                statistics.onNewShader();
-            } else {
-                // OpenGL spec: uniform locations may change after re-link
-                resetUniformLocations(shader);
-            }
-        } else {
-            if (infoLog != null) {
-                throw new RendererException("Shader failed to link, shader:" + shader + "\n" + infoLog);
-            } else {
-                throw new RendererException("Shader failed to link, shader:" + shader + "\ninfo: <not provided>");
-            }
-        }
-    }
-
-    public void setShader(Shader shader) {
-        if (shader == null) {
-            throw new IllegalArgumentException("Shader cannot be null");
-        } else {
-            if (shader.isUpdateNeeded()) {
-                updateShaderData(shader);
-            }
-
-            // NOTE: might want to check if any of the
-            // sources need an update?
-
-            assert shader.getId() > 0;
-
-            updateShaderUniforms(shader);
-            bindProgram(shader);
-        }
-    }
-
-    public void deleteShaderSource(ShaderSource source) {
-        if (source.getId() < 0) {
-            logger.warning("Shader source is not uploaded to GPU, cannot delete.");
-            return;
-        }
-        source.clearUpdateNeeded();
-        glDeleteShader(source.getId());
-        source.resetObject();
-    }
-
-    public void deleteShader(Shader shader) {
-        if (shader.getId() == -1) {
-            logger.warning("Shader is not uploaded to GPU, cannot delete.");
-            return;
-        }
-
-        for (ShaderSource source : shader.getSources()) {
-            if (source.getId() != -1) {
-                glDetachShader(shader.getId(), source.getId());
-                deleteShaderSource(source);
-            }
-        }
-
-        glDeleteProgram(shader.getId());
-        statistics.onDeleteShader();
-        shader.resetObject();
-    }
-
-    /*********************************************************************\
-    |* Framebuffers                                                      *|
-    \*********************************************************************/
-    public void copyFrameBuffer(FrameBuffer src, FrameBuffer dst) {
-        copyFrameBuffer(src, dst, true);
-    }
-
-    public void copyFrameBuffer(FrameBuffer src, FrameBuffer dst, boolean copyDepth) {
-        if (ctxCaps.GL_EXT_framebuffer_blit) {
-            int srcX0 = 0;
-            int srcY0 = 0;
-            int srcX1;
-            int srcY1;
-
-            int dstX0 = 0;
-            int dstY0 = 0;
-            int dstX1;
-            int dstY1;
-
-            int prevFBO = context.boundFBO;
-
-            if (mainFbOverride != null) {
-                if (src == null) {
-                    src = mainFbOverride;
-                }
-                if (dst == null) {
-                    dst = mainFbOverride;
-                }
-            }
-
-            if (src != null && src.isUpdateNeeded()) {
-                updateFrameBuffer(src);
-            }
-
-            if (dst != null && dst.isUpdateNeeded()) {
-                updateFrameBuffer(dst);
-            }
-
-            if (src == null) {
-                glBindFramebufferEXT(GL_READ_FRAMEBUFFER_EXT, 0);
-                srcX0 = vpX;
-                srcY0 = vpY;
-                srcX1 = vpX + vpW;
-                srcY1 = vpY + vpH;
-            } else {
-                glBindFramebufferEXT(GL_READ_FRAMEBUFFER_EXT, src.getId());
-                srcX1 = src.getWidth();
-                srcY1 = src.getHeight();
-            }
-            if (dst == null) {
-                glBindFramebufferEXT(GL_DRAW_FRAMEBUFFER_EXT, 0);
-                dstX0 = vpX;
-                dstY0 = vpY;
-                dstX1 = vpX + vpW;
-                dstY1 = vpY + vpH;
-            } else {
-                glBindFramebufferEXT(GL_DRAW_FRAMEBUFFER_EXT, dst.getId());
-                dstX1 = dst.getWidth();
-                dstY1 = dst.getHeight();
-            }
-            int mask = GL_COLOR_BUFFER_BIT;
-            if (copyDepth) {
-                mask |= GL_DEPTH_BUFFER_BIT;
-            }
-            glBlitFramebufferEXT(srcX0, srcY0, srcX1, srcY1,
-                    dstX0, dstY0, dstX1, dstY1, mask,
-                    GL_NEAREST);
-
-
-            glBindFramebufferEXT(GL_FRAMEBUFFER_EXT, prevFBO);
-            try {
-                checkFrameBufferError();
-            } catch (IllegalStateException ex) {
-                logger.log(Level.SEVERE, "Source FBO:\n{0}", src);
-                logger.log(Level.SEVERE, "Dest FBO:\n{0}", dst);
-                throw ex;
-            }
-        } else {
-            throw new RendererException("EXT_framebuffer_blit required.");
-            // TODO: support non-blit copies?
-        }
-    }
-
-    private String getTargetBufferName(int buffer) {
-        switch (buffer) {
-            case GL_NONE:
-                return "NONE";
-            case GL_FRONT:
-                return "GL_FRONT";
-            case GL_BACK:
-                return "GL_BACK";
-            default:
-                if (buffer >= GL_COLOR_ATTACHMENT0_EXT
-                        && buffer <= GL_COLOR_ATTACHMENT15_EXT) {
-                    return "GL_COLOR_ATTACHMENT"
-                            + (buffer - GL_COLOR_ATTACHMENT0_EXT);
-                } else {
-                    return "UNKNOWN? " + buffer;
-                }
-        }
-    }
-
-    private void printRealRenderBufferInfo(FrameBuffer fb, RenderBuffer rb, String name) {
-        System.out.println("== Renderbuffer " + name + " ==");
-        System.out.println("RB ID: " + rb.getId());
-        System.out.println("Is proper? " + glIsRenderbufferEXT(rb.getId()));
-
-        int attachment = convertAttachmentSlot(rb.getSlot());
-
-        int type = glGetFramebufferAttachmentParameterEXT(GL_DRAW_FRAMEBUFFER_EXT,
-                attachment,
-                GL_FRAMEBUFFER_ATTACHMENT_OBJECT_TYPE_EXT);
-
-        int rbName = glGetFramebufferAttachmentParameterEXT(GL_DRAW_FRAMEBUFFER_EXT,
-                attachment,
-                GL_FRAMEBUFFER_ATTACHMENT_OBJECT_NAME_EXT);
-
-        switch (type) {
-            case GL_NONE:
-                System.out.println("Type: None");
-                break;
-            case GL_TEXTURE:
-                System.out.println("Type: Texture");
-                break;
-            case GL_RENDERBUFFER_EXT:
-                System.out.println("Type: Buffer");
-                System.out.println("RB ID: " + rbName);
-                break;
-        }
-
-
-
-    }
-
-    private void printRealFrameBufferInfo(FrameBuffer fb) {
-        boolean doubleBuffer = glGetBoolean(GL_DOUBLEBUFFER);
-        String drawBuf = getTargetBufferName(glGetInteger(GL_DRAW_BUFFER));
-        String readBuf = getTargetBufferName(glGetInteger(GL_READ_BUFFER));
-
-        int fbId = fb.getId();
-        int curDrawBinding = glGetInteger(GL_DRAW_FRAMEBUFFER_BINDING_EXT);
-        int curReadBinding = glGetInteger(GL_READ_FRAMEBUFFER_BINDING_EXT);
-
-        System.out.println("=== OpenGL FBO State ===");
-        System.out.println("Context doublebuffered? " + doubleBuffer);
-        System.out.println("FBO ID: " + fbId);
-        System.out.println("Is proper? " + glIsFramebufferEXT(fbId));
-        System.out.println("Is bound to draw? " + (fbId == curDrawBinding));
-        System.out.println("Is bound to read? " + (fbId == curReadBinding));
-        System.out.println("Draw buffer: " + drawBuf);
-        System.out.println("Read buffer: " + readBuf);
-
-        if (context.boundFBO != fbId) {
-            glBindFramebufferEXT(GL_DRAW_FRAMEBUFFER_EXT, fbId);
-            context.boundFBO = fbId;
-        }
-
-        if (fb.getDepthBuffer() != null) {
-            printRealRenderBufferInfo(fb, fb.getDepthBuffer(), "Depth");
-        }
-        for (int i = 0; i < fb.getNumColorBuffers(); i++) {
-            printRealRenderBufferInfo(fb, fb.getColorBuffer(i), "Color" + i);
-        }
-    }
-
-    private void checkFrameBufferError() {
-        int status = glCheckFramebufferStatusEXT(GL_FRAMEBUFFER_EXT);
-        switch (status) {
-            case GL_FRAMEBUFFER_COMPLETE_EXT:
-                break;
-            case GL_FRAMEBUFFER_UNSUPPORTED_EXT:
-                //Choose different formats
-                throw new IllegalStateException("Framebuffer object format is "
-                        + "unsupported by the video hardware.");
-            case GL_FRAMEBUFFER_INCOMPLETE_ATTACHMENT_EXT:
-                throw new IllegalStateException("Framebuffer has erronous attachment.");
-            case GL_FRAMEBUFFER_INCOMPLETE_MISSING_ATTACHMENT_EXT:
-                throw new IllegalStateException("Framebuffer doesn't have any renderbuffers attached.");
-            case GL_FRAMEBUFFER_INCOMPLETE_DIMENSIONS_EXT:
-                throw new IllegalStateException("Framebuffer attachments must have same dimensions.");
-            case GL_FRAMEBUFFER_INCOMPLETE_FORMATS_EXT:
-                throw new IllegalStateException("Framebuffer attachments must have same formats.");
-            case GL_FRAMEBUFFER_INCOMPLETE_DRAW_BUFFER_EXT:
-                throw new IllegalStateException("Incomplete draw buffer.");
-            case GL_FRAMEBUFFER_INCOMPLETE_READ_BUFFER_EXT:
-                throw new IllegalStateException("Incomplete read buffer.");
-            case GL_FRAMEBUFFER_INCOMPLETE_MULTISAMPLE_EXT:
-                throw new IllegalStateException("Incomplete multisample buffer.");
-            default:
-                //Programming error; will fail on all hardware
-                throw new IllegalStateException("Some video driver error "
-                        + "or programming error occured. "
-                        + "Framebuffer object status is invalid. ");
-        }
-    }
-
-    private void updateRenderBuffer(FrameBuffer fb, RenderBuffer rb) {
-        int id = rb.getId();
-        if (id == -1) {
-            glGenRenderbuffersEXT(intBuf1);
-            id = intBuf1.get(0);
-            rb.setId(id);
-        }
-
-        if (context.boundRB != id) {
-            glBindRenderbufferEXT(GL_RENDERBUFFER_EXT, id);
-            context.boundRB = id;
-        }
-
-        if (fb.getWidth() > maxRBSize || fb.getHeight() > maxRBSize) {
-            throw new RendererException("Resolution " + fb.getWidth()
-                    + ":" + fb.getHeight() + " is not supported.");
-        }
-
-        TextureUtil.GLImageFormat glFmt = TextureUtil.getImageFormatWithError(ctxCaps, rb.getFormat(), fb.isSrgb());
-
-        if (fb.getSamples() > 1 && ctxCaps.GL_EXT_framebuffer_multisample) {
-            int samples = fb.getSamples();
-            if (maxFBOSamples < samples) {
-                samples = maxFBOSamples;
-            }
-            glRenderbufferStorageMultisampleEXT(GL_RENDERBUFFER_EXT,
-                    samples,
-                    glFmt.internalFormat,
-                    fb.getWidth(),
-                    fb.getHeight());
-        } else {
-            glRenderbufferStorageEXT(GL_RENDERBUFFER_EXT,
-                    glFmt.internalFormat,
-                    fb.getWidth(),
-                    fb.getHeight());
-        }
-    }
-
-    private int convertAttachmentSlot(int attachmentSlot) {
-        // can also add support for stencil here
-        if (attachmentSlot == -100) {
-            return GL_DEPTH_ATTACHMENT_EXT;
-        } else if (attachmentSlot < 0 || attachmentSlot >= 16) {
-            throw new UnsupportedOperationException("Invalid FBO attachment slot: " + attachmentSlot);
-        }
-
-        return GL_COLOR_ATTACHMENT0_EXT + attachmentSlot;
-    }
-
-    public void updateRenderTexture(FrameBuffer fb, RenderBuffer rb) {
-        Texture tex = rb.getTexture();
-        Image image = tex.getImage();
-        if (image.isUpdateNeeded()) {
-            updateTexImageData(image, tex.getType(), 0);
-
-            // NOTE: For depth textures, sets nearest/no-mips mode
-            // Required to fix "framebuffer unsupported"
-            // for old NVIDIA drivers!
-            setupTextureParams(tex);
-        }
-
-        glFramebufferTexture2DEXT(GL_FRAMEBUFFER_EXT,
-                convertAttachmentSlot(rb.getSlot()),
-                convertTextureType(tex.getType(), image.getMultiSamples(), rb.getFace()),
-                image.getId(),
-                0);
-    }
-
-    public void updateFrameBufferAttachment(FrameBuffer fb, RenderBuffer rb) {
-        boolean needAttach;
-        if (rb.getTexture() == null) {
-            // if it hasn't been created yet, then attach is required.
-            needAttach = rb.getId() == -1;
-            updateRenderBuffer(fb, rb);
-        } else {
-            needAttach = false;
-            updateRenderTexture(fb, rb);
-        }
-        if (needAttach) {
-            glFramebufferRenderbufferEXT(GL_FRAMEBUFFER_EXT,
-                    convertAttachmentSlot(rb.getSlot()),
-                    GL_RENDERBUFFER_EXT,
-                    rb.getId());
-        }
-    }
-
-    public void updateFrameBuffer(FrameBuffer fb) {
-        int id = fb.getId();
-        if (id == -1) {
-            // create FBO
-            glGenFramebuffersEXT(intBuf1);
-            id = intBuf1.get(0);
-            fb.setId(id);
-            objManager.registerObject(fb);
-
-            statistics.onNewFrameBuffer();
-        }
-
-        if (context.boundFBO != id) {
-            glBindFramebufferEXT(GL_FRAMEBUFFER_EXT, id);
-            // binding an FBO automatically sets draw buf to GL_COLOR_ATTACHMENT0
-            context.boundDrawBuf = 0;
-            context.boundFBO = id;
-        }
-
-        FrameBuffer.RenderBuffer depthBuf = fb.getDepthBuffer();
-        if (depthBuf != null) {
-            updateFrameBufferAttachment(fb, depthBuf);
-        }
-
-        for (int i = 0; i < fb.getNumColorBuffers(); i++) {
-            FrameBuffer.RenderBuffer colorBuf = fb.getColorBuffer(i);
-            updateFrameBufferAttachment(fb, colorBuf);
-        }
-
-        fb.clearUpdateNeeded();
-    }
-
-    public Vector2f[] getFrameBufferSamplePositions(FrameBuffer fb) {
-        if (fb.getSamples() <= 1) {
-            throw new IllegalArgumentException("Framebuffer must be multisampled");
-        }
-        if (!ctxCaps.GL_ARB_texture_multisample) {
-            throw new RendererException("Multisampled textures are not supported");
-        }
-
-        setFrameBuffer(fb);
-
-        Vector2f[] samplePositions = new Vector2f[fb.getSamples()];
-        FloatBuffer samplePos = BufferUtils.createFloatBuffer(2);
-        for (int i = 0; i < samplePositions.length; i++) {
-            glGetMultisample(GL_SAMPLE_POSITION, i, samplePos);
-            samplePos.clear();
-            samplePositions[i] = new Vector2f(samplePos.get(0) - 0.5f,
-                    samplePos.get(1) - 0.5f);
-        }
-        return samplePositions;
-    }
-
-    public void setMainFrameBufferOverride(FrameBuffer fb) {
-        mainFbOverride = fb;
-    }
-
-    public void setFrameBuffer(FrameBuffer fb) {
-        if (!ctxCaps.GL_EXT_framebuffer_object) {
-            throw new RendererException("Framebuffer objects are not supported" +
-                                        " by the video hardware");
-        }
-        
-        if (fb == null && mainFbOverride != null) {
-            fb = mainFbOverride;
-        }
-
-        if (lastFb == fb) {
-            if (fb == null || !fb.isUpdateNeeded()) {
-                return;
-            }
-        }
-
-        // generate mipmaps for last FB if needed
-        if (lastFb != null) {
-            for (int i = 0; i < lastFb.getNumColorBuffers(); i++) {
-                RenderBuffer rb = lastFb.getColorBuffer(i);
-                Texture tex = rb.getTexture();
-                if (tex != null
-                        && tex.getMinFilter().usesMipMapLevels()) {
-                    setTexture(0, rb.getTexture());
-
-                    int textureType = convertTextureType(tex.getType(), tex.getImage().getMultiSamples(), rb.getFace());
-                    glEnable(textureType);
-                    glGenerateMipmapEXT(textureType);
-                    glDisable(textureType);
-                }
-            }
-        }
-
-    if (fb == null) {
-            // unbind any fbos
-            if (context.boundFBO != 0) {
-                glBindFramebufferEXT(GL_FRAMEBUFFER_EXT, 0);
-                statistics.onFrameBufferUse(null, true);
-
-                context.boundFBO = 0;
-            }
-            // select back buffer
-            if (context.boundDrawBuf != -1) {
-                glDrawBuffer(initialDrawBuf);
-                context.boundDrawBuf = -1;
-            }
-            if (context.boundReadBuf != -1) {
-                glReadBuffer(initialReadBuf);
-                context.boundReadBuf = -1;
-            }
-
-            lastFb = null;
-        } else {
-            if (fb.getNumColorBuffers() == 0 && fb.getDepthBuffer() == null) {
-                throw new IllegalArgumentException("The framebuffer: " + fb
-                        + "\nDoesn't have any color/depth buffers");
-            }
-
-            if (fb.isUpdateNeeded()) {
-                updateFrameBuffer(fb);
-            }
-
-            if (context.boundFBO != fb.getId()) {
-                glBindFramebufferEXT(GL_FRAMEBUFFER_EXT, fb.getId());
-                statistics.onFrameBufferUse(fb, true);
-
-                // update viewport to reflect framebuffer's resolution
-                setViewPort(0, 0, fb.getWidth(), fb.getHeight());
-
-                context.boundFBO = fb.getId();
-            } else {
-                statistics.onFrameBufferUse(fb, false);
-            }
-            if (fb.getNumColorBuffers() == 0) {
-                // make sure to select NONE as draw buf
-                // no color buffer attached. select NONE
-                if (context.boundDrawBuf != -2) {
-                    glDrawBuffer(GL_NONE);
-                    context.boundDrawBuf = -2;
-                }
-                if (context.boundReadBuf != -2) {
-                    glReadBuffer(GL_NONE);
-                    context.boundReadBuf = -2;
-                }
-            } else {
-                if (fb.getNumColorBuffers() > maxFBOAttachs) {
-                    throw new RendererException("Framebuffer has more color "
-                            + "attachments than are supported"
-                            + " by the video hardware!");
-                }
-                if (fb.isMultiTarget()) {
-                    if (fb.getNumColorBuffers() > maxMRTFBOAttachs) {
-                        throw new RendererException("Framebuffer has more"
-                                + " multi targets than are supported"
-                                + " by the video hardware!");
-                    }
-
-                    if (context.boundDrawBuf != 100 + fb.getNumColorBuffers()) {
-                        intBuf16.clear();
-                        for (int i = 0; i < fb.getNumColorBuffers(); i++) {
-                            intBuf16.put(GL_COLOR_ATTACHMENT0_EXT + i);
-                        }
-
-                        intBuf16.flip();
-                        glDrawBuffers(intBuf16);
-                        context.boundDrawBuf = 100 + fb.getNumColorBuffers();
-                    }
-                } else {
-                    RenderBuffer rb = fb.getColorBuffer(fb.getTargetIndex());
-                    // select this draw buffer
-                    if (context.boundDrawBuf != rb.getSlot()) {
-                        glDrawBuffer(GL_COLOR_ATTACHMENT0_EXT + rb.getSlot());
-                        context.boundDrawBuf = rb.getSlot();
-                    }
-                }
-            }
-
-            assert fb.getId() >= 0;
-            assert context.boundFBO == fb.getId();
-
-            lastFb = fb;
-
-            try {
-                checkFrameBufferError();
-            } catch (IllegalStateException ex) {
-                logger.log(Level.SEVERE, "=== jMonkeyEngine FBO State ===\n{0}", fb);
-                printRealFrameBufferInfo(fb);
-                throw ex;
-            }
-        }
-    }
-
-    public void readFrameBuffer(FrameBuffer fb, ByteBuffer byteBuf) {
-        if (fb != null) {
-            RenderBuffer rb = fb.getColorBuffer();
-            if (rb == null) {
-                throw new IllegalArgumentException("Specified framebuffer"
-                        + " does not have a colorbuffer");
-            }
-
-            setFrameBuffer(fb);
-            if (context.boundReadBuf != rb.getSlot()) {
-                glReadBuffer(GL_COLOR_ATTACHMENT0_EXT + rb.getSlot());
-                context.boundReadBuf = rb.getSlot();
-            }
-        } else {
-            setFrameBuffer(null);
-        }
-
-        glReadPixels(vpX, vpY, vpW, vpH, /*GL_RGBA*/ GL_BGRA, GL_UNSIGNED_BYTE, byteBuf);
-    }
-
-    private void deleteRenderBuffer(FrameBuffer fb, RenderBuffer rb) {
-        intBuf1.put(0, rb.getId());
-        glDeleteRenderbuffersEXT(intBuf1);
-    }
-
-    public void deleteFrameBuffer(FrameBuffer fb) {
-        if (fb.getId() != -1) {
-            if (context.boundFBO == fb.getId()) {
-                glBindFramebufferEXT(GL_FRAMEBUFFER_EXT, 0);
-                context.boundFBO = 0;
-            }
-
-            if (fb.getDepthBuffer() != null) {
-                deleteRenderBuffer(fb, fb.getDepthBuffer());
-            }
-            if (fb.getColorBuffer() != null) {
-                deleteRenderBuffer(fb, fb.getColorBuffer());
-            }
-
-            intBuf1.put(0, fb.getId());
-            glDeleteFramebuffersEXT(intBuf1);
-            fb.resetObject();
-
-            statistics.onDeleteFrameBuffer();
-        }
-    }
-
-    /*********************************************************************\
-    |* Textures                                                          *|
-    \*********************************************************************/
-    private int convertTextureType(Texture.Type type, int samples, int face) {
-        if (samples > 1 && !ctxCaps.GL_ARB_texture_multisample) {
-            throw new RendererException("Multisample textures are not supported" + 
-                                        " by the video hardware.");
-        }
-        
-        switch (type) {
-            case TwoDimensional:
-                if (samples > 1) {
-                    return GL_TEXTURE_2D_MULTISAMPLE;
-                } else {
-                    return GL_TEXTURE_2D;
-                }
-            case TwoDimensionalArray:
-                if (samples > 1) {
-                    return GL_TEXTURE_2D_MULTISAMPLE_ARRAY;
-                } else {
-                    return GL_TEXTURE_2D_ARRAY_EXT;
-                }
-            case ThreeDimensional:
-                return GL_TEXTURE_3D;
-            case CubeMap:
-                if (face < 0) {
-                    return GL_TEXTURE_CUBE_MAP;
-                } else if (face < 6) {
-                    return GL_TEXTURE_CUBE_MAP_POSITIVE_X + face;
-                } else {
-                    throw new UnsupportedOperationException("Invalid cube map face index: " + face);
-                }
-            default:
-                throw new UnsupportedOperationException("Unknown texture type: " + type);
-        }
-    }
-
-    private int convertMagFilter(Texture.MagFilter filter) {
-        switch (filter) {
-            case Bilinear:
-                return GL_LINEAR;
-            case Nearest:
-                return GL_NEAREST;
-            default:
-                throw new UnsupportedOperationException("Unknown mag filter: " + filter);
-        }
-    }
-
-    private int convertMinFilter(Texture.MinFilter filter) {
-        switch (filter) {
-            case Trilinear:
-                return GL_LINEAR_MIPMAP_LINEAR;
-            case BilinearNearestMipMap:
-                return GL_LINEAR_MIPMAP_NEAREST;
-            case NearestLinearMipMap:
-                return GL_NEAREST_MIPMAP_LINEAR;
-            case NearestNearestMipMap:
-                return GL_NEAREST_MIPMAP_NEAREST;
-            case BilinearNoMipMaps:
-                return GL_LINEAR;
-            case NearestNoMipMaps:
-                return GL_NEAREST;
-            default:
-                throw new UnsupportedOperationException("Unknown min filter: " + filter);
-        }
-    }
-
-    private int convertWrapMode(Texture.WrapMode mode) {
-        switch (mode) {
-            case BorderClamp:
-                return GL_CLAMP_TO_BORDER;
-            case Clamp:
-                // Falldown intentional.
-            case EdgeClamp:
-                return GL_CLAMP_TO_EDGE;
-            case Repeat:
-                return GL_REPEAT;
-            case MirroredRepeat:
-                return GL_MIRRORED_REPEAT;
-            default:
-                throw new UnsupportedOperationException("Unknown wrap mode: " + mode);
-        }
-    }
-
-    @SuppressWarnings("fallthrough")
-    private void setupTextureParams(Texture tex) {
-        Image image = tex.getImage();
-        int target = convertTextureType(tex.getType(), image != null ? image.getMultiSamples() : 1, -1);
-
-        // filter things
-        int minFilter = convertMinFilter(tex.getMinFilter());
-        int magFilter = convertMagFilter(tex.getMagFilter());
-        glTexParameteri(target, GL_TEXTURE_MIN_FILTER, minFilter);
-        glTexParameteri(target, GL_TEXTURE_MAG_FILTER, magFilter);
-
-        if (tex.getAnisotropicFilter() > 1) {
-            if (ctxCaps.GL_EXT_texture_filter_anisotropic) {
-                glTexParameterf(target,
-                        GL_TEXTURE_MAX_ANISOTROPY_EXT,
-                        tex.getAnisotropicFilter());
-            }
-        }
-
-        if (context.pointSprite) {
-            return; // Attempt to fix glTexParameter crash for some ATI GPUs
-        }
-
-        // repeat modes
-        switch (tex.getType()) {
-            case ThreeDimensional:
-            case CubeMap: // cubemaps use 3D coords
-                glTexParameteri(target, GL_TEXTURE_WRAP_R, convertWrapMode(tex.getWrap(WrapAxis.R)));
-                //There is no break statement on purpose here
-            case TwoDimensional:
-            case TwoDimensionalArray:
-                glTexParameteri(target, GL_TEXTURE_WRAP_T, convertWrapMode(tex.getWrap(WrapAxis.T)));
-                // fall down here is intentional..
-//            case OneDimensional:
-                glTexParameteri(target, GL_TEXTURE_WRAP_S, convertWrapMode(tex.getWrap(WrapAxis.S)));
-                break;
-            default:
-                throw new UnsupportedOperationException("Unknown texture type: " + tex.getType());
-        }
-
-        if(tex.isNeedCompareModeUpdate()){
-            // R to Texture compare mode
-            if (tex.getShadowCompareMode() != Texture.ShadowCompareMode.Off) {
-                glTexParameteri(target, GL_TEXTURE_COMPARE_MODE, GL_COMPARE_R_TO_TEXTURE);
-                glTexParameteri(target, GL_DEPTH_TEXTURE_MODE, GL_INTENSITY);
-                if (tex.getShadowCompareMode() == Texture.ShadowCompareMode.GreaterOrEqual) {
-                    glTexParameteri(target, GL_TEXTURE_COMPARE_FUNC, GL_GEQUAL);
-                } else {
-                    glTexParameteri(target, GL_TEXTURE_COMPARE_FUNC, GL_LEQUAL);
-                }
-            }else{
-                 //restoring default value
-                 glTexParameteri(target, GL_TEXTURE_COMPARE_MODE, GL_NONE);
-            }
-            tex.compareModeUpdated();
-        }
-    }
-
-    /**
-     * Uploads the given image to the GL driver.
-     *
-     * @param img The image to upload
-     * @param type How the data in the image argument should be interpreted.
-     * @param unit The texture slot to be used to upload the image, not important
-     */
-    public void updateTexImageData(Image img, Texture.Type type, int unit) {
-        int texId = img.getId();
-        if (texId == -1) {
-            // create texture
-            glGenTextures(intBuf1);
-            texId = intBuf1.get(0);
-            img.setId(texId);
-            objManager.registerObject(img);
-
-            statistics.onNewTexture();
-        }
-
-        // bind texture
-        int target = convertTextureType(type, img.getMultiSamples(), -1);
-        if (context.boundTextureUnit != unit) {
-            glActiveTexture(GL_TEXTURE0 + unit);
-            context.boundTextureUnit = unit;
-        }
-        if (context.boundTextures[unit] != img) {
-            glBindTexture(target, texId);
-            context.boundTextures[unit] = img;
-
-            statistics.onTextureUse(img, true);
-        }
-
-        if (!img.hasMipmaps() && img.isGeneratedMipmapsRequired()) {
-            // Image does not have mipmaps, but they are required.
-            // Generate from base level.
-
-            if (!ctxCaps.OpenGL30) {
-                glTexParameteri(target, GL_GENERATE_MIPMAP, GL_TRUE);
-                img.setMipmapsGenerated(true);
-            } else {
-                // For OpenGL3 and up.
-                // We'll generate mipmaps via glGenerateMipmapEXT (see below)
-            }
-        } else if (img.hasMipmaps()) {
-            // Image already has mipmaps, set the max level based on the
-            // number of mipmaps we have.
-            glTexParameteri(target, GL_TEXTURE_MAX_LEVEL, img.getMipMapSizes().length - 1);
-        } else {
-            // Image does not have mipmaps and they are not required.
-            // Specify that that the texture has no mipmaps.
-            glTexParameteri(target, GL_TEXTURE_MAX_LEVEL, 0);
-        }
-
-        int imageSamples = img.getMultiSamples();
-        if (imageSamples > 1) {
-            if (img.getFormat().isDepthFormat()) {
-                img.setMultiSamples(Math.min(maxDepthTexSamples, imageSamples));
-            } else {
-                img.setMultiSamples(Math.min(maxColorTexSamples, imageSamples));
-            }
-        }
-
-        // Yes, some OpenGL2 cards (GeForce 5) still dont support NPOT.
-        if (!ctxCaps.GL_ARB_texture_non_power_of_two && img.isNPOT()) {
-            if (img.getData(0) == null) {
-                throw new RendererException("non-power-of-2 framebuffer textures are not supported by the video hardware");
-            } else {
-                MipMapGenerator.resizeToPowerOf2(img);
-            }
-        }
-
-        // Check if graphics card doesn't support multisample textures
-        if (!ctxCaps.GL_ARB_texture_multisample) {
-            if (img.getMultiSamples() > 1) {
-                throw new RendererException("Multisample textures not supported by graphics hardware");
-            }
-        }
-
-        if (target == GL_TEXTURE_CUBE_MAP) {
-            // Check max texture size before upload
-            if (img.getWidth() > maxCubeTexSize || img.getHeight() > maxCubeTexSize) {
-                throw new RendererException("Cannot upload cubemap " + img + ". The maximum supported cubemap resolution is " + maxCubeTexSize);
-            }
-        } else {
-            if (img.getWidth() > maxTexSize || img.getHeight() > maxTexSize) {
-                throw new RendererException("Cannot upload texture " + img + ". The maximum supported texture resolution is " + maxTexSize);
-            }
-        }
-
-        if (target == GL_TEXTURE_CUBE_MAP) {
-            List<ByteBuffer> data = img.getData();
-            if (data.size() != 6) {
-                logger.log(Level.WARNING, "Invalid texture: {0}\n"
-                        + "Cubemap textures must contain 6 data units.", img);
-                return;
-            }
-            for (int i = 0; i < 6; i++) {
-                TextureUtil.uploadTexture(ctxCaps, img, GL_TEXTURE_CUBE_MAP_POSITIVE_X + i, i, 0, linearizeSrgbImages);
-            }
-        } else if (target == GL_TEXTURE_2D_ARRAY_EXT) {
-            if (!caps.contains(Caps.TextureArray)) {
-                throw new RendererException("Texture arrays not supported by graphics hardware");
-            }
-
-            List<ByteBuffer> data = img.getData();
-
-            // -1 index specifies prepare data for 2D Array
-<<<<<<< HEAD
-            TextureUtil.uploadTexture(img, target, -1, 0, linearizeSrgbImages);
-
-=======
-            TextureUtil.uploadTexture(ctxCaps, img, target, -1, 0, linearizeSrgbImages);
-            
->>>>>>> a166e8cb
-            for (int i = 0; i < data.size(); i++) {
-                // upload each slice of 2D array in turn
-                // this time with the appropriate index
-                TextureUtil.uploadTexture(ctxCaps, img, target, i, 0, linearizeSrgbImages);
-            }
-        } else {
-            TextureUtil.uploadTexture(ctxCaps, img, target, 0, 0, linearizeSrgbImages);
-        }
-
-        if (img.getMultiSamples() != imageSamples) {
-            img.setMultiSamples(imageSamples);
-        }
-
-        if (ctxCaps.OpenGL30) {
-            if (!img.hasMipmaps() && img.isGeneratedMipmapsRequired() && img.getData() != null) {
-                // XXX: Required for ATI
-                glEnable(target);
-                glGenerateMipmapEXT(target);
-                glDisable(target);
-                img.setMipmapsGenerated(true);
-            }
-        }
-
-        img.clearUpdateNeeded();
-    }
-
-    public void setTexture(int unit, Texture tex) {
-        Image image = tex.getImage();
-        if (image.isUpdateNeeded() || (image.isGeneratedMipmapsRequired() && !image.isMipmapsGenerated())) {
-            updateTexImageData(image, tex.getType(), unit);
-        }
-
-        int texId = image.getId();
-        assert texId != -1;
-
-        Image[] textures = context.boundTextures;
-
-        int type = convertTextureType(tex.getType(), image.getMultiSamples(), -1);
-//        if (!context.textureIndexList.moveToNew(unit)) {
-//             if (context.boundTextureUnit != unit){
-//                glActiveTexture(GL_TEXTURE0 + unit);
-//                context.boundTextureUnit = unit;
-//             }
-//             glEnable(type);
-//        }
-
-        if (context.boundTextureUnit != unit) {
-            glActiveTexture(GL_TEXTURE0 + unit);
-            context.boundTextureUnit = unit;
-        }
-        if (textures[unit] != image) {
-            glBindTexture(type, texId);
-            textures[unit] = image;
-
-            statistics.onTextureUse(image, true);
-        } else {
-            statistics.onTextureUse(image, false);
-        }
-
-        setupTextureParams(tex);
-    }
-
-    public void modifyTexture(Texture tex, Image pixels, int x, int y) {
-      setTexture(0, tex);
-      TextureUtil.uploadSubTexture(ctxCaps, pixels, convertTextureType(tex.getType(), pixels.getMultiSamples(), -1), 0, x, y, linearizeSrgbImages);
-    }
-
-    public void clearTextureUnits() {
-//        IDList textureList = context.textureIndexList;
-//        Image[] textures = context.boundTextures;
-//        for (int i = 0; i < textureList.oldLen; i++) {
-//            int idx = textureList.oldList[i];
-//            if (context.boundTextureUnit != idx){
-//                glActiveTexture(GL_TEXTURE0 + idx);
-//                context.boundTextureUnit = idx;
-//            }
-//            glDisable(convertTextureType(textures[idx].getType()));
-//            textures[idx] = null;
-//        }
-//        context.textureIndexList.copyNewToOld();
-    }
-
-    public void deleteImage(Image image) {
-        int texId = image.getId();
-        if (texId != -1) {
-            intBuf1.put(0, texId);
-            intBuf1.position(0).limit(1);
-            glDeleteTextures(intBuf1);
-            image.resetObject();
-
-            statistics.onDeleteTexture();
-        }
-    }
-
-    /*********************************************************************\
-    |* Vertex Buffers and Attributes                                     *|
-    \*********************************************************************/
-    private int convertUsage(Usage usage) {
-        switch (usage) {
-            case Static:
-                return GL_STATIC_DRAW;
-            case Dynamic:
-                return GL_DYNAMIC_DRAW;
-            case Stream:
-                return GL_STREAM_DRAW;
-            default:
-                throw new UnsupportedOperationException("Unknown usage type.");
-        }
-    }
-
-    private int convertFormat(Format format) {
-        switch (format) {
-            case Byte:
-                return GL_BYTE;
-            case UnsignedByte:
-                return GL_UNSIGNED_BYTE;
-            case Short:
-                return GL_SHORT;
-            case UnsignedShort:
-                return GL_UNSIGNED_SHORT;
-            case Int:
-                return GL_INT;
-            case UnsignedInt:
-                return GL_UNSIGNED_INT;
-            case Float:
-                return GL_FLOAT;
-            case Double:
-                return GL_DOUBLE;
-            default:
-                throw new UnsupportedOperationException("Unknown buffer format.");
-
-        }
-    }
-
-    public void updateBufferData(VertexBuffer vb) {
-        int bufId = vb.getId();
-        boolean created = false;
-        if (bufId == -1) {
-            // create buffer
-            glGenBuffers(intBuf1);
-            bufId = intBuf1.get(0);
-            vb.setId(bufId);
-            objManager.registerObject(vb);
-
-            //statistics.onNewVertexBuffer();
-
-            created = true;
-        }
-
-        // bind buffer
-        int target;
-        if (vb.getBufferType() == VertexBuffer.Type.Index) {
-            target = GL_ELEMENT_ARRAY_BUFFER;
-            if (context.boundElementArrayVBO != bufId) {
-                glBindBuffer(target, bufId);
-                context.boundElementArrayVBO = bufId;
-                //statistics.onVertexBufferUse(vb, true);
-            } else {
-                //statistics.onVertexBufferUse(vb, false);
-            }
-        } else {
-            target = GL_ARRAY_BUFFER;
-            if (context.boundArrayVBO != bufId) {
-                glBindBuffer(target, bufId);
-                context.boundArrayVBO = bufId;
-                //statistics.onVertexBufferUse(vb, true);
-            } else {
-                //statistics.onVertexBufferUse(vb, false);
-            }
-        }
-
-        int usage = convertUsage(vb.getUsage());
-        vb.getData().rewind();
-
-        if (created || vb.hasDataSizeChanged()) {
-            // upload data based on format
-            switch (vb.getFormat()) {
-                case Byte:
-                case UnsignedByte:
-                    glBufferData(target, (ByteBuffer) vb.getData(), usage);
-                    break;
-                //            case Half:
-                case Short:
-                case UnsignedShort:
-                    glBufferData(target, (ShortBuffer) vb.getData(), usage);
-                    break;
-                case Int:
-                case UnsignedInt:
-                    glBufferData(target, (IntBuffer) vb.getData(), usage);
-                    break;
-                case Float:
-                    glBufferData(target, (FloatBuffer) vb.getData(), usage);
-                    break;
-                case Double:
-                    glBufferData(target, (DoubleBuffer) vb.getData(), usage);
-                    break;
-                default:
-                    throw new UnsupportedOperationException("Unknown buffer format.");
-            }
-        } else {
-            switch (vb.getFormat()) {
-                case Byte:
-                case UnsignedByte:
-                    glBufferSubData(target, 0, (ByteBuffer) vb.getData());
-                    break;
-                case Short:
-                case UnsignedShort:
-                    glBufferSubData(target, 0, (ShortBuffer) vb.getData());
-                    break;
-                case Int:
-                case UnsignedInt:
-                    glBufferSubData(target, 0, (IntBuffer) vb.getData());
-                    break;
-                case Float:
-                    glBufferSubData(target, 0, (FloatBuffer) vb.getData());
-                    break;
-                case Double:
-                    glBufferSubData(target, 0, (DoubleBuffer) vb.getData());
-                    break;
-                default:
-                    throw new UnsupportedOperationException("Unknown buffer format.");
-            }
-        }
-
-        vb.clearUpdateNeeded();
-    }
-
-    public void deleteBuffer(VertexBuffer vb) {
-        int bufId = vb.getId();
-        if (bufId != -1) {
-            // delete buffer
-            intBuf1.put(0, bufId);
-            intBuf1.position(0).limit(1);
-            glDeleteBuffers(intBuf1);
-            vb.resetObject();
-
-            //statistics.onDeleteVertexBuffer();
-        }
-    }
-
-    public void clearVertexAttribs() {
-        IDList attribList = context.attribIndexList;
-        for (int i = 0; i < attribList.oldLen; i++) {
-            int idx = attribList.oldList[i];
-            glDisableVertexAttribArray(idx);
-            if (context.boundAttribs[idx].isInstanced()) {
-                glVertexAttribDivisorARB(idx, 0);
-            }
-            context.boundAttribs[idx] = null;
-        }
-        context.attribIndexList.copyNewToOld();
-    }
-
-    public void setVertexAttrib(VertexBuffer vb, VertexBuffer idb) {
-        if (vb.getBufferType() == VertexBuffer.Type.Index) {
-            throw new IllegalArgumentException("Index buffers not allowed to be set to vertex attrib");
-        }
-
-        int programId = context.boundShaderProgram;
-        if (programId > 0) {
-            Attribute attrib = boundShader.getAttribute(vb.getBufferType());
-            int loc = attrib.getLocation();
-            if (loc == -1) {
-                return; // not defined
-            }
-            if (loc == -2) {
-                stringBuf.setLength(0);
-                stringBuf.append("in").append(vb.getBufferType().name()).append('\0');
-                updateNameBuffer();
-                loc = glGetAttribLocation(programId, nameBuf);
-
-                // not really the name of it in the shader (inPosition\0) but
-                // the internal name of the enum (Position).
-                if (loc < 0) {
-                    attrib.setLocation(-1);
-                    return; // not available in shader.
-                } else {
-                    attrib.setLocation(loc);
-                }
-            }
-
-            int slotsRequired = 1;
-            if (vb.isInstanced()) {
-                if (!ctxCaps.GL_ARB_instanced_arrays
-                 || !ctxCaps.GL_ARB_draw_instanced) {
-                    throw new RendererException("Instancing is required, "
-                            + "but not supported by the "
-                            + "graphics hardware");
-                }
-                if (vb.getNumComponents() > 4 && vb.getNumComponents() % 4 != 0) {
-                    throw new RendererException("Number of components in multi-slot "
-                            + "buffers must be divisible by 4");
-                }
-                slotsRequired = vb.getNumComponents() / 4;
-            }
-
-            if (vb.isUpdateNeeded() && idb == null) {
-                updateBufferData(vb);
-            }
-
-            VertexBuffer[] attribs = context.boundAttribs;
-            for (int i = 0; i < slotsRequired; i++) {
-                if (!context.attribIndexList.moveToNew(loc + i)) {
-                    glEnableVertexAttribArray(loc + i);
-                    //System.out.println("Enabled ATTRIB IDX: "+loc);
-                }
-            }
-            if (attribs[loc] != vb) {
-                // NOTE: Use id from interleaved buffer if specified
-                int bufId = idb != null ? idb.getId() : vb.getId();
-                assert bufId != -1;
-                if (context.boundArrayVBO != bufId) {
-                    glBindBuffer(GL_ARRAY_BUFFER, bufId);
-                    context.boundArrayVBO = bufId;
-                    //statistics.onVertexBufferUse(vb, true);
-                } else {
-                    //statistics.onVertexBufferUse(vb, false);
-                }
-
-                if (slotsRequired == 1) {
-                    glVertexAttribPointer(loc,
-                            vb.getNumComponents(),
-                            convertFormat(vb.getFormat()),
-                            vb.isNormalized(),
-                            vb.getStride(),
-                            vb.getOffset());
-                } else {
-                    for (int i = 0; i < slotsRequired; i++) {
-	 	 	// The pointer maps the next 4 floats in the slot.
-                        // E.g.
-                        // P1: XXXX____________XXXX____________
-                        // P2: ____XXXX____________XXXX________
-                        // P3: ________XXXX____________XXXX____
-                        // P4: ____________XXXX____________XXXX
-                        // stride = 4 bytes in float * 4 floats in slot * num slots
-                        // offset = 4 bytes in float * 4 floats in slot * slot index
-                        glVertexAttribPointer(loc + i,
-                                4,
-                                convertFormat(vb.getFormat()),
-                                vb.isNormalized(),
-                                4 * 4 * slotsRequired,
-                                4 * 4 * i);
-                    }
-                }
-
-                for (int i = 0; i < slotsRequired; i++) {
-                    int slot = loc + i;
-                    if (vb.isInstanced() && (attribs[slot] == null || !attribs[slot].isInstanced())) {
-                        // non-instanced -> instanced
-                        glVertexAttribDivisorARB(slot, 1);
-                    } else if (!vb.isInstanced() && attribs[slot] != null && attribs[slot].isInstanced()) {
-                        // instanced -> non-instanced
-                        glVertexAttribDivisorARB(slot, 0);
-                    }
-                    attribs[slot] = vb;
-                }
-            }
-        } else {
-            throw new IllegalStateException("Cannot render mesh without shader bound");
-        }
-    }
-
-    public void setVertexAttrib(VertexBuffer vb) {
-        setVertexAttrib(vb, null);
-    }
-
-    public void drawTriangleArray(Mesh.Mode mode, int count, int vertCount) {
-        boolean useInstancing = count > 1 && caps.contains(Caps.MeshInstancing);
-        if (useInstancing) {
-            glDrawArraysInstancedARB(convertElementMode(mode), 0,
-                    vertCount, count);
-        } else {
-            glDrawArrays(convertElementMode(mode), 0, vertCount);
-        }
-    }
-
-    public void drawTriangleList(VertexBuffer indexBuf, Mesh mesh, int count) {
-        if (indexBuf.getBufferType() != VertexBuffer.Type.Index) {
-            throw new IllegalArgumentException("Only index buffers are allowed as triangle lists.");
-        }
-
-        if (indexBuf.isUpdateNeeded()) {
-            updateBufferData(indexBuf);
-        }
-
-        int bufId = indexBuf.getId();
-        assert bufId != -1;
-
-        if (context.boundElementArrayVBO != bufId) {
-            glBindBuffer(GL_ELEMENT_ARRAY_BUFFER, bufId);
-            context.boundElementArrayVBO = bufId;
-            //statistics.onVertexBufferUse(indexBuf, true);
-        } else {
-            //statistics.onVertexBufferUse(indexBuf, true);
-        }
-
-        int vertCount = mesh.getVertexCount();
-        boolean useInstancing = count > 1 && caps.contains(Caps.MeshInstancing);
-
-        if (mesh.getMode() == Mode.Hybrid) {
-            int[] modeStart = mesh.getModeStart();
-            int[] elementLengths = mesh.getElementLengths();
-
-            int elMode = convertElementMode(Mode.Triangles);
-            int fmt = convertFormat(indexBuf.getFormat());
-            int elSize = indexBuf.getFormat().getComponentSize();
-            int listStart = modeStart[0];
-            int stripStart = modeStart[1];
-            int fanStart = modeStart[2];
-            int curOffset = 0;
-            for (int i = 0; i < elementLengths.length; i++) {
-                if (i == stripStart) {
-                    elMode = convertElementMode(Mode.TriangleStrip);
-                } else if (i == fanStart) {
-                    elMode = convertElementMode(Mode.TriangleFan);
-                }
-                int elementLength = elementLengths[i];
-
-                if (useInstancing) {
-                    glDrawElementsInstancedARB(elMode,
-                            elementLength,
-                            fmt,
-                            curOffset,
-                            count);
-                } else {
-                    glDrawRangeElements(elMode,
-                            0,
-                            vertCount,
-                            elementLength,
-                            fmt,
-                            curOffset);
-                }
-
-                curOffset += elementLength * elSize;
-            }
-        } else {
-            if (useInstancing) {
-                glDrawElementsInstancedARB(convertElementMode(mesh.getMode()),
-                        indexBuf.getData().limit(),
-                        convertFormat(indexBuf.getFormat()),
-                        0,
-                        count);
-            } else {
-                glDrawRangeElements(convertElementMode(mesh.getMode()),
-                        0,
-                        vertCount,
-                        indexBuf.getData().limit(),
-                        convertFormat(indexBuf.getFormat()),
-                        0);
-            }
-        }
-    }
-
-    /*********************************************************************\
-    |* Render Calls                                                      *|
-    \*********************************************************************/
-    public int convertElementMode(Mesh.Mode mode) {
-        switch (mode) {
-            case Points:
-                return GL_POINTS;
-            case Lines:
-                return GL_LINES;
-            case LineLoop:
-                return GL_LINE_LOOP;
-            case LineStrip:
-                return GL_LINE_STRIP;
-            case Triangles:
-                return GL_TRIANGLES;
-            case TriangleFan:
-                return GL_TRIANGLE_FAN;
-            case TriangleStrip:
-                return GL_TRIANGLE_STRIP;
-            default:
-                throw new UnsupportedOperationException("Unrecognized mesh mode: " + mode);
-        }
-    }
-
-    public void updateVertexArray(Mesh mesh, VertexBuffer instanceData) {
-        int id = mesh.getId();
-        if (id == -1) {
-            IntBuffer temp = intBuf1;
-            glGenVertexArrays(temp);
-            id = temp.get(0);
-            mesh.setId(id);
-        }
-
-        if (context.boundVertexArray != id) {
-            glBindVertexArray(id);
-            context.boundVertexArray = id;
-        }
-
-        VertexBuffer interleavedData = mesh.getBuffer(Type.InterleavedData);
-        if (interleavedData != null && interleavedData.isUpdateNeeded()) {
-            updateBufferData(interleavedData);
-        }
-
-        if (instanceData != null) {
-            setVertexAttrib(instanceData, null);
-        }
-
-        for (VertexBuffer vb : mesh.getBufferList().getArray()) {
-            if (vb.getBufferType() == Type.InterleavedData
-                    || vb.getUsage() == Usage.CpuOnly // ignore cpu-only buffers
-                    || vb.getBufferType() == Type.Index) {
-                continue;
-            }
-
-            if (vb.getStride() == 0) {
-                // not interleaved
-                setVertexAttrib(vb);
-            } else {
-                // interleaved
-                setVertexAttrib(vb, interleavedData);
-            }
-        }
-    }
-
-    private void renderMeshVertexArray(Mesh mesh, int lod, int count, VertexBuffer instanceData) {
-        if (mesh.getId() == -1) {
-            updateVertexArray(mesh, instanceData);
-        } else {
-            // TODO: Check if it was updated
-        }
-
-        if (context.boundVertexArray != mesh.getId()) {
-            glBindVertexArray(mesh.getId());
-            context.boundVertexArray = mesh.getId();
-        }
-
-//        IntMap<VertexBuffer> buffers = mesh.getBuffers();
-        VertexBuffer indices;
-        if (mesh.getNumLodLevels() > 0) {
-            indices = mesh.getLodLevel(lod);
-        } else {
-            indices = mesh.getBuffer(Type.Index);
-        }
-        if (indices != null) {
-            drawTriangleList(indices, mesh, count);
-        } else {
-            drawTriangleArray(mesh.getMode(), count, mesh.getVertexCount());
-        }
-        clearVertexAttribs();
-        clearTextureUnits();
-    }
-
-    private void renderMeshDefault(Mesh mesh, int lod, int count, VertexBuffer[] instanceData) {
-        VertexBuffer interleavedData = mesh.getBuffer(Type.InterleavedData);
-        if (interleavedData != null && interleavedData.isUpdateNeeded()) {
-            updateBufferData(interleavedData);
-        }
-
-        VertexBuffer indices;
-        if (mesh.getNumLodLevels() > 0) {
-            indices = mesh.getLodLevel(lod);
-        } else {
-            indices = mesh.getBuffer(Type.Index);
-        }
-
-        if (instanceData != null) {
-            for (VertexBuffer vb : instanceData) {
-                setVertexAttrib(vb, null);
-            }
-        }
-
-        for (VertexBuffer vb : mesh.getBufferList().getArray()) {
-            if (vb.getBufferType() == Type.InterleavedData
-                    || vb.getUsage() == Usage.CpuOnly // ignore cpu-only buffers
-                    || vb.getBufferType() == Type.Index) {
-                continue;
-            }
-
-            if (vb.getStride() == 0) {
-                // not interleaved
-                setVertexAttrib(vb);
-            } else {
-                // interleaved
-                setVertexAttrib(vb, interleavedData);
-            }
-        }
-
-        if (indices != null) {
-            drawTriangleList(indices, mesh, count);
-        } else {
-            drawTriangleArray(mesh.getMode(), count, mesh.getVertexCount());
-        }
-        clearVertexAttribs();
-        clearTextureUnits();
-    }
-
-    public void renderMesh(Mesh mesh, int lod, int count, VertexBuffer[] instanceData) {
-        if (mesh.getVertexCount() == 0) {
-            return;
-        }
-
-        if (context.pointSprite && mesh.getMode() != Mode.Points) {
-            // XXX: Hack, disable point sprite mode if mesh not in point mode
-            if (context.boundTextures[0] != null) {
-                if (context.boundTextureUnit != 0) {
-                    glActiveTexture(GL_TEXTURE0);
-                    context.boundTextureUnit = 0;
-                }
-                glDisable(GL_POINT_SPRITE);
-                glDisable(GL_VERTEX_PROGRAM_POINT_SIZE);
-                context.pointSprite = false;
-            }
-        }
-
-        if (context.pointSize != mesh.getPointSize()) {
-            glPointSize(mesh.getPointSize());
-            context.pointSize = mesh.getPointSize();
-        }
-        if (context.lineWidth != mesh.getLineWidth()) {
-            glLineWidth(mesh.getLineWidth());
-            context.lineWidth = mesh.getLineWidth();
-        }
-
-        statistics.onMeshDrawn(mesh, lod, count);
-//        if (ctxCaps.GL_ARB_vertex_array_object){
-//            renderMeshVertexArray(mesh, lod, count);
-//        }else{
-        renderMeshDefault(mesh, lod, count, instanceData);
-//        }
-    }
-
-    public void setMainFrameBufferSrgb(boolean enableSrgb) {
-        // Gamma correction
-
-        if (!caps.contains(Caps.Srgb)) {
-            // Not supported, sorry.
-
-            logger.warning("sRGB framebuffer is not supported " +
-                           "by video hardware, but was requested.");
-
-            return;
-        }
-
-        setFrameBuffer(null);
-
-        if (enableSrgb) {
-            if (!glGetBoolean(GL_FRAMEBUFFER_SRGB_CAPABLE_EXT)) {
-                logger.warning("Driver claims that default framebuffer "
-                        + "is not sRGB capable. Enabling anyway.");
-            }
-
-            
-
-            glEnable(GL_FRAMEBUFFER_SRGB_EXT);
-
-            logger.log(Level.FINER, "SRGB FrameBuffer enabled (Gamma Correction)");
-        } else {
-            glDisable(GL_FRAMEBUFFER_SRGB_EXT);
-        }
-    }
-
-    public void setLinearizeSrgbImages(boolean linearize) {
-        if (caps.contains(Caps.Srgb)) {
-            linearizeSrgbImages = linearize;
-        }
-    }
-}
+/*
+ * Copyright (c) 2009-2012 jMonkeyEngine
+ * All rights reserved.
+ *
+ * Redistribution and use in source and binary forms, with or without
+ * modification, are permitted provided that the following conditions are
+ * met:
+ *
+ * * Redistributions of source code must retain the above copyright
+ *   notice, this list of conditions and the following disclaimer.
+ *
+ * * Redistributions in binary form must reproduce the above copyright
+ *   notice, this list of conditions and the following disclaimer in the
+ *   documentation and/or other materials provided with the distribution.
+ *
+ * * Neither the name of 'jMonkeyEngine' nor the names of its contributors
+ *   may be used to endorse or promote products derived from this software
+ *   without specific prior written permission.
+ *
+ * THIS SOFTWARE IS PROVIDED BY THE COPYRIGHT HOLDERS AND CONTRIBUTORS
+ * "AS IS" AND ANY EXPRESS OR IMPLIED WARRANTIES, INCLUDING, BUT NOT LIMITED
+ * TO, THE IMPLIED WARRANTIES OF MERCHANTABILITY AND FITNESS FOR A PARTICULAR
+ * PURPOSE ARE DISCLAIMED. IN NO EVENT SHALL THE COPYRIGHT OWNER OR
+ * CONTRIBUTORS BE LIABLE FOR ANY DIRECT, INDIRECT, INCIDENTAL, SPECIAL,
+ * EXEMPLARY, OR CONSEQUENTIAL DAMAGES (INCLUDING, BUT NOT LIMITED TO,
+ * PROCUREMENT OF SUBSTITUTE GOODS OR SERVICES; LOSS OF USE, DATA, OR
+ * PROFITS; OR BUSINESS INTERRUPTION) HOWEVER CAUSED AND ON ANY THEORY OF
+ * LIABILITY, WHETHER IN CONTRACT, STRICT LIABILITY, OR TORT (INCLUDING
+ * NEGLIGENCE OR OTHERWISE) ARISING IN ANY WAY OUT OF THE USE OF THIS
+ * SOFTWARE, EVEN IF ADVISED OF THE POSSIBILITY OF SUCH DAMAGE.
+ */
+package com.jme3.renderer.lwjgl;
+
+import com.jme3.light.LightList;
+import com.jme3.material.RenderState;
+import com.jme3.material.RenderState.StencilOperation;
+import com.jme3.material.RenderState.TestFunction;
+import com.jme3.math.*;
+import com.jme3.renderer.*;
+import com.jme3.scene.Mesh;
+import com.jme3.scene.Mesh.Mode;
+import com.jme3.scene.VertexBuffer;
+import com.jme3.scene.VertexBuffer.Format;
+import com.jme3.scene.VertexBuffer.Type;
+import com.jme3.scene.VertexBuffer.Usage;
+import com.jme3.shader.Attribute;
+import com.jme3.shader.Shader;
+import com.jme3.shader.Shader.ShaderSource;
+import com.jme3.shader.Shader.ShaderType;
+import com.jme3.shader.Uniform;
+import com.jme3.texture.FrameBuffer;
+import com.jme3.texture.FrameBuffer.RenderBuffer;
+import com.jme3.texture.Image;
+import com.jme3.texture.Texture;
+import com.jme3.texture.Texture.WrapAxis;
+import com.jme3.util.BufferUtils;
+import com.jme3.util.ListMap;
+import com.jme3.util.NativeObjectManager;
+import java.nio.*;
+import java.util.EnumSet;
+import java.util.List;
+import java.util.logging.Level;
+import java.util.logging.Logger;
+import jme3tools.converters.MipMapGenerator;
+import jme3tools.shader.ShaderDebug;
+
+import static org.lwjgl.opengl.ARBDrawInstanced.*;
+import static org.lwjgl.opengl.ARBInstancedArrays.*;
+import static org.lwjgl.opengl.ARBMultisample.*;
+import static org.lwjgl.opengl.ARBTextureMultisample.*;
+import static org.lwjgl.opengl.ARBVertexArrayObject.*;
+import org.lwjgl.opengl.ContextCapabilities;
+import static org.lwjgl.opengl.EXTFramebufferBlit.*;
+import static org.lwjgl.opengl.EXTFramebufferMultisample.*;
+import static org.lwjgl.opengl.EXTFramebufferObject.*;
+import static org.lwjgl.opengl.EXTFramebufferSRGB.*;
+import static org.lwjgl.opengl.EXTGpuShader4.*;
+import static org.lwjgl.opengl.EXTTextureArray.*;
+import static org.lwjgl.opengl.EXTTextureFilterAnisotropic.*;
+import static org.lwjgl.opengl.GL11.*;
+import static org.lwjgl.opengl.GL12.*;
+import static org.lwjgl.opengl.GL13.*;
+import static org.lwjgl.opengl.GL14.*;
+import static org.lwjgl.opengl.GL15.*;
+import static org.lwjgl.opengl.GL20.*;
+import org.lwjgl.opengl.GLContext;
+//import static org.lwjgl.opengl.GL21.*;
+//import static org.lwjgl.opengl.GL30.*;
+
+
+public class LwjglRenderer implements Renderer {
+
+    private static final Logger logger = Logger.getLogger(LwjglRenderer.class.getName());
+    private static final boolean VALIDATE_SHADER = false;
+    private final ByteBuffer nameBuf = BufferUtils.createByteBuffer(250);
+    private final StringBuilder stringBuf = new StringBuilder(250);
+    private final IntBuffer intBuf1 = BufferUtils.createIntBuffer(1);
+    private final IntBuffer intBuf16 = BufferUtils.createIntBuffer(16);
+    private final FloatBuffer floatBuf16 = BufferUtils.createFloatBuffer(16);
+    private final RenderContext context = new RenderContext();
+    private final NativeObjectManager objManager = new NativeObjectManager();
+    private final EnumSet<Caps> caps = EnumSet.noneOf(Caps.class);
+    // current state
+    private Shader boundShader;
+    private int initialDrawBuf, initialReadBuf;
+    private int glslVer;
+    private int vertexTextureUnits;
+    private int fragTextureUnits;
+    private int vertexUniforms;
+    private int fragUniforms;
+    private int vertexAttribs;
+    private int maxFBOSamples;
+    private int maxFBOAttachs;
+    private int maxMRTFBOAttachs;
+    private int maxRBSize;
+    private int maxTexSize;
+    private int maxCubeTexSize;
+    private int maxVertCount;
+    private int maxTriCount;
+    private int maxColorTexSamples;
+    private int maxDepthTexSamples;
+    private FrameBuffer lastFb = null;
+    private FrameBuffer mainFbOverride = null;
+    private final Statistics statistics = new Statistics();
+    private int vpX, vpY, vpW, vpH;
+    private ClipRectangle currentClipRect = new ClipRectangle();
+    private ClipRectangle rendererClipRect = new ClipRectangle();
+    private ClipRectangle renderStateClipRect = new ClipRectangle();
+    private ClipRectangle intersectionClipRect = new ClipRectangle();
+    private boolean linearizeSrgbImages;
+    private ContextCapabilities ctxCaps;
+
+    public LwjglRenderer() {
+    }
+
+    protected void updateNameBuffer() {
+        int len = stringBuf.length();
+
+        nameBuf.position(0);
+        nameBuf.limit(len);
+        for (int i = 0; i < len; i++) {
+            nameBuf.put((byte) stringBuf.charAt(i));
+        }
+
+        nameBuf.rewind();
+    }
+
+    @Override
+    public Statistics getStatistics() {
+        return statistics;
+    }
+
+    @Override
+    public EnumSet<Caps> getCaps() {
+        return caps;
+    }
+
+    @SuppressWarnings("fallthrough")
+    public void initialize() {
+        ctxCaps = GLContext.getCapabilities();
+        if (ctxCaps.OpenGL20) {
+            caps.add(Caps.OpenGL20);
+            if (ctxCaps.OpenGL21) {
+                caps.add(Caps.OpenGL21);
+                if (ctxCaps.OpenGL30) {
+                    caps.add(Caps.OpenGL30);
+                    if (ctxCaps.OpenGL31) {
+                        caps.add(Caps.OpenGL31);
+                        if (ctxCaps.OpenGL32) {
+                            caps.add(Caps.OpenGL32);
+                        }
+                    }
+                }
+            }
+        }
+
+        //workaround, always assume we support GLSL100
+        //some cards just don't report this correctly
+        caps.add(Caps.GLSL100);
+
+        String versionStr = null;
+        if (ctxCaps.OpenGL20) {
+            versionStr = glGetString(GL_SHADING_LANGUAGE_VERSION);
+        }
+        if (versionStr == null || versionStr.equals("")) {
+            glslVer = -1;
+            throw new UnsupportedOperationException("GLSL and OpenGL2 is "
+                    + "required for the LWJGL "
+                    + "renderer!");
+        }
+
+        // Fix issue in TestRenderToMemory when GL_FRONT is the main
+        // buffer being used.
+        initialDrawBuf = glGetInteger(GL_DRAW_BUFFER);
+        initialReadBuf = glGetInteger(GL_READ_BUFFER);
+
+        // XXX: This has to be GL_BACK for canvas on Mac
+        // Since initialDrawBuf is GL_FRONT for pbuffer, gotta
+        // change this value later on ...
+//        initialDrawBuf = GL_BACK;
+//        initialReadBuf = GL_BACK;
+
+        int spaceIdx = versionStr.indexOf(" ");
+        if (spaceIdx >= 1) {
+            versionStr = versionStr.substring(0, spaceIdx);
+        }
+
+        float version = Float.parseFloat(versionStr);
+        glslVer = (int) (version * 100);
+
+        switch (glslVer) {
+            default:
+                if (glslVer < 400) {
+                    break;
+                }
+
+            // so that future OpenGL revisions wont break jme3
+
+            // fall through intentional
+            case 400:
+            case 330:
+            case 150:
+                caps.add(Caps.GLSL150);
+            case 140:
+                caps.add(Caps.GLSL140);
+            case 130:
+                caps.add(Caps.GLSL130);
+            case 120:
+                caps.add(Caps.GLSL120);
+            case 110:
+                caps.add(Caps.GLSL110);
+            case 100:
+                caps.add(Caps.GLSL100);
+                break;
+        }
+
+        if (!caps.contains(Caps.GLSL100)) {
+            logger.log(Level.WARNING, "Force-adding GLSL100 support, since OpenGL2 is supported.");
+            caps.add(Caps.GLSL100);
+        }
+
+        glGetInteger(GL_MAX_VERTEX_TEXTURE_IMAGE_UNITS, intBuf16);
+        vertexTextureUnits = intBuf16.get(0);
+        logger.log(Level.FINER, "VTF Units: {0}", vertexTextureUnits);
+        if (vertexTextureUnits > 0) {
+            caps.add(Caps.VertexTextureFetch);
+        }
+
+        glGetInteger(GL_MAX_TEXTURE_IMAGE_UNITS, intBuf16);
+        fragTextureUnits = intBuf16.get(0);
+        logger.log(Level.FINER, "Texture Units: {0}", fragTextureUnits);
+
+        glGetInteger(GL_MAX_VERTEX_UNIFORM_COMPONENTS, intBuf16);
+        vertexUniforms = intBuf16.get(0);
+        logger.log(Level.FINER, "Vertex Uniforms: {0}", vertexUniforms);
+
+        glGetInteger(GL_MAX_FRAGMENT_UNIFORM_COMPONENTS, intBuf16);
+        fragUniforms = intBuf16.get(0);
+        logger.log(Level.FINER, "Fragment Uniforms: {0}", fragUniforms);
+
+        glGetInteger(GL_MAX_VERTEX_ATTRIBS, intBuf16);
+        vertexAttribs = intBuf16.get(0);
+        logger.log(Level.FINER, "Vertex Attributes: {0}", vertexAttribs);
+
+        glGetInteger(GL_SUBPIXEL_BITS, intBuf16);
+        int subpixelBits = intBuf16.get(0);
+        logger.log(Level.FINER, "Subpixel Bits: {0}", subpixelBits);
+
+        glGetInteger(GL_MAX_ELEMENTS_VERTICES, intBuf16);
+        maxVertCount = intBuf16.get(0);
+        logger.log(Level.FINER, "Preferred Batch Vertex Count: {0}", maxVertCount);
+
+        glGetInteger(GL_MAX_ELEMENTS_INDICES, intBuf16);
+        maxTriCount = intBuf16.get(0);
+        logger.log(Level.FINER, "Preferred Batch Index Count: {0}", maxTriCount);
+
+        glGetInteger(GL_MAX_TEXTURE_SIZE, intBuf16);
+        maxTexSize = intBuf16.get(0);
+        logger.log(Level.FINER, "Maximum Texture Resolution: {0}", maxTexSize);
+
+        glGetInteger(GL_MAX_CUBE_MAP_TEXTURE_SIZE, intBuf16);
+        maxCubeTexSize = intBuf16.get(0);
+        logger.log(Level.FINER, "Maximum CubeMap Resolution: {0}", maxCubeTexSize);
+
+        if (ctxCaps.GL_ARB_color_buffer_float) {
+            // XXX: Require both 16 and 32 bit float support for FloatColorBuffer.
+            if (ctxCaps.GL_ARB_half_float_pixel) {
+                caps.add(Caps.FloatColorBuffer);
+            }
+        }
+
+        if (ctxCaps.GL_ARB_depth_buffer_float) {
+            caps.add(Caps.FloatDepthBuffer);
+        }
+
+        if (ctxCaps.OpenGL30) {
+            caps.add(Caps.PackedDepthStencilBuffer);
+        }
+
+        if (ctxCaps.GL_ARB_draw_instanced && ctxCaps.GL_ARB_instanced_arrays) {
+            caps.add(Caps.MeshInstancing);
+        }
+
+        if (ctxCaps.GL_ARB_fragment_program) {
+            caps.add(Caps.ARBprogram);
+        }
+
+        if (ctxCaps.GL_ARB_texture_buffer_object) {
+            caps.add(Caps.TextureBuffer);
+        }
+
+        if (ctxCaps.GL_ARB_texture_float) {
+            if (ctxCaps.GL_ARB_half_float_pixel) {
+                caps.add(Caps.FloatTexture);
+            }
+        }
+
+        if (ctxCaps.GL_ARB_vertex_array_object) {
+            caps.add(Caps.VertexBufferArray);
+        }
+
+        if (ctxCaps.GL_ARB_texture_non_power_of_two) {
+            caps.add(Caps.NonPowerOfTwoTextures);
+        } else {
+            logger.log(Level.WARNING, "Your graphics card does not "
+                    + "support non-power-of-2 textures. "
+                    + "Some features might not work.");
+        }
+
+        boolean latc = ctxCaps.GL_EXT_texture_compression_latc;
+        if (latc) {
+            caps.add(Caps.TextureCompressionLATC);
+        }
+
+        if (ctxCaps.GL_EXT_packed_float || ctxCaps.OpenGL30) {
+            // This format is part of the OGL3 specification
+            caps.add(Caps.PackedFloatColorBuffer);
+            if (ctxCaps.GL_ARB_half_float_pixel) {
+                // because textures are usually uploaded as RGB16F
+                // need half-float pixel
+                caps.add(Caps.PackedFloatTexture);
+            }
+        }
+
+        if (ctxCaps.GL_EXT_texture_array || ctxCaps.OpenGL30) {
+            caps.add(Caps.TextureArray);
+        }
+
+        if (ctxCaps.GL_EXT_texture_shared_exponent || ctxCaps.OpenGL30) {
+            caps.add(Caps.SharedExponentTexture);
+        }
+
+        if (ctxCaps.GL_EXT_framebuffer_object) {
+            caps.add(Caps.FrameBuffer);
+
+            glGetInteger(GL_MAX_RENDERBUFFER_SIZE_EXT, intBuf16);
+            maxRBSize = intBuf16.get(0);
+            logger.log(Level.FINER, "FBO RB Max Size: {0}", maxRBSize);
+
+            glGetInteger(GL_MAX_COLOR_ATTACHMENTS_EXT, intBuf16);
+            maxFBOAttachs = intBuf16.get(0);
+            logger.log(Level.FINER, "FBO Max renderbuffers: {0}", maxFBOAttachs);
+
+            if (ctxCaps.GL_EXT_framebuffer_multisample) {
+                caps.add(Caps.FrameBufferMultisample);
+
+                glGetInteger(GL_MAX_SAMPLES_EXT, intBuf16);
+                maxFBOSamples = intBuf16.get(0);
+                logger.log(Level.FINER, "FBO Max Samples: {0}", maxFBOSamples);
+            }
+
+            if (ctxCaps.GL_ARB_texture_multisample) {
+                caps.add(Caps.TextureMultisample);
+
+                glGetInteger(GL_MAX_COLOR_TEXTURE_SAMPLES, intBuf16);
+                maxColorTexSamples = intBuf16.get(0);
+                logger.log(Level.FINER, "Texture Multisample Color Samples: {0}", maxColorTexSamples);
+
+                glGetInteger(GL_MAX_DEPTH_TEXTURE_SAMPLES, intBuf16);
+                maxDepthTexSamples = intBuf16.get(0);
+                logger.log(Level.FINER, "Texture Multisample Depth Samples: {0}", maxDepthTexSamples);
+            }
+
+            glGetInteger(GL_MAX_DRAW_BUFFERS, intBuf16);
+            maxMRTFBOAttachs = intBuf16.get(0);
+            if (maxMRTFBOAttachs > 1) {
+                caps.add(Caps.FrameBufferMRT);
+                logger.log(Level.FINER, "FBO Max MRT renderbuffers: {0}", maxMRTFBOAttachs);
+            }
+        }
+
+        if (ctxCaps.GL_ARB_multisample) {
+            glGetInteger(GL_SAMPLE_BUFFERS_ARB, intBuf16);
+            boolean available = intBuf16.get(0) != 0;
+            glGetInteger(GL_SAMPLES_ARB, intBuf16);
+            int samples = intBuf16.get(0);
+            logger.log(Level.FINER, "Samples: {0}", samples);
+            boolean enabled = glIsEnabled(GL_MULTISAMPLE_ARB);
+            if (samples > 0 && available && !enabled) {
+                glEnable(GL_MULTISAMPLE_ARB);
+            }
+            caps.add(Caps.Multisample);
+        }
+
+        // Supports sRGB pipeline.
+        if ( (ctxCaps.GL_ARB_framebuffer_sRGB && ctxCaps.GL_EXT_texture_sRGB ) || ctxCaps.OpenGL30 ) {
+            caps.add(Caps.Srgb);
+        }
+
+        logger.log(Level.FINE, "Caps: {0}", caps);
+    }
+
+    public void invalidateState() {
+        context.reset();
+        boundShader = null;
+        lastFb = null;
+
+        initialDrawBuf = glGetInteger(GL_DRAW_BUFFER);
+        initialReadBuf = glGetInteger(GL_READ_BUFFER);
+    }
+
+    public void resetGLObjects() {
+        logger.log(Level.FINE, "Reseting objects and invalidating state");
+        objManager.resetObjects();
+        statistics.clearMemory();
+        invalidateState();
+    }
+
+    public void cleanup() {
+        logger.log(Level.FINE, "Deleting objects and invalidating state");
+        objManager.deleteAllObjects(this);
+        statistics.clearMemory();
+        invalidateState();
+    }
+
+    private void checkCap(Caps cap) {
+        if (!caps.contains(cap)) {
+            throw new UnsupportedOperationException("Required capability missing: " + cap.name());
+        }
+    }
+
+    /*********************************************************************\
+    |* Render State                                                      *|
+    \*********************************************************************/
+    public void setDepthRange(float start, float end) {
+        glDepthRange(start, end);
+    }
+
+    public void clearBuffers(boolean color, boolean depth, boolean stencil) {
+        int bits = 0;
+        if (color) {
+            //See explanations of the depth below, we must enable color write to be able to clear the color buffer
+            if (context.colorWriteEnabled == false) {
+                glColorMask(true, true, true, true);
+                context.colorWriteEnabled = true;
+            }
+            bits = GL_COLOR_BUFFER_BIT;
+        }
+        if (depth) {
+
+            //glClear(GL_DEPTH_BUFFER_BIT) seems to not work when glDepthMask is false
+            //here s some link on openl board
+            //http://www.opengl.org/discussion_boards/ubbthreads.php?ubb=showflat&Number=257223
+            //if depth clear is requested, we enable the depthMask
+            if (context.depthWriteEnabled == false) {
+                glDepthMask(true);
+                context.depthWriteEnabled = true;
+            }
+            bits |= GL_DEPTH_BUFFER_BIT;
+        }
+        if (stencil) {
+            bits |= GL_STENCIL_BUFFER_BIT;
+        }
+        if (bits != 0) {
+            glClear(bits);
+        }
+    }
+
+    public void setBackgroundColor(ColorRGBA color) {
+        glClearColor(color.r, color.g, color.b, color.a);
+    }
+
+    public void setAlphaToCoverage(boolean value) {
+        if (ctxCaps.GL_ARB_multisample) {
+            if (value) {
+                glEnable(GL_SAMPLE_ALPHA_TO_COVERAGE_ARB);
+            } else {
+                glDisable(GL_SAMPLE_ALPHA_TO_COVERAGE_ARB);
+            }
+        }
+    }
+
+    public void applyRenderState(RenderState state) {
+        if (state.isWireframe() && !context.wireframe) {
+            glPolygonMode(GL_FRONT_AND_BACK, GL_LINE);
+            context.wireframe = true;
+        } else if (!state.isWireframe() && context.wireframe) {
+            glPolygonMode(GL_FRONT_AND_BACK, GL_FILL);
+            context.wireframe = false;
+        }
+
+        if (state.isDepthTest() && !context.depthTestEnabled) {
+            glEnable(GL_DEPTH_TEST);
+            glDepthFunc(convertTestFunction(context.depthFunc));
+            context.depthTestEnabled = true;
+        } else if (!state.isDepthTest() && context.depthTestEnabled) {
+            glDisable(GL_DEPTH_TEST);
+            context.depthTestEnabled = false;
+        }
+        if (state.getDepthFunc() != context.depthFunc) {
+            glDepthFunc(convertTestFunction(state.getDepthFunc()));
+            context.depthFunc = state.getDepthFunc();
+        }
+
+        if (state.isAlphaTest() && !context.alphaTestEnabled) {
+            glEnable(GL_ALPHA_TEST);
+            glAlphaFunc(convertTestFunction(context.alphaFunc), context.alphaTestFallOff);
+            context.alphaTestEnabled = true;
+        } else if (!state.isAlphaTest() && context.alphaTestEnabled) {
+            glDisable(GL_ALPHA_TEST);
+            context.alphaTestEnabled = false;
+        }
+        if (state.getAlphaFallOff() != context.alphaTestFallOff) {
+            glAlphaFunc(convertTestFunction(context.alphaFunc), context.alphaTestFallOff);
+            context.alphaTestFallOff = state.getAlphaFallOff();
+        }
+        if (state.getAlphaFunc() != context.alphaFunc) {
+            glAlphaFunc(convertTestFunction(state.getAlphaFunc()), context.alphaTestFallOff);
+            context.alphaFunc = state.getAlphaFunc();
+        }
+
+        if (state.isDepthWrite() && !context.depthWriteEnabled) {
+            glDepthMask(true);
+            context.depthWriteEnabled = true;
+        } else if (!state.isDepthWrite() && context.depthWriteEnabled) {
+            glDepthMask(false);
+            context.depthWriteEnabled = false;
+        }
+
+        if (state.isColorWrite() && !context.colorWriteEnabled) {
+            glColorMask(true, true, true, true);
+            context.colorWriteEnabled = true;
+        } else if (!state.isColorWrite() && context.colorWriteEnabled) {
+            glColorMask(false, false, false, false);
+            context.colorWriteEnabled = false;
+        }
+
+        if (state.isPointSprite() && !context.pointSprite) {
+            // Only enable/disable sprite
+            if (context.boundTextures[0] != null) {
+                if (context.boundTextureUnit != 0) {
+                    glActiveTexture(GL_TEXTURE0);
+                    context.boundTextureUnit = 0;
+                }
+                glEnable(GL_POINT_SPRITE);
+                glEnable(GL_VERTEX_PROGRAM_POINT_SIZE);
+            }
+            context.pointSprite = true;
+        } else if (!state.isPointSprite() && context.pointSprite) {
+            if (context.boundTextures[0] != null) {
+                if (context.boundTextureUnit != 0) {
+                    glActiveTexture(GL_TEXTURE0);
+                    context.boundTextureUnit = 0;
+                }
+                glDisable(GL_POINT_SPRITE);
+                glDisable(GL_VERTEX_PROGRAM_POINT_SIZE);
+                context.pointSprite = false;
+            }
+        }
+
+        if (state.isPolyOffset()) {
+            if (!context.polyOffsetEnabled) {
+                glEnable(GL_POLYGON_OFFSET_FILL);
+                glPolygonOffset(state.getPolyOffsetFactor(),
+                        state.getPolyOffsetUnits());
+                context.polyOffsetEnabled = true;
+                context.polyOffsetFactor = state.getPolyOffsetFactor();
+                context.polyOffsetUnits = state.getPolyOffsetUnits();
+            } else {
+                if (state.getPolyOffsetFactor() != context.polyOffsetFactor
+                        || state.getPolyOffsetUnits() != context.polyOffsetUnits) {
+                    glPolygonOffset(state.getPolyOffsetFactor(),
+                            state.getPolyOffsetUnits());
+                    context.polyOffsetFactor = state.getPolyOffsetFactor();
+                    context.polyOffsetUnits = state.getPolyOffsetUnits();
+                }
+            }
+        } else {
+            if (context.polyOffsetEnabled) {
+                glDisable(GL_POLYGON_OFFSET_FILL);
+                context.polyOffsetEnabled = false;
+                context.polyOffsetFactor = 0;
+                context.polyOffsetUnits = 0;
+            }
+        }
+
+        if (state.getFaceCullMode() != context.cullMode) {
+            if (state.getFaceCullMode() == RenderState.FaceCullMode.Off) {
+                glDisable(GL_CULL_FACE);
+            } else {
+                glEnable(GL_CULL_FACE);
+            }
+
+            switch (state.getFaceCullMode()) {
+                case Off:
+                    break;
+                case Back:
+                    glCullFace(GL_BACK);
+                    break;
+                case Front:
+                    glCullFace(GL_FRONT);
+                    break;
+                case FrontAndBack:
+                    glCullFace(GL_FRONT_AND_BACK);
+                    break;
+                default:
+                    throw new UnsupportedOperationException("Unrecognized face cull mode: "
+                            + state.getFaceCullMode());
+            }
+
+            context.cullMode = state.getFaceCullMode();
+        }
+
+        if (state.getBlendMode() != context.blendMode) {
+            if (state.getBlendMode() == RenderState.BlendMode.Off) {
+                glDisable(GL_BLEND);
+            } else {
+                glEnable(GL_BLEND);
+                switch (state.getBlendMode()) {
+                    case Off:
+                        break;
+                    case Additive:
+                        glBlendFunc(GL_ONE, GL_ONE);
+                        break;
+                    case AlphaAdditive:
+                        glBlendFunc(GL_SRC_ALPHA, GL_ONE);
+                        break;
+                    case Color:
+                        glBlendFunc(GL_ONE, GL_ONE_MINUS_SRC_COLOR);
+                        break;
+                    case Alpha:
+                        glBlendFunc(GL_SRC_ALPHA, GL_ONE_MINUS_SRC_ALPHA);
+                        break;
+                    case PremultAlpha:
+                        glBlendFunc(GL_ONE, GL_ONE_MINUS_SRC_ALPHA);
+                        break;
+                    case Modulate:
+                        glBlendFunc(GL_DST_COLOR, GL_ZERO);
+                        break;
+                    case ModulateX2:
+                        glBlendFunc(GL_DST_COLOR, GL_SRC_COLOR);
+                        break;
+                    default:
+                        throw new UnsupportedOperationException("Unrecognized blend mode: "
+                                + state.getBlendMode());
+                }
+            }
+
+            context.blendMode = state.getBlendMode();
+        }
+
+        if (context.stencilTest != state.isStencilTest()
+                || context.frontStencilStencilFailOperation != state.getFrontStencilStencilFailOperation()
+                || context.frontStencilDepthFailOperation != state.getFrontStencilDepthFailOperation()
+                || context.frontStencilDepthPassOperation != state.getFrontStencilDepthPassOperation()
+                || context.backStencilStencilFailOperation != state.getBackStencilStencilFailOperation()
+                || context.backStencilDepthFailOperation != state.getBackStencilDepthFailOperation()
+                || context.backStencilDepthPassOperation != state.getBackStencilDepthPassOperation()
+                || context.frontStencilFunction != state.getFrontStencilFunction()
+                || context.backStencilFunction != state.getBackStencilFunction()) {
+
+            context.frontStencilStencilFailOperation = state.getFrontStencilStencilFailOperation();   //terrible looking, I know
+            context.frontStencilDepthFailOperation = state.getFrontStencilDepthFailOperation();
+            context.frontStencilDepthPassOperation = state.getFrontStencilDepthPassOperation();
+            context.backStencilStencilFailOperation = state.getBackStencilStencilFailOperation();
+            context.backStencilDepthFailOperation = state.getBackStencilDepthFailOperation();
+            context.backStencilDepthPassOperation = state.getBackStencilDepthPassOperation();
+            context.frontStencilFunction = state.getFrontStencilFunction();
+            context.backStencilFunction = state.getBackStencilFunction();
+
+            if (state.isStencilTest()) {
+                glEnable(GL_STENCIL_TEST);
+                glStencilOpSeparate(GL_FRONT,
+                        convertStencilOperation(state.getFrontStencilStencilFailOperation()),
+                        convertStencilOperation(state.getFrontStencilDepthFailOperation()),
+                        convertStencilOperation(state.getFrontStencilDepthPassOperation()));
+                glStencilOpSeparate(GL_BACK,
+                        convertStencilOperation(state.getBackStencilStencilFailOperation()),
+                        convertStencilOperation(state.getBackStencilDepthFailOperation()),
+                        convertStencilOperation(state.getBackStencilDepthPassOperation()));
+                glStencilFuncSeparate(GL_FRONT,
+                        convertTestFunction(state.getFrontStencilFunction()),
+                        0, Integer.MAX_VALUE);
+                glStencilFuncSeparate(GL_BACK,
+                        convertTestFunction(state.getBackStencilFunction()),
+                        0, Integer.MAX_VALUE);
+            } else {
+                glDisable(GL_STENCIL_TEST);
+            }
+        }
+
+        if (state.isClipTest()) {
+            renderStateClipRect.set(state.getClipX(), state.getClipY(), state.getClipW(), state.getClipH());
+            if (context.clipRectEnabled) {
+                if (!context.renderStateClipRectEnabled) {
+                    context.renderStateClipRectEnabled = true;
+                }
+                if (ClipRectangle.intersect(rendererClipRect, renderStateClipRect, intersectionClipRect)) {
+                    if (!currentClipRect.equals(intersectionClipRect)) {
+                        int iClipX = intersectionClipRect.getX();
+                        int iClipY = intersectionClipRect.getY();
+                        int iClipW = intersectionClipRect.getW();
+                        int iClipH = intersectionClipRect.getH();
+                        currentClipRect.set(iClipX, iClipY, iClipW, iClipH);
+                        glScissor(iClipX, iClipY, iClipW, iClipH);
+                    }
+                } else {
+                    if (currentClipRect.getX() != 0 || currentClipRect.getY() != 0 ||
+                        currentClipRect.getW() != 0 || currentClipRect.getH() != 0) {
+                        currentClipRect.set(0, 0, 0, 0);
+                        glScissor(0, 0, 0, 0);
+                    }
+                }
+            } else {
+                if (!context.renderStateClipRectEnabled) {
+                    context.renderStateClipRectEnabled = true;
+                    glEnable(GL_SCISSOR_TEST);
+                }
+                if (!currentClipRect.equals(renderStateClipRect)) {
+                    int rsClipX = renderStateClipRect.getX();
+                    int rsClipY = renderStateClipRect.getY();
+                    int rsClipW = renderStateClipRect.getW();
+                    int rsClipH = renderStateClipRect.getH();
+                    currentClipRect.set(rsClipX, rsClipY, rsClipW, rsClipH);
+                    glScissor(rsClipX, rsClipY, rsClipW, rsClipH);
+                }
+            }
+        } else {
+            if (context.clipRectEnabled) {
+                if (context.renderStateClipRectEnabled) {
+                    context.renderStateClipRectEnabled = false;
+                }
+                if (!currentClipRect.equals(rendererClipRect)) {
+                    int rClipX = rendererClipRect.getX();
+                    int rClipY = rendererClipRect.getY();
+                    int rClipW = rendererClipRect.getW();
+                    int rClipH = rendererClipRect.getH();
+                    currentClipRect.set(rClipX, rClipY, rClipW, rClipH);
+                    glScissor(rClipX, rClipY, rClipW, rClipH);
+                }
+            } else {
+                if (context.renderStateClipRectEnabled) {
+                    context.renderStateClipRectEnabled = false;
+                    glDisable(GL_SCISSOR_TEST);
+                }
+            }
+        }
+    }
+
+    private int convertStencilOperation(StencilOperation stencilOp) {
+        switch (stencilOp) {
+            case Keep:
+                return GL_KEEP;
+            case Zero:
+                return GL_ZERO;
+            case Replace:
+                return GL_REPLACE;
+            case Increment:
+                return GL_INCR;
+            case IncrementWrap:
+                return GL_INCR_WRAP;
+            case Decrement:
+                return GL_DECR;
+            case DecrementWrap:
+                return GL_DECR_WRAP;
+            case Invert:
+                return GL_INVERT;
+            default:
+                throw new UnsupportedOperationException("Unrecognized stencil operation: " + stencilOp);
+        }
+    }
+
+    private int convertTestFunction(TestFunction testFunc) {
+        switch (testFunc) {
+            case Never:
+                return GL_NEVER;
+            case Less:
+                return GL_LESS;
+            case LessOrEqual:
+                return GL_LEQUAL;
+            case Greater:
+                return GL_GREATER;
+            case GreaterOrEqual:
+                return GL_GEQUAL;
+            case Equal:
+                return GL_EQUAL;
+            case NotEqual:
+                return GL_NOTEQUAL;
+            case Always:
+                return GL_ALWAYS;
+            default:
+                throw new UnsupportedOperationException("Unrecognized test function: " + testFunc);
+        }
+    }
+
+    /*********************************************************************\
+    |* Camera and World transforms                                       *|
+    \*********************************************************************/
+    public void setViewPort(int x, int y, int w, int h) {
+        if (x != vpX || vpY != y || vpW != w || vpH != h) {
+            glViewport(x, y, w, h);
+            vpX = x;
+            vpY = y;
+            vpW = w;
+            vpH = h;
+        }
+    }
+
+    public void setClipRect(int x, int y, int width, int height) {
+        if (!context.clipRectEnabled) {
+            context.clipRectEnabled = true;
+            if (!context.renderStateClipRectEnabled) {
+                glEnable(GL_SCISSOR_TEST);
+            }
+        }
+        rendererClipRect.set(x, y, width, height);
+        if (currentClipRect.getX() != x || currentClipRect.getY() != y ||
+            currentClipRect.getW() != width || currentClipRect.getH() != height) {
+            currentClipRect.set(x, y, width, height);
+            glScissor(x, y, width, height);
+        }
+    }
+
+    public void clearClipRect() {
+        if (context.clipRectEnabled) {
+            context.clipRectEnabled = false;
+            if (context.renderStateClipRectEnabled) {
+                glDisable(GL_SCISSOR_TEST);
+            }
+        }
+        rendererClipRect.set(0, 0, 0, 0);
+        currentClipRect.set(0, 0, 0, 0);
+    }
+
+    public void onFrame() {
+        objManager.deleteUnused(this);
+//        statistics.clearFrame();
+    }
+
+    public void setWorldMatrix(Matrix4f worldMatrix) {
+    }
+
+    public void setViewProjectionMatrices(Matrix4f viewMatrix, Matrix4f projMatrix) {
+    }
+
+    /*********************************************************************\
+    |* Shaders                                                           *|
+    \*********************************************************************/
+    protected void updateUniformLocation(Shader shader, Uniform uniform) {
+        stringBuf.setLength(0);
+        stringBuf.append(uniform.getName()).append('\0');
+        updateNameBuffer();
+        int loc = glGetUniformLocation(shader.getId(), nameBuf);
+        if (loc < 0) {
+            uniform.setLocation(-1);
+            // uniform is not declared in shader
+            logger.log(Level.FINE, "Uniform {0} is not declared in shader {1}.", new Object[]{uniform.getName(), shader.getSources()});
+        } else {
+            uniform.setLocation(loc);
+        }
+    }
+
+    protected void bindProgram(Shader shader) {
+        int shaderId = shader.getId();
+        if (context.boundShaderProgram != shaderId) {
+            glUseProgram(shaderId);
+            statistics.onShaderUse(shader, true);
+            boundShader = shader;
+            context.boundShaderProgram = shaderId;
+        } else {
+            statistics.onShaderUse(shader, false);
+        }
+    }
+
+    protected void updateUniform(Shader shader, Uniform uniform) {
+        int shaderId = shader.getId();
+
+        assert uniform.getName() != null;
+        assert shader.getId() > 0;
+
+        bindProgram(shader);
+
+        int loc = uniform.getLocation();
+        if (loc == -1) {
+            return;
+        }
+
+        if (loc == -2) {
+            // get uniform location
+            updateUniformLocation(shader, uniform);
+            if (uniform.getLocation() == -1) {
+                // not declared, ignore
+                uniform.clearUpdateNeeded();
+                return;
+            }
+            loc = uniform.getLocation();
+        }
+
+        if (uniform.getVarType() == null) {
+            return; // value not set yet..
+        }
+        statistics.onUniformSet();
+
+        uniform.clearUpdateNeeded();
+        FloatBuffer fb;
+        IntBuffer ib;
+        switch (uniform.getVarType()) {
+            case Float:
+                Float f = (Float) uniform.getValue();
+                glUniform1f(loc, f.floatValue());
+                break;
+            case Vector2:
+                Vector2f v2 = (Vector2f) uniform.getValue();
+                glUniform2f(loc, v2.getX(), v2.getY());
+                break;
+            case Vector3:
+                Vector3f v3 = (Vector3f) uniform.getValue();
+                glUniform3f(loc, v3.getX(), v3.getY(), v3.getZ());
+                break;
+            case Vector4:
+                Object val = uniform.getValue();
+                if (val instanceof ColorRGBA) {
+                    ColorRGBA c = (ColorRGBA) val;
+                    glUniform4f(loc, c.r, c.g, c.b, c.a);
+                } else if (val instanceof Vector4f) {
+                    Vector4f c = (Vector4f) val;
+                    glUniform4f(loc, c.x, c.y, c.z, c.w);
+                } else {
+                    Quaternion c = (Quaternion) uniform.getValue();
+                    glUniform4f(loc, c.getX(), c.getY(), c.getZ(), c.getW());
+                }
+                break;
+            case Boolean:
+                Boolean b = (Boolean) uniform.getValue();
+                glUniform1i(loc, b.booleanValue() ? GL_TRUE : GL_FALSE);
+                break;
+            case Matrix3:
+                fb = (FloatBuffer) uniform.getValue();
+                assert fb.remaining() == 9;
+                glUniformMatrix3(loc, false, fb);
+                break;
+            case Matrix4:
+                fb = (FloatBuffer) uniform.getValue();
+                assert fb.remaining() == 16;
+                glUniformMatrix4(loc, false, fb);
+                break;
+            case IntArray:
+                ib = (IntBuffer) uniform.getValue();
+                glUniform1(loc, ib);
+                break;
+            case FloatArray:
+                fb = (FloatBuffer) uniform.getValue();
+                glUniform1(loc, fb);
+                break;
+            case Vector2Array:
+                fb = (FloatBuffer) uniform.getValue();
+                glUniform2(loc, fb);
+                break;
+            case Vector3Array:
+                fb = (FloatBuffer) uniform.getValue();
+                glUniform3(loc, fb);
+                break;
+            case Vector4Array:
+                fb = (FloatBuffer) uniform.getValue();
+                glUniform4(loc, fb);
+                break;
+            case Matrix4Array:
+                fb = (FloatBuffer) uniform.getValue();
+                glUniformMatrix4(loc, false, fb);
+                break;
+            case Int:
+                Integer i = (Integer) uniform.getValue();
+                glUniform1i(loc, i.intValue());
+                break;
+            default:
+                throw new UnsupportedOperationException("Unsupported uniform type: " + uniform.getVarType());
+        }
+    }
+
+    protected void updateShaderUniforms(Shader shader) {
+        ListMap<String, Uniform> uniforms = shader.getUniformMap();
+        for (int i = 0; i < uniforms.size(); i++) {
+            Uniform uniform = uniforms.getValue(i);
+            if (uniform.isUpdateNeeded()) {
+                updateUniform(shader, uniform);
+            }
+        }
+    }
+
+    protected void resetUniformLocations(Shader shader) {
+        ListMap<String, Uniform> uniforms = shader.getUniformMap();
+        for (int i = 0; i < uniforms.size(); i++) {
+            Uniform uniform = uniforms.getValue(i);
+            uniform.reset(); // e.g check location again
+        }
+    }
+
+    /*
+     * (Non-javadoc)
+     * Only used for fixed-function. Ignored.
+     */
+    public void setLighting(LightList list) {
+    }
+
+    public int convertShaderType(ShaderType type) {
+        switch (type) {
+            case Fragment:
+                return GL_FRAGMENT_SHADER;
+            case Vertex:
+                return GL_VERTEX_SHADER;
+//            case Geometry:
+//                return ARBGeometryShader4.GL_GEOMETRY_SHADER_ARB;
+            default:
+                throw new UnsupportedOperationException("Unrecognized shader type.");
+        }
+    }
+
+    public void updateShaderSourceData(ShaderSource source) {
+        int id = source.getId();
+        if (id == -1) {
+            // Create id
+            id = glCreateShader(convertShaderType(source.getType()));
+            if (id <= 0) {
+                throw new RendererException("Invalid ID received when trying to create shader.");
+            }
+
+            source.setId(id);
+        } else {
+            throw new RendererException("Cannot recompile shader source");
+        }
+
+        // Upload shader source.
+        // Merge the defines and source code.
+        String language = source.getLanguage();
+        stringBuf.setLength(0);
+        if (language.startsWith("GLSL")) {
+            int version = Integer.parseInt(language.substring(4));
+            if (version > 100) {
+                stringBuf.append("#version ");
+                stringBuf.append(language.substring(4));
+                if (version >= 150) {
+                    stringBuf.append(" core");
+                }
+                stringBuf.append("\n");
+            } else {
+                // version 100 does not exist in desktop GLSL.
+                // put version 110 in that case to enable strict checking
+                stringBuf.append("#version 110\n");
+            }
+        }
+        updateNameBuffer();
+
+        byte[] definesCodeData = source.getDefines().getBytes();
+        byte[] sourceCodeData = source.getSource().getBytes();
+        ByteBuffer codeBuf = BufferUtils.createByteBuffer(nameBuf.limit()
+                + definesCodeData.length
+                + sourceCodeData.length);
+        codeBuf.put(nameBuf);
+        codeBuf.put(definesCodeData);
+        codeBuf.put(sourceCodeData);
+        codeBuf.flip();
+
+        glShaderSource(id, codeBuf);
+        glCompileShader(id);
+
+        glGetShader(id, GL_COMPILE_STATUS, intBuf1);
+
+        boolean compiledOK = intBuf1.get(0) == GL_TRUE;
+        String infoLog = null;
+
+        if (VALIDATE_SHADER || !compiledOK) {
+            // even if compile succeeded, check
+            // log for warnings
+            glGetShader(id, GL_INFO_LOG_LENGTH, intBuf1);
+            int length = intBuf1.get(0);
+            if (length > 3) {
+                // get infos
+                ByteBuffer logBuf = BufferUtils.createByteBuffer(length);
+                glGetShaderInfoLog(id, null, logBuf);
+                byte[] logBytes = new byte[length];
+                logBuf.get(logBytes, 0, length);
+                // convert to string, etc
+                infoLog = new String(logBytes);
+            }
+        }
+
+        if (compiledOK) {
+            if (infoLog != null) {
+                logger.log(Level.WARNING, "{0} compiled successfully, compiler warnings: \n{1}",
+                        new Object[]{source.getName(), infoLog});
+            } else {
+                logger.log(Level.FINE, "{0} compiled successfully.", source.getName());
+            }
+            source.clearUpdateNeeded();
+        } else {
+            logger.log(Level.WARNING, "Bad compile of:\n{0}",
+                    new Object[]{ShaderDebug.formatShaderSource(source.getDefines(), source.getSource(), stringBuf.toString())});
+            if (infoLog != null) {
+                throw new RendererException("compile error in: " + source + "\n" + infoLog);
+            } else {
+                throw new RendererException("compile error in: " + source + "\nerror: <not provided>");
+            }
+        }
+    }
+
+    public void updateShaderData(Shader shader) {
+        int id = shader.getId();
+        boolean needRegister = false;
+        if (id == -1) {
+            // create program
+            id = glCreateProgram();
+            if (id == 0) {
+                throw new RendererException("Invalid ID (" + id + ") received when trying to create shader program.");
+            }
+
+            shader.setId(id);
+            needRegister = true;
+        }
+
+        for (ShaderSource source : shader.getSources()) {
+            if (source.isUpdateNeeded()) {
+                updateShaderSourceData(source);
+            }
+            glAttachShader(id, source.getId());
+        }
+
+        if (ctxCaps.GL_EXT_gpu_shader4) {
+            // Check if GLSL version is 1.5 for shader
+            glBindFragDataLocationEXT(id, 0, "outFragColor");
+            // For MRT
+            for (int i = 0; i < maxMRTFBOAttachs; i++) {
+                glBindFragDataLocationEXT(id, i, "outFragData[" + i + "]");
+            }
+        }
+
+        // Link shaders to program
+        glLinkProgram(id);
+
+        // Check link status
+        glGetProgram(id, GL_LINK_STATUS, intBuf1);
+        boolean linkOK = intBuf1.get(0) == GL_TRUE;
+        String infoLog = null;
+
+        if (VALIDATE_SHADER || !linkOK) {
+            glGetProgram(id, GL_INFO_LOG_LENGTH, intBuf1);
+            int length = intBuf1.get(0);
+            if (length > 3) {
+                // get infos
+                ByteBuffer logBuf = BufferUtils.createByteBuffer(length);
+                glGetProgramInfoLog(id, null, logBuf);
+
+                // convert to string, etc
+                byte[] logBytes = new byte[length];
+                logBuf.get(logBytes, 0, length);
+                infoLog = new String(logBytes);
+            }
+        }
+
+        if (linkOK) {
+            if (infoLog != null) {
+                logger.log(Level.WARNING, "Shader linked successfully. Linker warnings: \n{0}", infoLog);
+            } else {
+                logger.fine("Shader linked successfully.");
+            }
+            shader.clearUpdateNeeded();
+            if (needRegister) {
+                // Register shader for clean up if it was created in this method.
+                objManager.registerObject(shader);
+                statistics.onNewShader();
+            } else {
+                // OpenGL spec: uniform locations may change after re-link
+                resetUniformLocations(shader);
+            }
+        } else {
+            if (infoLog != null) {
+                throw new RendererException("Shader failed to link, shader:" + shader + "\n" + infoLog);
+            } else {
+                throw new RendererException("Shader failed to link, shader:" + shader + "\ninfo: <not provided>");
+            }
+        }
+    }
+
+    public void setShader(Shader shader) {
+        if (shader == null) {
+            throw new IllegalArgumentException("Shader cannot be null");
+        } else {
+            if (shader.isUpdateNeeded()) {
+                updateShaderData(shader);
+            }
+
+            // NOTE: might want to check if any of the
+            // sources need an update?
+
+            assert shader.getId() > 0;
+
+            updateShaderUniforms(shader);
+            bindProgram(shader);
+        }
+    }
+
+    public void deleteShaderSource(ShaderSource source) {
+        if (source.getId() < 0) {
+            logger.warning("Shader source is not uploaded to GPU, cannot delete.");
+            return;
+        }
+        source.clearUpdateNeeded();
+        glDeleteShader(source.getId());
+        source.resetObject();
+    }
+
+    public void deleteShader(Shader shader) {
+        if (shader.getId() == -1) {
+            logger.warning("Shader is not uploaded to GPU, cannot delete.");
+            return;
+        }
+
+        for (ShaderSource source : shader.getSources()) {
+            if (source.getId() != -1) {
+                glDetachShader(shader.getId(), source.getId());
+                deleteShaderSource(source);
+            }
+        }
+
+        glDeleteProgram(shader.getId());
+        statistics.onDeleteShader();
+        shader.resetObject();
+    }
+
+    /*********************************************************************\
+    |* Framebuffers                                                      *|
+    \*********************************************************************/
+    public void copyFrameBuffer(FrameBuffer src, FrameBuffer dst) {
+        copyFrameBuffer(src, dst, true);
+    }
+
+    public void copyFrameBuffer(FrameBuffer src, FrameBuffer dst, boolean copyDepth) {
+        if (ctxCaps.GL_EXT_framebuffer_blit) {
+            int srcX0 = 0;
+            int srcY0 = 0;
+            int srcX1;
+            int srcY1;
+
+            int dstX0 = 0;
+            int dstY0 = 0;
+            int dstX1;
+            int dstY1;
+
+            int prevFBO = context.boundFBO;
+
+            if (mainFbOverride != null) {
+                if (src == null) {
+                    src = mainFbOverride;
+                }
+                if (dst == null) {
+                    dst = mainFbOverride;
+                }
+            }
+
+            if (src != null && src.isUpdateNeeded()) {
+                updateFrameBuffer(src);
+            }
+
+            if (dst != null && dst.isUpdateNeeded()) {
+                updateFrameBuffer(dst);
+            }
+
+            if (src == null) {
+                glBindFramebufferEXT(GL_READ_FRAMEBUFFER_EXT, 0);
+                srcX0 = vpX;
+                srcY0 = vpY;
+                srcX1 = vpX + vpW;
+                srcY1 = vpY + vpH;
+            } else {
+                glBindFramebufferEXT(GL_READ_FRAMEBUFFER_EXT, src.getId());
+                srcX1 = src.getWidth();
+                srcY1 = src.getHeight();
+            }
+            if (dst == null) {
+                glBindFramebufferEXT(GL_DRAW_FRAMEBUFFER_EXT, 0);
+                dstX0 = vpX;
+                dstY0 = vpY;
+                dstX1 = vpX + vpW;
+                dstY1 = vpY + vpH;
+            } else {
+                glBindFramebufferEXT(GL_DRAW_FRAMEBUFFER_EXT, dst.getId());
+                dstX1 = dst.getWidth();
+                dstY1 = dst.getHeight();
+            }
+            int mask = GL_COLOR_BUFFER_BIT;
+            if (copyDepth) {
+                mask |= GL_DEPTH_BUFFER_BIT;
+            }
+            glBlitFramebufferEXT(srcX0, srcY0, srcX1, srcY1,
+                    dstX0, dstY0, dstX1, dstY1, mask,
+                    GL_NEAREST);
+
+
+            glBindFramebufferEXT(GL_FRAMEBUFFER_EXT, prevFBO);
+            try {
+                checkFrameBufferError();
+            } catch (IllegalStateException ex) {
+                logger.log(Level.SEVERE, "Source FBO:\n{0}", src);
+                logger.log(Level.SEVERE, "Dest FBO:\n{0}", dst);
+                throw ex;
+            }
+        } else {
+            throw new RendererException("EXT_framebuffer_blit required.");
+            // TODO: support non-blit copies?
+        }
+    }
+
+    private String getTargetBufferName(int buffer) {
+        switch (buffer) {
+            case GL_NONE:
+                return "NONE";
+            case GL_FRONT:
+                return "GL_FRONT";
+            case GL_BACK:
+                return "GL_BACK";
+            default:
+                if (buffer >= GL_COLOR_ATTACHMENT0_EXT
+                        && buffer <= GL_COLOR_ATTACHMENT15_EXT) {
+                    return "GL_COLOR_ATTACHMENT"
+                            + (buffer - GL_COLOR_ATTACHMENT0_EXT);
+                } else {
+                    return "UNKNOWN? " + buffer;
+                }
+        }
+    }
+
+    private void printRealRenderBufferInfo(FrameBuffer fb, RenderBuffer rb, String name) {
+        System.out.println("== Renderbuffer " + name + " ==");
+        System.out.println("RB ID: " + rb.getId());
+        System.out.println("Is proper? " + glIsRenderbufferEXT(rb.getId()));
+
+        int attachment = convertAttachmentSlot(rb.getSlot());
+
+        int type = glGetFramebufferAttachmentParameterEXT(GL_DRAW_FRAMEBUFFER_EXT,
+                attachment,
+                GL_FRAMEBUFFER_ATTACHMENT_OBJECT_TYPE_EXT);
+
+        int rbName = glGetFramebufferAttachmentParameterEXT(GL_DRAW_FRAMEBUFFER_EXT,
+                attachment,
+                GL_FRAMEBUFFER_ATTACHMENT_OBJECT_NAME_EXT);
+
+        switch (type) {
+            case GL_NONE:
+                System.out.println("Type: None");
+                break;
+            case GL_TEXTURE:
+                System.out.println("Type: Texture");
+                break;
+            case GL_RENDERBUFFER_EXT:
+                System.out.println("Type: Buffer");
+                System.out.println("RB ID: " + rbName);
+                break;
+        }
+
+
+
+    }
+
+    private void printRealFrameBufferInfo(FrameBuffer fb) {
+        boolean doubleBuffer = glGetBoolean(GL_DOUBLEBUFFER);
+        String drawBuf = getTargetBufferName(glGetInteger(GL_DRAW_BUFFER));
+        String readBuf = getTargetBufferName(glGetInteger(GL_READ_BUFFER));
+
+        int fbId = fb.getId();
+        int curDrawBinding = glGetInteger(GL_DRAW_FRAMEBUFFER_BINDING_EXT);
+        int curReadBinding = glGetInteger(GL_READ_FRAMEBUFFER_BINDING_EXT);
+
+        System.out.println("=== OpenGL FBO State ===");
+        System.out.println("Context doublebuffered? " + doubleBuffer);
+        System.out.println("FBO ID: " + fbId);
+        System.out.println("Is proper? " + glIsFramebufferEXT(fbId));
+        System.out.println("Is bound to draw? " + (fbId == curDrawBinding));
+        System.out.println("Is bound to read? " + (fbId == curReadBinding));
+        System.out.println("Draw buffer: " + drawBuf);
+        System.out.println("Read buffer: " + readBuf);
+
+        if (context.boundFBO != fbId) {
+            glBindFramebufferEXT(GL_DRAW_FRAMEBUFFER_EXT, fbId);
+            context.boundFBO = fbId;
+        }
+
+        if (fb.getDepthBuffer() != null) {
+            printRealRenderBufferInfo(fb, fb.getDepthBuffer(), "Depth");
+        }
+        for (int i = 0; i < fb.getNumColorBuffers(); i++) {
+            printRealRenderBufferInfo(fb, fb.getColorBuffer(i), "Color" + i);
+        }
+    }
+
+    private void checkFrameBufferError() {
+        int status = glCheckFramebufferStatusEXT(GL_FRAMEBUFFER_EXT);
+        switch (status) {
+            case GL_FRAMEBUFFER_COMPLETE_EXT:
+                break;
+            case GL_FRAMEBUFFER_UNSUPPORTED_EXT:
+                //Choose different formats
+                throw new IllegalStateException("Framebuffer object format is "
+                        + "unsupported by the video hardware.");
+            case GL_FRAMEBUFFER_INCOMPLETE_ATTACHMENT_EXT:
+                throw new IllegalStateException("Framebuffer has erronous attachment.");
+            case GL_FRAMEBUFFER_INCOMPLETE_MISSING_ATTACHMENT_EXT:
+                throw new IllegalStateException("Framebuffer doesn't have any renderbuffers attached.");
+            case GL_FRAMEBUFFER_INCOMPLETE_DIMENSIONS_EXT:
+                throw new IllegalStateException("Framebuffer attachments must have same dimensions.");
+            case GL_FRAMEBUFFER_INCOMPLETE_FORMATS_EXT:
+                throw new IllegalStateException("Framebuffer attachments must have same formats.");
+            case GL_FRAMEBUFFER_INCOMPLETE_DRAW_BUFFER_EXT:
+                throw new IllegalStateException("Incomplete draw buffer.");
+            case GL_FRAMEBUFFER_INCOMPLETE_READ_BUFFER_EXT:
+                throw new IllegalStateException("Incomplete read buffer.");
+            case GL_FRAMEBUFFER_INCOMPLETE_MULTISAMPLE_EXT:
+                throw new IllegalStateException("Incomplete multisample buffer.");
+            default:
+                //Programming error; will fail on all hardware
+                throw new IllegalStateException("Some video driver error "
+                        + "or programming error occured. "
+                        + "Framebuffer object status is invalid. ");
+        }
+    }
+
+    private void updateRenderBuffer(FrameBuffer fb, RenderBuffer rb) {
+        int id = rb.getId();
+        if (id == -1) {
+            glGenRenderbuffersEXT(intBuf1);
+            id = intBuf1.get(0);
+            rb.setId(id);
+        }
+
+        if (context.boundRB != id) {
+            glBindRenderbufferEXT(GL_RENDERBUFFER_EXT, id);
+            context.boundRB = id;
+        }
+
+        if (fb.getWidth() > maxRBSize || fb.getHeight() > maxRBSize) {
+            throw new RendererException("Resolution " + fb.getWidth()
+                    + ":" + fb.getHeight() + " is not supported.");
+        }
+
+        TextureUtil.GLImageFormat glFmt = TextureUtil.getImageFormatWithError(ctxCaps, rb.getFormat(), fb.isSrgb());
+
+        if (fb.getSamples() > 1 && ctxCaps.GL_EXT_framebuffer_multisample) {
+            int samples = fb.getSamples();
+            if (maxFBOSamples < samples) {
+                samples = maxFBOSamples;
+            }
+            glRenderbufferStorageMultisampleEXT(GL_RENDERBUFFER_EXT,
+                    samples,
+                    glFmt.internalFormat,
+                    fb.getWidth(),
+                    fb.getHeight());
+        } else {
+            glRenderbufferStorageEXT(GL_RENDERBUFFER_EXT,
+                    glFmt.internalFormat,
+                    fb.getWidth(),
+                    fb.getHeight());
+        }
+    }
+
+    private int convertAttachmentSlot(int attachmentSlot) {
+        // can also add support for stencil here
+        if (attachmentSlot == -100) {
+            return GL_DEPTH_ATTACHMENT_EXT;
+        } else if (attachmentSlot < 0 || attachmentSlot >= 16) {
+            throw new UnsupportedOperationException("Invalid FBO attachment slot: " + attachmentSlot);
+        }
+
+        return GL_COLOR_ATTACHMENT0_EXT + attachmentSlot;
+    }
+
+    public void updateRenderTexture(FrameBuffer fb, RenderBuffer rb) {
+        Texture tex = rb.getTexture();
+        Image image = tex.getImage();
+        if (image.isUpdateNeeded()) {
+            updateTexImageData(image, tex.getType(), 0);
+
+            // NOTE: For depth textures, sets nearest/no-mips mode
+            // Required to fix "framebuffer unsupported"
+            // for old NVIDIA drivers!
+            setupTextureParams(tex);
+        }
+
+        glFramebufferTexture2DEXT(GL_FRAMEBUFFER_EXT,
+                convertAttachmentSlot(rb.getSlot()),
+                convertTextureType(tex.getType(), image.getMultiSamples(), rb.getFace()),
+                image.getId(),
+                0);
+    }
+
+    public void updateFrameBufferAttachment(FrameBuffer fb, RenderBuffer rb) {
+        boolean needAttach;
+        if (rb.getTexture() == null) {
+            // if it hasn't been created yet, then attach is required.
+            needAttach = rb.getId() == -1;
+            updateRenderBuffer(fb, rb);
+        } else {
+            needAttach = false;
+            updateRenderTexture(fb, rb);
+        }
+        if (needAttach) {
+            glFramebufferRenderbufferEXT(GL_FRAMEBUFFER_EXT,
+                    convertAttachmentSlot(rb.getSlot()),
+                    GL_RENDERBUFFER_EXT,
+                    rb.getId());
+        }
+    }
+
+    public void updateFrameBuffer(FrameBuffer fb) {
+        int id = fb.getId();
+        if (id == -1) {
+            // create FBO
+            glGenFramebuffersEXT(intBuf1);
+            id = intBuf1.get(0);
+            fb.setId(id);
+            objManager.registerObject(fb);
+
+            statistics.onNewFrameBuffer();
+        }
+
+        if (context.boundFBO != id) {
+            glBindFramebufferEXT(GL_FRAMEBUFFER_EXT, id);
+            // binding an FBO automatically sets draw buf to GL_COLOR_ATTACHMENT0
+            context.boundDrawBuf = 0;
+            context.boundFBO = id;
+        }
+
+        FrameBuffer.RenderBuffer depthBuf = fb.getDepthBuffer();
+        if (depthBuf != null) {
+            updateFrameBufferAttachment(fb, depthBuf);
+        }
+
+        for (int i = 0; i < fb.getNumColorBuffers(); i++) {
+            FrameBuffer.RenderBuffer colorBuf = fb.getColorBuffer(i);
+            updateFrameBufferAttachment(fb, colorBuf);
+        }
+
+        fb.clearUpdateNeeded();
+    }
+
+    public Vector2f[] getFrameBufferSamplePositions(FrameBuffer fb) {
+        if (fb.getSamples() <= 1) {
+            throw new IllegalArgumentException("Framebuffer must be multisampled");
+        }
+        if (!ctxCaps.GL_ARB_texture_multisample) {
+            throw new RendererException("Multisampled textures are not supported");
+        }
+
+        setFrameBuffer(fb);
+
+        Vector2f[] samplePositions = new Vector2f[fb.getSamples()];
+        FloatBuffer samplePos = BufferUtils.createFloatBuffer(2);
+        for (int i = 0; i < samplePositions.length; i++) {
+            glGetMultisample(GL_SAMPLE_POSITION, i, samplePos);
+            samplePos.clear();
+            samplePositions[i] = new Vector2f(samplePos.get(0) - 0.5f,
+                    samplePos.get(1) - 0.5f);
+        }
+        return samplePositions;
+    }
+
+    public void setMainFrameBufferOverride(FrameBuffer fb) {
+        mainFbOverride = fb;
+    }
+
+    public void setFrameBuffer(FrameBuffer fb) {
+        if (!ctxCaps.GL_EXT_framebuffer_object) {
+            throw new RendererException("Framebuffer objects are not supported" +
+                                        " by the video hardware");
+        }
+        
+        if (fb == null && mainFbOverride != null) {
+            fb = mainFbOverride;
+        }
+
+        if (lastFb == fb) {
+            if (fb == null || !fb.isUpdateNeeded()) {
+                return;
+            }
+        }
+
+        // generate mipmaps for last FB if needed
+        if (lastFb != null) {
+            for (int i = 0; i < lastFb.getNumColorBuffers(); i++) {
+                RenderBuffer rb = lastFb.getColorBuffer(i);
+                Texture tex = rb.getTexture();
+                if (tex != null
+                        && tex.getMinFilter().usesMipMapLevels()) {
+                    setTexture(0, rb.getTexture());
+
+                    int textureType = convertTextureType(tex.getType(), tex.getImage().getMultiSamples(), rb.getFace());
+                    glEnable(textureType);
+                    glGenerateMipmapEXT(textureType);
+                    glDisable(textureType);
+                }
+            }
+        }
+
+    if (fb == null) {
+            // unbind any fbos
+            if (context.boundFBO != 0) {
+                glBindFramebufferEXT(GL_FRAMEBUFFER_EXT, 0);
+                statistics.onFrameBufferUse(null, true);
+
+                context.boundFBO = 0;
+            }
+            // select back buffer
+            if (context.boundDrawBuf != -1) {
+                glDrawBuffer(initialDrawBuf);
+                context.boundDrawBuf = -1;
+            }
+            if (context.boundReadBuf != -1) {
+                glReadBuffer(initialReadBuf);
+                context.boundReadBuf = -1;
+            }
+
+            lastFb = null;
+        } else {
+            if (fb.getNumColorBuffers() == 0 && fb.getDepthBuffer() == null) {
+                throw new IllegalArgumentException("The framebuffer: " + fb
+                        + "\nDoesn't have any color/depth buffers");
+            }
+
+            if (fb.isUpdateNeeded()) {
+                updateFrameBuffer(fb);
+            }
+
+            if (context.boundFBO != fb.getId()) {
+                glBindFramebufferEXT(GL_FRAMEBUFFER_EXT, fb.getId());
+                statistics.onFrameBufferUse(fb, true);
+
+                // update viewport to reflect framebuffer's resolution
+                setViewPort(0, 0, fb.getWidth(), fb.getHeight());
+
+                context.boundFBO = fb.getId();
+            } else {
+                statistics.onFrameBufferUse(fb, false);
+            }
+            if (fb.getNumColorBuffers() == 0) {
+                // make sure to select NONE as draw buf
+                // no color buffer attached. select NONE
+                if (context.boundDrawBuf != -2) {
+                    glDrawBuffer(GL_NONE);
+                    context.boundDrawBuf = -2;
+                }
+                if (context.boundReadBuf != -2) {
+                    glReadBuffer(GL_NONE);
+                    context.boundReadBuf = -2;
+                }
+            } else {
+                if (fb.getNumColorBuffers() > maxFBOAttachs) {
+                    throw new RendererException("Framebuffer has more color "
+                            + "attachments than are supported"
+                            + " by the video hardware!");
+                }
+                if (fb.isMultiTarget()) {
+                    if (fb.getNumColorBuffers() > maxMRTFBOAttachs) {
+                        throw new RendererException("Framebuffer has more"
+                                + " multi targets than are supported"
+                                + " by the video hardware!");
+                    }
+
+                    if (context.boundDrawBuf != 100 + fb.getNumColorBuffers()) {
+                        intBuf16.clear();
+                        for (int i = 0; i < fb.getNumColorBuffers(); i++) {
+                            intBuf16.put(GL_COLOR_ATTACHMENT0_EXT + i);
+                        }
+
+                        intBuf16.flip();
+                        glDrawBuffers(intBuf16);
+                        context.boundDrawBuf = 100 + fb.getNumColorBuffers();
+                    }
+                } else {
+                    RenderBuffer rb = fb.getColorBuffer(fb.getTargetIndex());
+                    // select this draw buffer
+                    if (context.boundDrawBuf != rb.getSlot()) {
+                        glDrawBuffer(GL_COLOR_ATTACHMENT0_EXT + rb.getSlot());
+                        context.boundDrawBuf = rb.getSlot();
+                    }
+                }
+            }
+
+            assert fb.getId() >= 0;
+            assert context.boundFBO == fb.getId();
+
+            lastFb = fb;
+
+            try {
+                checkFrameBufferError();
+            } catch (IllegalStateException ex) {
+                logger.log(Level.SEVERE, "=== jMonkeyEngine FBO State ===\n{0}", fb);
+                printRealFrameBufferInfo(fb);
+                throw ex;
+            }
+        }
+    }
+
+    public void readFrameBuffer(FrameBuffer fb, ByteBuffer byteBuf) {
+        if (fb != null) {
+            RenderBuffer rb = fb.getColorBuffer();
+            if (rb == null) {
+                throw new IllegalArgumentException("Specified framebuffer"
+                        + " does not have a colorbuffer");
+            }
+
+            setFrameBuffer(fb);
+            if (context.boundReadBuf != rb.getSlot()) {
+                glReadBuffer(GL_COLOR_ATTACHMENT0_EXT + rb.getSlot());
+                context.boundReadBuf = rb.getSlot();
+            }
+        } else {
+            setFrameBuffer(null);
+        }
+
+        glReadPixels(vpX, vpY, vpW, vpH, /*GL_RGBA*/ GL_BGRA, GL_UNSIGNED_BYTE, byteBuf);
+    }
+
+    private void deleteRenderBuffer(FrameBuffer fb, RenderBuffer rb) {
+        intBuf1.put(0, rb.getId());
+        glDeleteRenderbuffersEXT(intBuf1);
+    }
+
+    public void deleteFrameBuffer(FrameBuffer fb) {
+        if (fb.getId() != -1) {
+            if (context.boundFBO == fb.getId()) {
+                glBindFramebufferEXT(GL_FRAMEBUFFER_EXT, 0);
+                context.boundFBO = 0;
+            }
+
+            if (fb.getDepthBuffer() != null) {
+                deleteRenderBuffer(fb, fb.getDepthBuffer());
+            }
+            if (fb.getColorBuffer() != null) {
+                deleteRenderBuffer(fb, fb.getColorBuffer());
+            }
+
+            intBuf1.put(0, fb.getId());
+            glDeleteFramebuffersEXT(intBuf1);
+            fb.resetObject();
+
+            statistics.onDeleteFrameBuffer();
+        }
+    }
+
+    /*********************************************************************\
+    |* Textures                                                          *|
+    \*********************************************************************/
+    private int convertTextureType(Texture.Type type, int samples, int face) {
+        if (samples > 1 && !ctxCaps.GL_ARB_texture_multisample) {
+            throw new RendererException("Multisample textures are not supported" + 
+                                        " by the video hardware.");
+        }
+        
+        switch (type) {
+            case TwoDimensional:
+                if (samples > 1) {
+                    return GL_TEXTURE_2D_MULTISAMPLE;
+                } else {
+                    return GL_TEXTURE_2D;
+                }
+            case TwoDimensionalArray:
+                if (samples > 1) {
+                    return GL_TEXTURE_2D_MULTISAMPLE_ARRAY;
+                } else {
+                    return GL_TEXTURE_2D_ARRAY_EXT;
+                }
+            case ThreeDimensional:
+                return GL_TEXTURE_3D;
+            case CubeMap:
+                if (face < 0) {
+                    return GL_TEXTURE_CUBE_MAP;
+                } else if (face < 6) {
+                    return GL_TEXTURE_CUBE_MAP_POSITIVE_X + face;
+                } else {
+                    throw new UnsupportedOperationException("Invalid cube map face index: " + face);
+                }
+            default:
+                throw new UnsupportedOperationException("Unknown texture type: " + type);
+        }
+    }
+
+    private int convertMagFilter(Texture.MagFilter filter) {
+        switch (filter) {
+            case Bilinear:
+                return GL_LINEAR;
+            case Nearest:
+                return GL_NEAREST;
+            default:
+                throw new UnsupportedOperationException("Unknown mag filter: " + filter);
+        }
+    }
+
+    private int convertMinFilter(Texture.MinFilter filter) {
+        switch (filter) {
+            case Trilinear:
+                return GL_LINEAR_MIPMAP_LINEAR;
+            case BilinearNearestMipMap:
+                return GL_LINEAR_MIPMAP_NEAREST;
+            case NearestLinearMipMap:
+                return GL_NEAREST_MIPMAP_LINEAR;
+            case NearestNearestMipMap:
+                return GL_NEAREST_MIPMAP_NEAREST;
+            case BilinearNoMipMaps:
+                return GL_LINEAR;
+            case NearestNoMipMaps:
+                return GL_NEAREST;
+            default:
+                throw new UnsupportedOperationException("Unknown min filter: " + filter);
+        }
+    }
+
+    private int convertWrapMode(Texture.WrapMode mode) {
+        switch (mode) {
+            case BorderClamp:
+                return GL_CLAMP_TO_BORDER;
+            case Clamp:
+                // Falldown intentional.
+            case EdgeClamp:
+                return GL_CLAMP_TO_EDGE;
+            case Repeat:
+                return GL_REPEAT;
+            case MirroredRepeat:
+                return GL_MIRRORED_REPEAT;
+            default:
+                throw new UnsupportedOperationException("Unknown wrap mode: " + mode);
+        }
+    }
+
+    @SuppressWarnings("fallthrough")
+    private void setupTextureParams(Texture tex) {
+        Image image = tex.getImage();
+        int target = convertTextureType(tex.getType(), image != null ? image.getMultiSamples() : 1, -1);
+
+        // filter things
+        int minFilter = convertMinFilter(tex.getMinFilter());
+        int magFilter = convertMagFilter(tex.getMagFilter());
+        glTexParameteri(target, GL_TEXTURE_MIN_FILTER, minFilter);
+        glTexParameteri(target, GL_TEXTURE_MAG_FILTER, magFilter);
+
+        if (tex.getAnisotropicFilter() > 1) {
+            if (ctxCaps.GL_EXT_texture_filter_anisotropic) {
+                glTexParameterf(target,
+                        GL_TEXTURE_MAX_ANISOTROPY_EXT,
+                        tex.getAnisotropicFilter());
+            }
+        }
+
+        if (context.pointSprite) {
+            return; // Attempt to fix glTexParameter crash for some ATI GPUs
+        }
+
+        // repeat modes
+        switch (tex.getType()) {
+            case ThreeDimensional:
+            case CubeMap: // cubemaps use 3D coords
+                glTexParameteri(target, GL_TEXTURE_WRAP_R, convertWrapMode(tex.getWrap(WrapAxis.R)));
+                //There is no break statement on purpose here
+            case TwoDimensional:
+            case TwoDimensionalArray:
+                glTexParameteri(target, GL_TEXTURE_WRAP_T, convertWrapMode(tex.getWrap(WrapAxis.T)));
+                // fall down here is intentional..
+//            case OneDimensional:
+                glTexParameteri(target, GL_TEXTURE_WRAP_S, convertWrapMode(tex.getWrap(WrapAxis.S)));
+                break;
+            default:
+                throw new UnsupportedOperationException("Unknown texture type: " + tex.getType());
+        }
+
+        if(tex.isNeedCompareModeUpdate()){
+            // R to Texture compare mode
+            if (tex.getShadowCompareMode() != Texture.ShadowCompareMode.Off) {
+                glTexParameteri(target, GL_TEXTURE_COMPARE_MODE, GL_COMPARE_R_TO_TEXTURE);
+                glTexParameteri(target, GL_DEPTH_TEXTURE_MODE, GL_INTENSITY);
+                if (tex.getShadowCompareMode() == Texture.ShadowCompareMode.GreaterOrEqual) {
+                    glTexParameteri(target, GL_TEXTURE_COMPARE_FUNC, GL_GEQUAL);
+                } else {
+                    glTexParameteri(target, GL_TEXTURE_COMPARE_FUNC, GL_LEQUAL);
+                }
+            }else{
+                 //restoring default value
+                 glTexParameteri(target, GL_TEXTURE_COMPARE_MODE, GL_NONE);
+            }
+            tex.compareModeUpdated();
+        }
+    }
+
+    /**
+     * Uploads the given image to the GL driver.
+     *
+     * @param img The image to upload
+     * @param type How the data in the image argument should be interpreted.
+     * @param unit The texture slot to be used to upload the image, not important
+     */
+    public void updateTexImageData(Image img, Texture.Type type, int unit) {
+        int texId = img.getId();
+        if (texId == -1) {
+            // create texture
+            glGenTextures(intBuf1);
+            texId = intBuf1.get(0);
+            img.setId(texId);
+            objManager.registerObject(img);
+
+            statistics.onNewTexture();
+        }
+
+        // bind texture
+        int target = convertTextureType(type, img.getMultiSamples(), -1);
+        if (context.boundTextureUnit != unit) {
+            glActiveTexture(GL_TEXTURE0 + unit);
+            context.boundTextureUnit = unit;
+        }
+        if (context.boundTextures[unit] != img) {
+            glBindTexture(target, texId);
+            context.boundTextures[unit] = img;
+
+            statistics.onTextureUse(img, true);
+        }
+
+        if (!img.hasMipmaps() && img.isGeneratedMipmapsRequired()) {
+            // Image does not have mipmaps, but they are required.
+            // Generate from base level.
+
+            if (!ctxCaps.OpenGL30) {
+                glTexParameteri(target, GL_GENERATE_MIPMAP, GL_TRUE);
+                img.setMipmapsGenerated(true);
+            } else {
+                // For OpenGL3 and up.
+                // We'll generate mipmaps via glGenerateMipmapEXT (see below)
+            }
+        } else if (img.hasMipmaps()) {
+            // Image already has mipmaps, set the max level based on the
+            // number of mipmaps we have.
+            glTexParameteri(target, GL_TEXTURE_MAX_LEVEL, img.getMipMapSizes().length - 1);
+        } else {
+            // Image does not have mipmaps and they are not required.
+            // Specify that that the texture has no mipmaps.
+            glTexParameteri(target, GL_TEXTURE_MAX_LEVEL, 0);
+        }
+
+        int imageSamples = img.getMultiSamples();
+        if (imageSamples > 1) {
+            if (img.getFormat().isDepthFormat()) {
+                img.setMultiSamples(Math.min(maxDepthTexSamples, imageSamples));
+            } else {
+                img.setMultiSamples(Math.min(maxColorTexSamples, imageSamples));
+            }
+        }
+
+        // Yes, some OpenGL2 cards (GeForce 5) still dont support NPOT.
+        if (!ctxCaps.GL_ARB_texture_non_power_of_two && img.isNPOT()) {
+            if (img.getData(0) == null) {
+                throw new RendererException("non-power-of-2 framebuffer textures are not supported by the video hardware");
+            } else {
+                MipMapGenerator.resizeToPowerOf2(img);
+            }
+        }
+
+        // Check if graphics card doesn't support multisample textures
+        if (!ctxCaps.GL_ARB_texture_multisample) {
+            if (img.getMultiSamples() > 1) {
+                throw new RendererException("Multisample textures not supported by graphics hardware");
+            }
+        }
+
+        if (target == GL_TEXTURE_CUBE_MAP) {
+            // Check max texture size before upload
+            if (img.getWidth() > maxCubeTexSize || img.getHeight() > maxCubeTexSize) {
+                throw new RendererException("Cannot upload cubemap " + img + ". The maximum supported cubemap resolution is " + maxCubeTexSize);
+            }
+        } else {
+            if (img.getWidth() > maxTexSize || img.getHeight() > maxTexSize) {
+                throw new RendererException("Cannot upload texture " + img + ". The maximum supported texture resolution is " + maxTexSize);
+            }
+        }
+
+        if (target == GL_TEXTURE_CUBE_MAP) {
+            List<ByteBuffer> data = img.getData();
+            if (data.size() != 6) {
+                logger.log(Level.WARNING, "Invalid texture: {0}\n"
+                        + "Cubemap textures must contain 6 data units.", img);
+                return;
+            }
+            for (int i = 0; i < 6; i++) {
+                TextureUtil.uploadTexture(ctxCaps, img, GL_TEXTURE_CUBE_MAP_POSITIVE_X + i, i, 0, linearizeSrgbImages);
+            }
+        } else if (target == GL_TEXTURE_2D_ARRAY_EXT) {
+            if (!caps.contains(Caps.TextureArray)) {
+                throw new RendererException("Texture arrays not supported by graphics hardware");
+            }
+
+            List<ByteBuffer> data = img.getData();
+
+            // -1 index specifies prepare data for 2D Array
+            TextureUtil.uploadTexture(ctxCaps, img, target, -1, 0, linearizeSrgbImages);
+
+            for (int i = 0; i < data.size(); i++) {
+                // upload each slice of 2D array in turn
+                // this time with the appropriate index
+                TextureUtil.uploadTexture(ctxCaps, img, target, i, 0, linearizeSrgbImages);
+            }
+        } else {
+            TextureUtil.uploadTexture(ctxCaps, img, target, 0, 0, linearizeSrgbImages);
+        }
+
+        if (img.getMultiSamples() != imageSamples) {
+            img.setMultiSamples(imageSamples);
+        }
+
+        if (ctxCaps.OpenGL30) {
+            if (!img.hasMipmaps() && img.isGeneratedMipmapsRequired() && img.getData() != null) {
+                // XXX: Required for ATI
+                glEnable(target);
+                glGenerateMipmapEXT(target);
+                glDisable(target);
+                img.setMipmapsGenerated(true);
+            }
+        }
+
+        img.clearUpdateNeeded();
+    }
+
+    public void setTexture(int unit, Texture tex) {
+        Image image = tex.getImage();
+        if (image.isUpdateNeeded() || (image.isGeneratedMipmapsRequired() && !image.isMipmapsGenerated())) {
+            updateTexImageData(image, tex.getType(), unit);
+        }
+
+        int texId = image.getId();
+        assert texId != -1;
+
+        Image[] textures = context.boundTextures;
+
+        int type = convertTextureType(tex.getType(), image.getMultiSamples(), -1);
+//        if (!context.textureIndexList.moveToNew(unit)) {
+//             if (context.boundTextureUnit != unit){
+//                glActiveTexture(GL_TEXTURE0 + unit);
+//                context.boundTextureUnit = unit;
+//             }
+//             glEnable(type);
+//        }
+
+        if (context.boundTextureUnit != unit) {
+            glActiveTexture(GL_TEXTURE0 + unit);
+            context.boundTextureUnit = unit;
+        }
+        if (textures[unit] != image) {
+            glBindTexture(type, texId);
+            textures[unit] = image;
+
+            statistics.onTextureUse(image, true);
+        } else {
+            statistics.onTextureUse(image, false);
+        }
+
+        setupTextureParams(tex);
+    }
+
+    public void modifyTexture(Texture tex, Image pixels, int x, int y) {
+      setTexture(0, tex);
+      TextureUtil.uploadSubTexture(ctxCaps, pixels, convertTextureType(tex.getType(), pixels.getMultiSamples(), -1), 0, x, y, linearizeSrgbImages);
+    }
+
+    public void clearTextureUnits() {
+//        IDList textureList = context.textureIndexList;
+//        Image[] textures = context.boundTextures;
+//        for (int i = 0; i < textureList.oldLen; i++) {
+//            int idx = textureList.oldList[i];
+//            if (context.boundTextureUnit != idx){
+//                glActiveTexture(GL_TEXTURE0 + idx);
+//                context.boundTextureUnit = idx;
+//            }
+//            glDisable(convertTextureType(textures[idx].getType()));
+//            textures[idx] = null;
+//        }
+//        context.textureIndexList.copyNewToOld();
+    }
+
+    public void deleteImage(Image image) {
+        int texId = image.getId();
+        if (texId != -1) {
+            intBuf1.put(0, texId);
+            intBuf1.position(0).limit(1);
+            glDeleteTextures(intBuf1);
+            image.resetObject();
+
+            statistics.onDeleteTexture();
+        }
+    }
+
+    /*********************************************************************\
+    |* Vertex Buffers and Attributes                                     *|
+    \*********************************************************************/
+    private int convertUsage(Usage usage) {
+        switch (usage) {
+            case Static:
+                return GL_STATIC_DRAW;
+            case Dynamic:
+                return GL_DYNAMIC_DRAW;
+            case Stream:
+                return GL_STREAM_DRAW;
+            default:
+                throw new UnsupportedOperationException("Unknown usage type.");
+        }
+    }
+
+    private int convertFormat(Format format) {
+        switch (format) {
+            case Byte:
+                return GL_BYTE;
+            case UnsignedByte:
+                return GL_UNSIGNED_BYTE;
+            case Short:
+                return GL_SHORT;
+            case UnsignedShort:
+                return GL_UNSIGNED_SHORT;
+            case Int:
+                return GL_INT;
+            case UnsignedInt:
+                return GL_UNSIGNED_INT;
+            case Float:
+                return GL_FLOAT;
+            case Double:
+                return GL_DOUBLE;
+            default:
+                throw new UnsupportedOperationException("Unknown buffer format.");
+
+        }
+    }
+
+    public void updateBufferData(VertexBuffer vb) {
+        int bufId = vb.getId();
+        boolean created = false;
+        if (bufId == -1) {
+            // create buffer
+            glGenBuffers(intBuf1);
+            bufId = intBuf1.get(0);
+            vb.setId(bufId);
+            objManager.registerObject(vb);
+
+            //statistics.onNewVertexBuffer();
+
+            created = true;
+        }
+
+        // bind buffer
+        int target;
+        if (vb.getBufferType() == VertexBuffer.Type.Index) {
+            target = GL_ELEMENT_ARRAY_BUFFER;
+            if (context.boundElementArrayVBO != bufId) {
+                glBindBuffer(target, bufId);
+                context.boundElementArrayVBO = bufId;
+                //statistics.onVertexBufferUse(vb, true);
+            } else {
+                //statistics.onVertexBufferUse(vb, false);
+            }
+        } else {
+            target = GL_ARRAY_BUFFER;
+            if (context.boundArrayVBO != bufId) {
+                glBindBuffer(target, bufId);
+                context.boundArrayVBO = bufId;
+                //statistics.onVertexBufferUse(vb, true);
+            } else {
+                //statistics.onVertexBufferUse(vb, false);
+            }
+        }
+
+        int usage = convertUsage(vb.getUsage());
+        vb.getData().rewind();
+
+        if (created || vb.hasDataSizeChanged()) {
+            // upload data based on format
+            switch (vb.getFormat()) {
+                case Byte:
+                case UnsignedByte:
+                    glBufferData(target, (ByteBuffer) vb.getData(), usage);
+                    break;
+                //            case Half:
+                case Short:
+                case UnsignedShort:
+                    glBufferData(target, (ShortBuffer) vb.getData(), usage);
+                    break;
+                case Int:
+                case UnsignedInt:
+                    glBufferData(target, (IntBuffer) vb.getData(), usage);
+                    break;
+                case Float:
+                    glBufferData(target, (FloatBuffer) vb.getData(), usage);
+                    break;
+                case Double:
+                    glBufferData(target, (DoubleBuffer) vb.getData(), usage);
+                    break;
+                default:
+                    throw new UnsupportedOperationException("Unknown buffer format.");
+            }
+        } else {
+            switch (vb.getFormat()) {
+                case Byte:
+                case UnsignedByte:
+                    glBufferSubData(target, 0, (ByteBuffer) vb.getData());
+                    break;
+                case Short:
+                case UnsignedShort:
+                    glBufferSubData(target, 0, (ShortBuffer) vb.getData());
+                    break;
+                case Int:
+                case UnsignedInt:
+                    glBufferSubData(target, 0, (IntBuffer) vb.getData());
+                    break;
+                case Float:
+                    glBufferSubData(target, 0, (FloatBuffer) vb.getData());
+                    break;
+                case Double:
+                    glBufferSubData(target, 0, (DoubleBuffer) vb.getData());
+                    break;
+                default:
+                    throw new UnsupportedOperationException("Unknown buffer format.");
+            }
+        }
+
+        vb.clearUpdateNeeded();
+    }
+
+    public void deleteBuffer(VertexBuffer vb) {
+        int bufId = vb.getId();
+        if (bufId != -1) {
+            // delete buffer
+            intBuf1.put(0, bufId);
+            intBuf1.position(0).limit(1);
+            glDeleteBuffers(intBuf1);
+            vb.resetObject();
+
+            //statistics.onDeleteVertexBuffer();
+        }
+    }
+
+    public void clearVertexAttribs() {
+        IDList attribList = context.attribIndexList;
+        for (int i = 0; i < attribList.oldLen; i++) {
+            int idx = attribList.oldList[i];
+            glDisableVertexAttribArray(idx);
+            if (context.boundAttribs[idx].isInstanced()) {
+                glVertexAttribDivisorARB(idx, 0);
+            }
+            context.boundAttribs[idx] = null;
+        }
+        context.attribIndexList.copyNewToOld();
+    }
+
+    public void setVertexAttrib(VertexBuffer vb, VertexBuffer idb) {
+        if (vb.getBufferType() == VertexBuffer.Type.Index) {
+            throw new IllegalArgumentException("Index buffers not allowed to be set to vertex attrib");
+        }
+
+        int programId = context.boundShaderProgram;
+        if (programId > 0) {
+            Attribute attrib = boundShader.getAttribute(vb.getBufferType());
+            int loc = attrib.getLocation();
+            if (loc == -1) {
+                return; // not defined
+            }
+            if (loc == -2) {
+                stringBuf.setLength(0);
+                stringBuf.append("in").append(vb.getBufferType().name()).append('\0');
+                updateNameBuffer();
+                loc = glGetAttribLocation(programId, nameBuf);
+
+                // not really the name of it in the shader (inPosition\0) but
+                // the internal name of the enum (Position).
+                if (loc < 0) {
+                    attrib.setLocation(-1);
+                    return; // not available in shader.
+                } else {
+                    attrib.setLocation(loc);
+                }
+            }
+
+            int slotsRequired = 1;
+            if (vb.isInstanced()) {
+                if (!ctxCaps.GL_ARB_instanced_arrays
+                 || !ctxCaps.GL_ARB_draw_instanced) {
+                    throw new RendererException("Instancing is required, "
+                            + "but not supported by the "
+                            + "graphics hardware");
+                }
+                if (vb.getNumComponents() > 4 && vb.getNumComponents() % 4 != 0) {
+                    throw new RendererException("Number of components in multi-slot "
+                            + "buffers must be divisible by 4");
+                }
+                slotsRequired = vb.getNumComponents() / 4;
+            }
+
+            if (vb.isUpdateNeeded() && idb == null) {
+                updateBufferData(vb);
+            }
+
+            VertexBuffer[] attribs = context.boundAttribs;
+            for (int i = 0; i < slotsRequired; i++) {
+                if (!context.attribIndexList.moveToNew(loc + i)) {
+                    glEnableVertexAttribArray(loc + i);
+                    //System.out.println("Enabled ATTRIB IDX: "+loc);
+                }
+            }
+            if (attribs[loc] != vb) {
+                // NOTE: Use id from interleaved buffer if specified
+                int bufId = idb != null ? idb.getId() : vb.getId();
+                assert bufId != -1;
+                if (context.boundArrayVBO != bufId) {
+                    glBindBuffer(GL_ARRAY_BUFFER, bufId);
+                    context.boundArrayVBO = bufId;
+                    //statistics.onVertexBufferUse(vb, true);
+                } else {
+                    //statistics.onVertexBufferUse(vb, false);
+                }
+
+                if (slotsRequired == 1) {
+                    glVertexAttribPointer(loc,
+                            vb.getNumComponents(),
+                            convertFormat(vb.getFormat()),
+                            vb.isNormalized(),
+                            vb.getStride(),
+                            vb.getOffset());
+                } else {
+                    for (int i = 0; i < slotsRequired; i++) {
+	 	 	// The pointer maps the next 4 floats in the slot.
+                        // E.g.
+                        // P1: XXXX____________XXXX____________
+                        // P2: ____XXXX____________XXXX________
+                        // P3: ________XXXX____________XXXX____
+                        // P4: ____________XXXX____________XXXX
+                        // stride = 4 bytes in float * 4 floats in slot * num slots
+                        // offset = 4 bytes in float * 4 floats in slot * slot index
+                        glVertexAttribPointer(loc + i,
+                                4,
+                                convertFormat(vb.getFormat()),
+                                vb.isNormalized(),
+                                4 * 4 * slotsRequired,
+                                4 * 4 * i);
+                    }
+                }
+
+                for (int i = 0; i < slotsRequired; i++) {
+                    int slot = loc + i;
+                    if (vb.isInstanced() && (attribs[slot] == null || !attribs[slot].isInstanced())) {
+                        // non-instanced -> instanced
+                        glVertexAttribDivisorARB(slot, 1);
+                    } else if (!vb.isInstanced() && attribs[slot] != null && attribs[slot].isInstanced()) {
+                        // instanced -> non-instanced
+                        glVertexAttribDivisorARB(slot, 0);
+                    }
+                    attribs[slot] = vb;
+                }
+            }
+        } else {
+            throw new IllegalStateException("Cannot render mesh without shader bound");
+        }
+    }
+
+    public void setVertexAttrib(VertexBuffer vb) {
+        setVertexAttrib(vb, null);
+    }
+
+    public void drawTriangleArray(Mesh.Mode mode, int count, int vertCount) {
+        boolean useInstancing = count > 1 && caps.contains(Caps.MeshInstancing);
+        if (useInstancing) {
+            glDrawArraysInstancedARB(convertElementMode(mode), 0,
+                    vertCount, count);
+        } else {
+            glDrawArrays(convertElementMode(mode), 0, vertCount);
+        }
+    }
+
+    public void drawTriangleList(VertexBuffer indexBuf, Mesh mesh, int count) {
+        if (indexBuf.getBufferType() != VertexBuffer.Type.Index) {
+            throw new IllegalArgumentException("Only index buffers are allowed as triangle lists.");
+        }
+
+        if (indexBuf.isUpdateNeeded()) {
+            updateBufferData(indexBuf);
+        }
+
+        int bufId = indexBuf.getId();
+        assert bufId != -1;
+
+        if (context.boundElementArrayVBO != bufId) {
+            glBindBuffer(GL_ELEMENT_ARRAY_BUFFER, bufId);
+            context.boundElementArrayVBO = bufId;
+            //statistics.onVertexBufferUse(indexBuf, true);
+        } else {
+            //statistics.onVertexBufferUse(indexBuf, true);
+        }
+
+        int vertCount = mesh.getVertexCount();
+        boolean useInstancing = count > 1 && caps.contains(Caps.MeshInstancing);
+
+        if (mesh.getMode() == Mode.Hybrid) {
+            int[] modeStart = mesh.getModeStart();
+            int[] elementLengths = mesh.getElementLengths();
+
+            int elMode = convertElementMode(Mode.Triangles);
+            int fmt = convertFormat(indexBuf.getFormat());
+            int elSize = indexBuf.getFormat().getComponentSize();
+            int listStart = modeStart[0];
+            int stripStart = modeStart[1];
+            int fanStart = modeStart[2];
+            int curOffset = 0;
+            for (int i = 0; i < elementLengths.length; i++) {
+                if (i == stripStart) {
+                    elMode = convertElementMode(Mode.TriangleStrip);
+                } else if (i == fanStart) {
+                    elMode = convertElementMode(Mode.TriangleFan);
+                }
+                int elementLength = elementLengths[i];
+
+                if (useInstancing) {
+                    glDrawElementsInstancedARB(elMode,
+                            elementLength,
+                            fmt,
+                            curOffset,
+                            count);
+                } else {
+                    glDrawRangeElements(elMode,
+                            0,
+                            vertCount,
+                            elementLength,
+                            fmt,
+                            curOffset);
+                }
+
+                curOffset += elementLength * elSize;
+            }
+        } else {
+            if (useInstancing) {
+                glDrawElementsInstancedARB(convertElementMode(mesh.getMode()),
+                        indexBuf.getData().limit(),
+                        convertFormat(indexBuf.getFormat()),
+                        0,
+                        count);
+            } else {
+                glDrawRangeElements(convertElementMode(mesh.getMode()),
+                        0,
+                        vertCount,
+                        indexBuf.getData().limit(),
+                        convertFormat(indexBuf.getFormat()),
+                        0);
+            }
+        }
+    }
+
+    /*********************************************************************\
+    |* Render Calls                                                      *|
+    \*********************************************************************/
+    public int convertElementMode(Mesh.Mode mode) {
+        switch (mode) {
+            case Points:
+                return GL_POINTS;
+            case Lines:
+                return GL_LINES;
+            case LineLoop:
+                return GL_LINE_LOOP;
+            case LineStrip:
+                return GL_LINE_STRIP;
+            case Triangles:
+                return GL_TRIANGLES;
+            case TriangleFan:
+                return GL_TRIANGLE_FAN;
+            case TriangleStrip:
+                return GL_TRIANGLE_STRIP;
+            default:
+                throw new UnsupportedOperationException("Unrecognized mesh mode: " + mode);
+        }
+    }
+
+    public void updateVertexArray(Mesh mesh, VertexBuffer instanceData) {
+        int id = mesh.getId();
+        if (id == -1) {
+            IntBuffer temp = intBuf1;
+            glGenVertexArrays(temp);
+            id = temp.get(0);
+            mesh.setId(id);
+        }
+
+        if (context.boundVertexArray != id) {
+            glBindVertexArray(id);
+            context.boundVertexArray = id;
+        }
+
+        VertexBuffer interleavedData = mesh.getBuffer(Type.InterleavedData);
+        if (interleavedData != null && interleavedData.isUpdateNeeded()) {
+            updateBufferData(interleavedData);
+        }
+
+        if (instanceData != null) {
+            setVertexAttrib(instanceData, null);
+        }
+
+        for (VertexBuffer vb : mesh.getBufferList().getArray()) {
+            if (vb.getBufferType() == Type.InterleavedData
+                    || vb.getUsage() == Usage.CpuOnly // ignore cpu-only buffers
+                    || vb.getBufferType() == Type.Index) {
+                continue;
+            }
+
+            if (vb.getStride() == 0) {
+                // not interleaved
+                setVertexAttrib(vb);
+            } else {
+                // interleaved
+                setVertexAttrib(vb, interleavedData);
+            }
+        }
+    }
+
+    private void renderMeshVertexArray(Mesh mesh, int lod, int count, VertexBuffer instanceData) {
+        if (mesh.getId() == -1) {
+            updateVertexArray(mesh, instanceData);
+        } else {
+            // TODO: Check if it was updated
+        }
+
+        if (context.boundVertexArray != mesh.getId()) {
+            glBindVertexArray(mesh.getId());
+            context.boundVertexArray = mesh.getId();
+        }
+
+//        IntMap<VertexBuffer> buffers = mesh.getBuffers();
+        VertexBuffer indices;
+        if (mesh.getNumLodLevels() > 0) {
+            indices = mesh.getLodLevel(lod);
+        } else {
+            indices = mesh.getBuffer(Type.Index);
+        }
+        if (indices != null) {
+            drawTriangleList(indices, mesh, count);
+        } else {
+            drawTriangleArray(mesh.getMode(), count, mesh.getVertexCount());
+        }
+        clearVertexAttribs();
+        clearTextureUnits();
+    }
+
+    private void renderMeshDefault(Mesh mesh, int lod, int count, VertexBuffer[] instanceData) {
+        VertexBuffer interleavedData = mesh.getBuffer(Type.InterleavedData);
+        if (interleavedData != null && interleavedData.isUpdateNeeded()) {
+            updateBufferData(interleavedData);
+        }
+
+        VertexBuffer indices;
+        if (mesh.getNumLodLevels() > 0) {
+            indices = mesh.getLodLevel(lod);
+        } else {
+            indices = mesh.getBuffer(Type.Index);
+        }
+
+        if (instanceData != null) {
+            for (VertexBuffer vb : instanceData) {
+                setVertexAttrib(vb, null);
+            }
+        }
+
+        for (VertexBuffer vb : mesh.getBufferList().getArray()) {
+            if (vb.getBufferType() == Type.InterleavedData
+                    || vb.getUsage() == Usage.CpuOnly // ignore cpu-only buffers
+                    || vb.getBufferType() == Type.Index) {
+                continue;
+            }
+
+            if (vb.getStride() == 0) {
+                // not interleaved
+                setVertexAttrib(vb);
+            } else {
+                // interleaved
+                setVertexAttrib(vb, interleavedData);
+            }
+        }
+
+        if (indices != null) {
+            drawTriangleList(indices, mesh, count);
+        } else {
+            drawTriangleArray(mesh.getMode(), count, mesh.getVertexCount());
+        }
+        clearVertexAttribs();
+        clearTextureUnits();
+    }
+
+    public void renderMesh(Mesh mesh, int lod, int count, VertexBuffer[] instanceData) {
+        if (mesh.getVertexCount() == 0) {
+            return;
+        }
+
+        if (context.pointSprite && mesh.getMode() != Mode.Points) {
+            // XXX: Hack, disable point sprite mode if mesh not in point mode
+            if (context.boundTextures[0] != null) {
+                if (context.boundTextureUnit != 0) {
+                    glActiveTexture(GL_TEXTURE0);
+                    context.boundTextureUnit = 0;
+                }
+                glDisable(GL_POINT_SPRITE);
+                glDisable(GL_VERTEX_PROGRAM_POINT_SIZE);
+                context.pointSprite = false;
+            }
+        }
+
+        if (context.pointSize != mesh.getPointSize()) {
+            glPointSize(mesh.getPointSize());
+            context.pointSize = mesh.getPointSize();
+        }
+        if (context.lineWidth != mesh.getLineWidth()) {
+            glLineWidth(mesh.getLineWidth());
+            context.lineWidth = mesh.getLineWidth();
+        }
+
+        statistics.onMeshDrawn(mesh, lod, count);
+//        if (ctxCaps.GL_ARB_vertex_array_object){
+//            renderMeshVertexArray(mesh, lod, count);
+//        }else{
+        renderMeshDefault(mesh, lod, count, instanceData);
+//        }
+    }
+
+    public void setMainFrameBufferSrgb(boolean enableSrgb) {
+        // Gamma correction
+
+        if (!caps.contains(Caps.Srgb)) {
+            // Not supported, sorry.
+
+            logger.warning("sRGB framebuffer is not supported " +
+                           "by video hardware, but was requested.");
+
+            return;
+        }
+
+        setFrameBuffer(null);
+
+        if (enableSrgb) {
+            if (!glGetBoolean(GL_FRAMEBUFFER_SRGB_CAPABLE_EXT)) {
+                logger.warning("Driver claims that default framebuffer "
+                        + "is not sRGB capable. Enabling anyway.");
+            }
+
+            
+
+            glEnable(GL_FRAMEBUFFER_SRGB_EXT);
+
+            logger.log(Level.FINER, "SRGB FrameBuffer enabled (Gamma Correction)");
+        } else {
+            glDisable(GL_FRAMEBUFFER_SRGB_EXT);
+        }
+    }
+
+    public void setLinearizeSrgbImages(boolean linearize) {
+        if (caps.contains(Caps.Srgb)) {
+            linearizeSrgbImages = linearize;
+        }
+    }
+}