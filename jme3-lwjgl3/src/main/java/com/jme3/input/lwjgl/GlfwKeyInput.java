/*
 * Copyright (c) 2009-2021 jMonkeyEngine
 * All rights reserved.
 *
 * Redistribution and use in source and binary forms, with or without
 * modification, are permitted provided that the following conditions are
 * met:
 *
 * * Redistributions of source code must retain the above copyright
 *   notice, this list of conditions and the following disclaimer.
 *
 * * Redistributions in binary form must reproduce the above copyright
 *   notice, this list of conditions and the following disclaimer in the
 *   documentation and/or other materials provided with the distribution.
 *
 * * Neither the name of 'jMonkeyEngine' nor the names of its contributors
 *   may be used to endorse or promote products derived from this software
 *   without specific prior written permission.
 *
 * THIS SOFTWARE IS PROVIDED BY THE COPYRIGHT HOLDERS AND CONTRIBUTORS
 * "AS IS" AND ANY EXPRESS OR IMPLIED WARRANTIES, INCLUDING, BUT NOT LIMITED
 * TO, THE IMPLIED WARRANTIES OF MERCHANTABILITY AND FITNESS FOR A PARTICULAR
 * PURPOSE ARE DISCLAIMED. IN NO EVENT SHALL THE COPYRIGHT OWNER OR
 * CONTRIBUTORS BE LIABLE FOR ANY DIRECT, INDIRECT, INCIDENTAL, SPECIAL,
 * EXEMPLARY, OR CONSEQUENTIAL DAMAGES (INCLUDING, BUT NOT LIMITED TO,
 * PROCUREMENT OF SUBSTITUTE GOODS OR SERVICES; LOSS OF USE, DATA, OR
 * PROFITS; OR BUSINESS INTERRUPTION) HOWEVER CAUSED AND ON ANY THEORY OF
 * LIABILITY, WHETHER IN CONTRACT, STRICT LIABILITY, OR TORT (INCLUDING
 * NEGLIGENCE OR OTHERWISE) ARISING IN ANY WAY OUT OF THE USE OF THIS
 * SOFTWARE, EVEN IF ADVISED OF THE POSSIBILITY OF SUCH DAMAGE.
 */

package com.jme3.input.lwjgl;

import com.jme3.input.KeyInput;
import com.jme3.input.RawInputListener;
import com.jme3.input.event.KeyInputEvent;
import com.jme3.system.lwjgl.LwjglWindow;
import java.util.ArrayDeque;
import java.util.Queue;
import java.util.logging.Logger;
import static org.lwjgl.glfw.GLFW.*;
import org.lwjgl.glfw.GLFWCharCallback;
import org.lwjgl.glfw.GLFWKeyCallback;

/**
 * The LWJGL implementation of {@link KeyInput}.
 */
public class GlfwKeyInput implements KeyInput {

    private static final Logger logger = Logger.getLogger(GlfwKeyInput.class.getName());

    /**
     * The queue of key events.
     */
    private final Queue<KeyInputEvent> keyInputEvents = new ArrayDeque<>();

    /**
     * The LWJGL context.
     */
    private final LwjglWindow context;

    /**
     * The key callback.
     */
    private GLFWKeyCallback keyCallback;

    /**
     * The char callback.
     */
    private GLFWCharCallback charCallback;

    /**
     * The raw input listener.
     */
    private RawInputListener listener;

    private boolean initialized;

    public GlfwKeyInput(final LwjglWindow context) {
        this.context = context;
    }

    @Override
    public void initialize() {
        if (!context.isRenderable()) {
            return;
        }
        initCallbacks();

        initialized = true;
        logger.fine("Keyboard created.");
    }

    /**
     * Re-initializes the key input context window specific callbacks
     */
    public void resetContext() {
        if (!context.isRenderable()) {
            return;
        }

        closeCallbacks();
        initCallbacks();
    }

    private void closeCallbacks() {
        keyCallback.close();
        charCallback.close();
    }

    /**
     * Determine the name of the specified key in the current system language.
     *
     * @param jmeKey the keycode from {@link com.jme3.input.KeyInput}
     * @return the name of the key, or null if unknown
     */
    @Override
    public String getKeyName(int jmeKey) {
        int glfwKey = GlfwKeyMap.fromJmeKeyCode(jmeKey);
<<<<<<< HEAD
        return glfwGetKeyName(glfwKey, 0);
=======
        if (glfwKey == GLFW_KEY_UNKNOWN) {
            return null;
        }

        String result = glfwGetKeyName(glfwKey, 0);
        return result;
>>>>>>> 658cc66d
    }

    private void initCallbacks() {
        glfwSetKeyCallback(context.getWindowHandle(), keyCallback = new GLFWKeyCallback() {
            @Override
            public void invoke(final long window, final int key, final int scancode, final int action, final int mods) {

                if (key < 0 || key > GLFW_KEY_LAST) {
                    return;
                }

                int jmeKey = GlfwKeyMap.toJmeKeyCode(key);

                final KeyInputEvent event = new KeyInputEvent(jmeKey, '\0', GLFW_PRESS == action, GLFW_REPEAT == action);
                event.setTime(getInputTimeNanos());

                keyInputEvents.add(event);
            }
        });

        glfwSetCharCallback(context.getWindowHandle(), charCallback = new GLFWCharCallback() {
            @Override
            public void invoke(final long window, final int codepoint) {

                final char keyChar = (char) codepoint;

                final KeyInputEvent pressed = new KeyInputEvent(KeyInput.KEY_UNKNOWN, keyChar, true, false);
                pressed.setTime(getInputTimeNanos());

                keyInputEvents.add(pressed);

                final KeyInputEvent released = new KeyInputEvent(KeyInput.KEY_UNKNOWN, keyChar, false, false);
                released.setTime(getInputTimeNanos());

                keyInputEvents.add(released);
            }
        });
    }

    public int getKeyCount() {
        // This might not be correct
        return GLFW_KEY_LAST - GLFW_KEY_SPACE;
    }

    @Override
    public void update() {
        if (!context.isRenderable()) {
            return;
        }

        while (!keyInputEvents.isEmpty()) {
            listener.onKeyEvent(keyInputEvents.poll());
        }
    }

    @Override
    public void destroy() {
        if (!context.isRenderable()) {
            return;
        }

        closeCallbacks();
        logger.fine("Keyboard destroyed.");
    }

    @Override
    public boolean isInitialized() {
        return initialized;
    }

    @Override
    public void setInputListener(final RawInputListener listener) {
        this.listener = listener;
    }

    @Override
    public long getInputTimeNanos() {
        return (long) (glfwGetTime() * 1000000000);
    }
}<|MERGE_RESOLUTION|>--- conflicted
+++ resolved
@@ -118,16 +118,12 @@
     @Override
     public String getKeyName(int jmeKey) {
         int glfwKey = GlfwKeyMap.fromJmeKeyCode(jmeKey);
-<<<<<<< HEAD
-        return glfwGetKeyName(glfwKey, 0);
-=======
         if (glfwKey == GLFW_KEY_UNKNOWN) {
             return null;
         }
 
         String result = glfwGetKeyName(glfwKey, 0);
         return result;
->>>>>>> 658cc66d
     }
 
     private void initCallbacks() {
